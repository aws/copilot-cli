--- conflicted
+++ resolved
@@ -34,17 +34,6 @@
     See the section [Overview](../docs/concepts/overview.en.md) for a more detailed introduction to AWS Copilot.
 
 ## IAM Role Permissions Boundary
-<<<<<<< HEAD
-Whether you have an AWS Organizations Service Control Policy that requires an attached permissions boundary for IAM role creation, or simply want to want to add some guardrails to your application, Copilot can help. By using the `--permissions-boundary` flag with the `copilot app init` command, you can specify your existing IAM policy. That policy will get attached to any and all IAM roles that Copilot creates (within that application) as a permissions boundary. 
-  
-If you init your application like this:
-```console
-copilot app init --permissions-boundary examplePermissionsBoundaryPolicy
-```
-Copilot will attach the permissions boundary to every IAM role created in the app like this:
-```yaml
-ExampleIAMRole
-=======
 Whether you have an AWS Organizations Service Control Policy that requires an attached permissions boundary for IAM role creation, or simply want to add some guardrails to your application, Copilot can help. By using the `--permissions-boundary` flag with the `copilot app init` command, you can specify an existing IAM policy name. That policy will get attached to any and all IAM roles that Copilot creates (within that application) as a permissions boundary. 
   
 If you init your application with the name of a permissions boundary specified:
@@ -54,7 +43,6 @@
 The permissions boundary will be attached to every IAM role created in the app:
 ```yaml
 ExampleIAMRole:
->>>>>>> ab885ce2
   Type: AWS::IAM::Role
   Properties:
     PermissionsBoundary: 'arn:aws:iam::123456789012:policy/examplePermissionsBoundaryPolicy'
