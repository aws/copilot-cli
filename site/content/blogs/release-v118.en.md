--- conflicted
+++ resolved
@@ -16,16 +16,10 @@
 Copilot v1.18 brings several new features and improvements:
 
 * **Certificate import:** You can now run `copilot env init --import-cert-arns` to import validated ACM certificates to your environment's load balancer listener. [See detailed section](./#certificate-import).
-<<<<<<< HEAD
 * **Ordering deployments in a pipeline:** You can now control the order in which services or jobs get deployed in a continuous delivery pipeline. [See detailed section](./#controlling-order-of-deployments-in-a-pipeline).
 * **Additional pipeline improvements:** Besides deployment orders, you can now limit which services or jobs to deploy in your pipeline or deploy custom cloudformation stacks in a pipeline. [See detailed section](./#additional-pipeline-improvements).
 * **"recreate" strategy for faster deployments:** You can now specify "recreate" deployment strategy so that ECS will stop old tasks in your service before starting new ones. [See detailed section](./#recreate-strategy-for-faster-deployments).
 * **Tracing for Load Balanced Web, Worker, and Backend Service:** To collect and ship traces to AWS X-Ray from ECS tasks, we are introducing `observability.tracing` configuration in the manifest to add an [AWS Distro for OpenTelemetry Collector](https://github.com/aws-observability/aws-otel-collector) sidecar container. [See detailed section](./#tracing-for-load-balanced-web-service-worker-service-and-backend-service).
-=======
-* **Ordering deployments in a pipeline:** When using pipelines to deploy, you are now able to specify dependencies between workloads so that they are deployed in order. [See detailed section](./#ordering-deployments-in-a-pipeline).
-* **"recreate" strategy for faster deployments** You can now specify "recreate" deployment strategy so that ECS will stop old tasks in your service before starting new ones. [See detailed section](./#recreate-strategy-for-faster-deployments).
-* **Tracing for Load Balanced Web Service, Worker Service, and Backend Service** To collect and ship traces to AWS X-Ray from ECS tasks, we are introducing `observability.tracing` configuration in the manifest to add a [AWS Distro for OpenTelemetry Collector](https://github.com/aws-observability/aws-otel-collector) sidecar container. [See detailed section](./#tracing-for-load-balanced-web-service-worker-service-and-backend-service).
->>>>>>> 5cac6d34
 
 ## What’s AWS Copilot?
 
