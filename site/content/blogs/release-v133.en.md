--- conflicted
+++ resolved
@@ -33,14 +33,11 @@
 
 ## Use ECS Task Role for `copilot run local`
 
-<<<<<<< HEAD
 `copilot run local` now has a flag `--use-task-role` which is enabled by default. When enabled, Copilot will retrieve the IAM permissions from your deployed service and inject them into the containers created by `run local`.
 This means that your containers will have the same permissions that they do on the cloud, enabling you to test more accurately.
 
 If you don't want to use the `TaskRole` permissions, or if Copilot fails to retrieve them, you can disable this feature by setting `--use-task-role=false`.
 
-## Container dependencies support for `copilot run local`
-=======
 ## Container dependencies support for `copilot run local`
 
 `copilot run local` now respects the [`depends_on`](../docs/manifest/lb-web-service.md#image-depends-on) specified in the service manifest.
@@ -66,5 +63,4 @@
     essential: false
 ```
 
-This means that your main container will start only after nginx sidecar container has started and nginx will start only after startup container is completed successfully.
->>>>>>> af7c2090
+This means that your main container will start only after nginx sidecar container has started and nginx will start only after startup container is completed successfully.