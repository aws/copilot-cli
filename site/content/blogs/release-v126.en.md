--- conflicted
+++ resolved
@@ -67,7 +67,6 @@
 
 ## `storage init` for environment addons
 
-<<<<<<< HEAD
 Previously, `copilot storage init` only supported storage addons attached to workloads: you need to run
 `copilot svc deploy` in order to deploy the storage, and the storage is deleted along with the service
 when you run `copilot svc delete`.
@@ -158,8 +157,7 @@
 
 Also check out our [storage page](../docs/developing/storage.en.md) for more information!
 
-## Sidecar image build
-=======
+
 ## Request-Driven Web Service secrets support
 You can now add your secrets (from SSM Parameter Store or AWS Secrets Manager) to your App Runner service as environment variables using Copilot.
 
@@ -196,7 +194,6 @@
   # To inject a secret from SSM Parameter Store
   # Option 1. Referring to the secret by ARN.
   GITHUB_WEBHOOK_SECRET: 'arn:aws:ssm:us-east-1:615525334900:parameter/GH_WEBHOOK_SECRET'
->>>>>>> c1187e70
 
   # Option 2. Referring to the secret by name.
   GITHUB_WEBHOOK_SECRET: GITHUB_WEBHOOK_SECRET
