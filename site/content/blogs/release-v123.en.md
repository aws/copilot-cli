---
title: 'AWS Copilot v1.23: App Runner private service, Aurora Serverless v2 and more!'
twitter_title: 'AWS Copilot v1.23'
image: ''
image_alt: ''
image_width: '1051'
image_height: '747'
---

# AWS Copilot v1.23: App Runner private service, Aurora Serverless v2 and more!

Posted On: Oct 31, 2022

The AWS Copilot core team is announcing the Copilot v1.23 release.   
Our public [сommunity сhat](https://gitter.im/aws/copilot-cli) is growing and has over 300 people online and nearly 2.5k stars on [GitHub](http://github.com/aws/copilot-cli/).
Thanks to every one of you who shows love and support for AWS Copilot.

Copilot v1.23 brings several new features and improvements:

- **App Runner private services**: [See detailed section](#app-runner-private-services).
- **Support Aurora Serverless v2 in `storage init`**: [See detailed section](#support-aurora-serverless-v2-in-storage-init).
- **Move misplaced `http` fields in environment manifest (backward-compatible!):** [See detailed section](#move-misplaced-http-fields-in-environment-manifest-backward-compatible).
- **Restrict container access to root file system to read-only:** [See manifest field](https://aws.github.io/copilot-cli/docs/manifest/lb-web-service/#storage-readonlyfs) [(#4062)](https://github.com/aws/copilot-cli/pull/4062).
- **Configure SSL policy for your ALB’s HTTPS listener:** [See manifest field](https://aws.github.io/copilot-cli/docs/manifest/environment/#http-public-sslpolicy) [(#4099)](https://github.com/aws/copilot-cli/pull/4099).
- **Restrict ingress to your ALB through source IPs**: [See manifest field](https://aws.github.io/copilot-cli/docs/manifest/environment/#http-public-ingress-source-ips) [(#4103)](https://github.com/aws/copilot-cli/pull/4103).


???+ note "What’s AWS Copilot?"

    The AWS Copilot CLI is a tool for developers to build, release, and operate production ready containerized applications on AWS.
    From getting started, pushing to staging, and releasing to production, Copilot can help manage the entire lifecycle of your application development.
    At the foundation of Copilot is AWS CloudFormation, which enables you to provision infrastructure as code.
    Copilot provides pre-defined CloudFormation templates and user-friendly workflows for different types of micro service architectures,
    enabling you to focus on developing your application, instead of writing deployment scripts.

    See the section [Overview](../docs/concepts/overview.en.md) for a more detailed introduction to AWS Copilot.

## App Runner private services

## Support Aurora Serverless v2 in `storage init`

## Move misplaced `http` fields in environment manifest (backward-compatible!)

In [Copilot v1.23.0](https://github.com/aws/copilot-cli/releases/tag/v1.23.0), we are fixing the hierarchy
under the `http` field in the environment manifest.

### What is getting fixed, and why?
Back in [Copilot v1.20.0](https://aws.github.io/copilot-cli/blogs/release-v120/), we released environment manifest,
bringing all the benefits of infrastructure as code to environments. At the time, its `http` field hierarchy looked like:
```yaml
name: test
type: Environment

http:
  public:
    security_groups:
      ingress:         # [Flaw 1]
        restrict_to:   # [Flaw 2]
          cdn: true
  private:
    security_groups:
      ingress:         # [Flaw 1]
        from_vpc: true # [Flaw 2]
```
There are two flaws in this hierarchy design:

1. **Putting `ingress` under `security_groups` is ambiguous.** Each security group has its own ingress - it is unclear what
   the "ingress" of several security groups means. *(Here, it was meant to configure the ingress of
   the default security group that Copilot applies to an Application Load Balancer.)*

2. **`restrict_to` is redundant.** It should be clearly implied that the `ingress` under `http.public` is restrictive,
<<<<<<< HEAD
   and the `ingress` under `http.private` is permissive. The `"from"` in `from_vpc` also suffers the same redundancy issue.
=======
   and the `ingress` under `http.private` is relaxing. The `"from"` in `from_vpc` also suffers from the same redundancy issue.
>>>>>>> bcf29b57

To illustrate - fixing them would give us an environment manifest that looks like:
```yaml
name: test
type: Environment

http:
  public:
    ingress:
      cdn: true
  private:
    ingress:
      vpc: true
```

### What do I need to do?

The short answer is: nothing necessary, yet.

#### (Recommended) Adapt your manifest to the corrected hierarachy
While your existing manifest will keep working (we will get to this later) -
it is recommended to update your manifest to adapt to the corrected hierarchy. 
Below are snippets detailing how to update each of the fields impacted:

???+ note "Adapt your environment manifest to corrected hierarchy"

    === "CDN for public ALB"

        ```yaml
        # If you have
        http:
          public:
            security_groups:
              ingress:      
                restrict_to: 
                  cdn: true
        
        # Then change it to
        http:
          public:
            ingress:
              cdn: true
        ```

    === "VPC ingress for private ALB"
        ```yaml
        # If you have
        http:
          private:
            security_groups:
              ingress:      
                from_vpc: true
        
        # Then change it to
        http:
          private:
            ingress:
              vpc: true
        ```


#### Your existing environment manifest will keep working
It's okay if you don't adapt your enivonment manifest to the corrected hierarchy immediately. It will keep working - until at
some point you modify your manifest so that it contains both `http.public.security_groups.ingress` (the flawed version) 
and `http.public.ingress` (the corrected version).

For example, say before the release of v1.23.0, your manifest looks like:
```yaml
# Flawed hierarchy but will keep working.
http:
  public:
    security_groups:
      ingress:      
        restrict_to: 
          cdn: true
```
The same manifest will keep working after v1.23.0.

However, say at some point, you modify the manifest to:
```yaml
# Error! Both flawed hierarchy and corrected hierarchy are present.
http:
  public:
    security_groups:
      ingress:      
        restrict_to: 
          cdn: true
    ingress:
      source_ips:
        - 10.0.0.0/24
        - 10.0.1.0/24
```
Copilot will detect that both  `http.public.security_groups.ingress` (the flawed version) and
`http.public.ingress` exist in the manifest. It will error out, along with a friendly suggestion to update your manifest
so that only `http.public.ingress`, the corrected version is present:
```yaml
# Same configuration but written in the corrected hierarchy.
http:
  public:
    ingress:
        cdn: true
        source_ips:
            - 10.0.0.0/24
            - 10.0.1.0/24
```
## What’s next?

Download the new Copilot CLI version by following the link below and leave your feedback on [GitHub](https://github.com/aws/copilot-cli/) or our [Community Chat](https://gitter.im/aws/copilot-cli):

- Download [the latest CLI version](../docs/getting-started/install.en.md)
- Try our [Getting Started Guide](../docs/getting-started/first-app-tutorial.en.md)
- Read full release notes on [GitHub](https://github.com/aws/copilot-cli/releases/tag/v1.23.0)<|MERGE_RESOLUTION|>--- conflicted
+++ resolved
@@ -45,7 +45,7 @@
 under the `http` field in the environment manifest.
 
 ### What is getting fixed, and why?
-Back in [Copilot v1.20.0](https://aws.github.io/copilot-cli/blogs/release-v120/), we released environment manifest,
+Back in [Copilot v1.20.0](https://aws.github.io/copilot-cli/blogs/release-v120/), we released the environment manifest,
 bringing all the benefits of infrastructure as code to environments. At the time, its `http` field hierarchy looked like:
 ```yaml
 name: test
@@ -69,11 +69,7 @@
    the default security group that Copilot applies to an Application Load Balancer.)*
 
 2. **`restrict_to` is redundant.** It should be clearly implied that the `ingress` under `http.public` is restrictive,
-<<<<<<< HEAD
-   and the `ingress` under `http.private` is permissive. The `"from"` in `from_vpc` also suffers the same redundancy issue.
-=======
-   and the `ingress` under `http.private` is relaxing. The `"from"` in `from_vpc` also suffers from the same redundancy issue.
->>>>>>> bcf29b57
+   and the `ingress` under `http.private` is permissive. The `"from"` in `from_vpc` also suffers from the same redundancy issue.
 
 To illustrate - fixing them would give us an environment manifest that looks like:
 ```yaml
