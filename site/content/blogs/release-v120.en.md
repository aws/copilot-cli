---
title: 'AWS Copilot v1.20: To Environment Manifests and Beyond!'
twitter_title: 'AWS Copilot v1.20'
image: 'https://user-images.githubusercontent.com/879348/179278910-1e1ae7e7-cb57-46ff-a11c-07919f485c79.png'
image_alt: 'Environment manifests'
image_width: '1106'
image_height: '851'
---

# AWS Copilot v1.20: To Environment Manifests and Beyond!

The AWS Copilot core team is announcing the Copilot v1.20 release.  
Special thanks to [@gautam-nutalapati](https://github.com/gautam-nutalapati), [@codekitchen](https://github.com/codekitchen), and [@kangere](https://github.com/kangere/) who contributed to this release.
Our public [сommunity сhat](https://gitter.im/aws/copilot-cli) is growing and has over 300 people online and over 2.3k stars on [GitHub](http://github.com/aws/copilot-cli/).
Thanks to every one of you who shows love and support for AWS Copilot.

Copilot v1.20 brings several new features and improvements:

* **Environment manifests**: You can now create and update environments with a [manifest file](../docs/manifest/environment.en.md) bringing all the benefits of infrastructure as code to environments. 
   [See detailed walkthrough](#environment-manifest) for how to migrate your existing environments.
<<<<<<< HEAD
* **Autoscaling Cooldown Support**: You can now specify [autoscaling cooldowns](#autoscaling-cooldown-support) in the service manifest.
=======
* **Additional policy to build role**: You can now specify an additional policy for the CodeBuild Build Project Role through the pipeline manifest field `additional_policy`.
  [See detailed walkthrough](../docs/manifest/pipeline.en.md) for how to specify an additional policy document to add to the build project role. [(#3709)](https://github.com/aws/copilot-cli/pull/3709)
* **Invoke a scheduled job**: You can now execute an existing scheduled job ad hoc using the new `copilot job run` command.
  [(#3692)](https://github.com/aws/copilot-cli/pull/3692)
* **Deny default security group**: Add an option `deny_default` to `security_groups` in service manifests to remove the EnvironmentSecurityGroup ingress that is applied by default.
  [(#3682)](https://github.com/aws/copilot-cli/pull/3682)
* **Predictable aliases for Backend Services with an ALB**: If you don't specify an alias for your Backend Services that have an internal ALB configured, they will now be reachable with the host name `svc.env.app.internal` instead of the default ALB host name. ([#3668](https://github.com/aws/copilot-cli/pull/3668))
>>>>>>> 1b57c0c7

???+ note "What’s AWS Copilot?"

    The AWS Copilot CLI is a tool for developers to build, release, and operate production ready containerized applications on AWS.  
    From getting started, pushing to staging, and releasing to production, Copilot can help manage the entire lifecycle of your application development.
    At the foundation of Copilot is AWS CloudFormation, which enables you to provision infrastructure as code.
    Copilot provides pre-defined CloudFormation templates and user-friendly workflows for different types of micro service architectures,
    enabling you to focus on developing your application, instead of writing deployment scripts.
    
    See the section [Overview](../docs/concepts/overview.en.md) for a more detailed introduction to AWS Copilot.

## Environment Manifest

Prior to v1.20, clients could not update their environments with additional configuration. For example, if your environment wasn't associated
with a domain, users would need to run `env init --name copy --import-cert-arns` to create a new environment with certificates and then tear down the old one.
Starting with this release, users can modify their environments using the [manifest](../docs/manifest/environment.en.md) without having
to recreate them.  
Moving forward new environment resources will be configured with the `manifest.yml` file instead of flags in the `env init` command.

### Walkthrough
**[1\]** `copilot env init` **no longer** immediately deploys an environment in your account. Instead, the command 
writes a [manifest.yml](../docs/manifest/environment.en.md) file to your local workspace.

??? example "Running `copilot env init`"
          
    ```console
    $ copilot env init
    Environment name: prod-pdx
    Credential source: [profile default]
    Default environment configuration? Yes, use default.
    ✔ Wrote the manifest for environment prod-pdx at copilot/environments/prod-pdx/manifest.yml
    ...additional output messages
    ```
    
    ```console
    $ cat copilot/environments/prod-pdx/manifest.yml
    # The manifest for the "prod-pdx" environment.
    # Read the full specification for the "Environment" type at:
    #  https://aws.github.io/copilot-cli/docs/manifest/environment/
    
    # Your environment name will be used in naming your resources like VPC, cluster, etc.
    name: prod-pdx
    type: Environment
    
    # Import your own VPC and subnets or configure how they should be created.
    # network:
    #   vpc:
    #     id:
    
    # Configure the load balancers in your environment, once created.
    # http:
    #   public:
    #   private:
    
    # Configure observability for your environment resources.
    observability:
      container_insights: false
    ```

**[2\]** After modifying the manifest, you can run the new `copilot env deploy` command to create or update
the environment stack.

??? example "Running `copilot env deploy`"

    ```console
    $ copilot env deploy
    Name: prod-pdx
    ✔ Proposing infrastructure changes for the demo-prod-pdx environment.
    - Creating the infrastructure for the demo-prod-pdx environment.              [update complete]  [110.6s]
      - An ECS cluster to group your services                                     [create complete]  [9.1s]
      - A security group to allow your containers to talk to each other           [create complete]  [6.3s]
      - An Internet Gateway to connect to the public internet                     [create complete]  [18.5s]
      - Private subnet 1 for resources with no internet access                    [create complete]  [6.3s]
      - Private subnet 2 for resources with no internet access                    [create complete]  [6.3s]
      - A custom route table that directs network traffic for the public subnets  [create complete]  [15.5s]
      - Public subnet 1 for resources that can access the internet                [create complete]  [6.3s]
      - Public subnet 2 for resources that can access the internet                [create complete]  [6.3s]
      - A private DNS namespace for discovering services within the environment   [create complete]  [47.2s]
      - A Virtual Private Cloud to control networking of your AWS resources       [create complete]  [43.6s]
    ```

And that's it 🚀! The workflow is identical to how `copilot svc` and `copilot job` commands work.

### Migrating Existing Environments

To create a [manifest.yml](../docs/manifest/environment.en.md) file for existing environments, Copilot 
introduced a new `--manifest` flag to `copilot env show`.  
In this example, we'll generate a manifest file for an existing `"prod"` environment.

**[1\]** First, in your current git repository or in a new one, create the mandatory directory
structure for environment manifests.

???+ example "Directory structure for prod"

    ```console
    # 1. Navigate to your git repository.
    $ cd my-sample-repo/
    # 2. Create the directory for the "prod" environment  
    $ mkdir -p copilot/environments/prod
    ```

**[2\]** Run the `copilot env show --manifest` command to generate a manifest and redirect it to the "prod" folder.

???+ example "Generate manifest"

    ```console
    $ copilot env show -n prod --manifest > copilot/environments/prod/manifest.yml
    ```

And that's it! you can now modify the manifest file with any fields in the [specification](../docs/manifest/environment.en.md) and 
run `copilot env deploy` to update your stack.

### Continuous Delivery

Finally, Copilot provides the same [continuous delivery pipeline](../docs/concepts/pipelines.en.md) workflow for environments as
services or jobs.

**[1\]** Once a [manifest file is created](#migrating-existing-environments), you can run the existing `copilot pipeline init` 
command to create a pipeline [`manifest.yml`](../docs/manifest/pipeline.en.md) file to describe deployment stages, and a 
`buildspec.yml` used in the "Build" stage to generate the CloudFormation configuration files.

??? example "Create pipeline manifest and buildspec"

    ```console
    $ copilot pipeline init                
    Pipeline name: env-pipeline
    What type of continuous delivery pipeline is this? Environments
    1st stage: test
    2nd stage: prod

    ✔ Wrote the pipeline manifest for copilot-pipeline-test at 'copilot/pipelines/env-pipeline/manifest.yml'    
    ✔ Wrote the buildspec for the pipeline's build stage at 'copilot/pipelines/env-pipeline/buildspec.yml'
    ```

**[2\]** Run `copilot pipeline deploy` to create or update the AWS CodePipeline stack.

??? example "Create pipeline"

    ```console
    $ copilot pipeline deploy                                                 
    Are you sure you want to redeploy an existing pipeline: env-pipeline? Yes
    ✔ Successfully deployed pipeline: env-pipeline
    ```

## Autoscaling Cooldown Support
A small addition to our service manifests: the ability to configure autoscaling cooldown periods.
For `Load Balanced`, `Backend`, and `Worker` Services, you can now configure their autoscaling fields under `count` to have custom cooldown periods.
Previously, each scaling metric such as `cpu_percentage` had a fixed 'in' cooldown of 120 secs and 'out' cooldown of 60 seconds. Now, you can set a global cooldown period:

??? example "Using general autoscaling cooldowns"

    ```
    count:
      range: 1-10
      cooldown:
        in: 30s
        out: 30s
      cpu_percentage: 50
    ```

Alternatively, you can set individual cooldowns that override the general ones:

??? example "Using specific autoscaling cooldowns"

    ```
    count:
      range: 1-10
      cooldown:
        in: 2m
        out: 2m
      cpu_percentage: 50
      requests:
        value: 10
        cooldown:
          in: 30s
          out: 30s
    ```
## What’s next?

Download the new Copilot CLI version by following the link below and leave your feedback on [GitHub](https://github.com/aws/copilot-cli/) or our [Community Chat](https://gitter.im/aws/copilot-cli):

* Download [the latest CLI version](../docs/getting-started/install.en.md)
* Try our [Getting Started Guide](../docs/getting-started/first-app-tutorial.en.md)
* Read full release notes on [GitHub](https://github.com/aws/copilot-cli/releases/tag/v1.20.0)<|MERGE_RESOLUTION|>--- conflicted
+++ resolved
@@ -18,9 +18,7 @@
 
 * **Environment manifests**: You can now create and update environments with a [manifest file](../docs/manifest/environment.en.md) bringing all the benefits of infrastructure as code to environments. 
    [See detailed walkthrough](#environment-manifest) for how to migrate your existing environments.
-<<<<<<< HEAD
 * **Autoscaling Cooldown Support**: You can now specify [autoscaling cooldowns](#autoscaling-cooldown-support) in the service manifest.
-=======
 * **Additional policy to build role**: You can now specify an additional policy for the CodeBuild Build Project Role through the pipeline manifest field `additional_policy`.
   [See detailed walkthrough](../docs/manifest/pipeline.en.md) for how to specify an additional policy document to add to the build project role. [(#3709)](https://github.com/aws/copilot-cli/pull/3709)
 * **Invoke a scheduled job**: You can now execute an existing scheduled job ad hoc using the new `copilot job run` command.
@@ -28,7 +26,6 @@
 * **Deny default security group**: Add an option `deny_default` to `security_groups` in service manifests to remove the EnvironmentSecurityGroup ingress that is applied by default.
   [(#3682)](https://github.com/aws/copilot-cli/pull/3682)
 * **Predictable aliases for Backend Services with an ALB**: If you don't specify an alias for your Backend Services that have an internal ALB configured, they will now be reachable with the host name `svc.env.app.internal` instead of the default ALB host name. ([#3668](https://github.com/aws/copilot-cli/pull/3668))
->>>>>>> 1b57c0c7
 
 ???+ note "What’s AWS Copilot?"
 
