--- conflicted
+++ resolved
@@ -19,11 +19,7 @@
 Copilot v1.32 brings big enhancements to help you develop more flexibly and efficiently:
 
 - **`copilot run local --proxy`**:
-<<<<<<< HEAD
-- **`copilot run local --watch`**: Watches your workspace for file changes and rebuilds your containers when you make a change to your code so you can develop continuously.
-=======
-- **`copilot run local --watch`**: Automatically rebuild your containers when you make changes to your code.
->>>>>>> 908e5030
+- **`copilot run local --watch`**: Watches your workspace for file changes and rebuilds your containers when you make changes to your code so you can develop continuously.
 - **Importing ALBs**: You can front your Load-Balanced Web Services with existing ALBs. [See detailed section](#imported-ALBs)
 
 ???+ note "What’s AWS Copilot?"
