List of all available properties for a `'Load Balanced Web Service'` manifest.
```yaml
# Your service name will be used in naming your resources like log groups, ECS services, etc.
name: frontend
# The "architecture" of the service you're running.
type: Load Balanced Web Service

image:
  # Path to your service's Dockerfile.
  build: ./Dockerfile
  # Or instead of building, you can specify an existing image name.
  location: aws_account_id.dkr.ecr.region.amazonaws.com/my-svc:tag
  # Port exposed through your container to route traffic to it.
  port: 80

http:
  # Requests to this path will be forwarded to your service. 
  # To match all requests you can use the "/" path. 
  path: '/'

  # You can specify a custom health check path. The default is "/"
  # healthcheck: "/"

  # You can specify whether to enable sticky sessions.
  # stickiness: true

# Number of CPU units for the task.
cpu: 256
# Amount of memory in MiB used by the task.
memory: 512
# Number of tasks that should be running in your service. You can also specify a map for autoscaling.
count: 1

variables:                    # Optional. Pass environment variables as key value pairs.
  LOG_LEVEL: info

secrets:                      # Optional. Pass secrets from AWS Systems Manager (SSM) Parameter Store.
  GITHUB_TOKEN: GITHUB_TOKEN  # The key is the name of the environment variable, the value is the name of the SSM parameter.


# Optional. You can override any of the values defined above by environment.
environments:
  test:
    count: 2               # Number of tasks to run for the "test" environment.
```

<a id="name" href="#name" class="field">`name`</a> <span class="type">String</span>  
The name of your service.   

<div class="separator"></div>

<a id="type" href="#type" class="field">`type`</a> <span class="type">String</span>  
The architecture type for your service. A [Load balanced web service](../concepts/services.md#load-balanced-web-service) is an internet-facing service that's behind a load balancer, orchestrated by Amazon ECS on AWS Fargate.  

<div class="separator"></div>

<a id="image" href="#image" class="field">`image`</a> <span class="type">Map</span>  
The image section contains parameters relating to the Docker build configuration and exposed port.  

<span class="parent-field">image.</span><a id="image-build" href="#image-build" class="field">`build`</a> <span class="type">String or Map</span>  
If you specify a string, Copilot interprets it as the path to your Dockerfile. It will assume that the dirname of the string you specify should be the build context. The manifest:
```yaml
image:
  build: path/to/dockerfile
```
will result in the following call to docker build: `$ docker build --file path/to/dockerfile path/to` 

You can also specify build as a map:
```yaml
image:
  build:
    dockerfile: path/to/dockerfile
    context: context/dir
    target: build-stage
    cache_from:
      - image:tag
    args:
      key: value
```
<<<<<<< HEAD
In this case, Copilot will use the context directory you specified and convert the key-value pairs under args to `--build-arg` overrides. The equivalent docker build call will be: `$ docker build --file path/to/dockerfile --build-arg key=value context/dir`.
=======
In this case, copilot will use the context directory you specified and convert the key-value pairs under args to --build-arg overrides. The equivalent docker build call will be: `$ docker build --file path/to/dockerfile --target build-stage --cache-from image:tag --build-arg key=value context/dir`.
>>>>>>> 6b037aee

You can omit fields and Copilot will do its best to understand what you mean. For example, if you specify `context` but not `dockerfile`, Copilot will run Docker in the context directory and assume that your Dockerfile is named "Dockerfile." If you specify `dockerfile` but no `context`, Copilot assumes you want to run Docker in the directory that contains `dockerfile`.
 
All paths are relative to your workspace root. 

<span class="parent-field">image.</span><a id="image-location" href="#image-location" class="field">`location`</a> <span class="type">String</span>  
Instead of building a container from a Dockerfile, you can specify an existing image name. Mutually exclusive with [`image.build`](#image-build).    
The `location` field follows the same definition as the [`image` parameter](https://docs.aws.amazon.com/AmazonECS/latest/developerguide/task_definition_parameters.html#container_definition_image) in the Amazon ECS task definition.

<span class="parent-field">image.</span><a id="image-port" href="#image-port" class="field">`port`</a> <span class="type">Integer</span>  
The port exposed in your Dockerfile. Copilot should parse this value for you from your `EXPOSE` instruction.

<div class="separator"></div>

<a id="http" href="#http" class="field">`http`</a> <span class="type">Map</span>   
The http section contains parameters related to integrating your service with an Application Load Balancer.

<span class="parent-field">http.</span><a id="http-path" href="#http-path" class="field">`path`</a> <span class="type">String</span>  
Requests to this path will be forwarded to your service. Each Load Balanced Web Service should listen on a unique path.

<span class="parent-field">http.</span><a id="http-healthcheck" href="#http-healthcheck" class="field">`healthcheck`</a> <span class="type">String</span>  
Path exposed in your container to handle target group health check requests.  

<span class="parent-field">http.</span><a id="http-healthyThreshold" href="#http-healthyThreshold" class="field">`healthyThreshold`</a> <span class="type">Integer</span>  
The number of consecutive health check successes required before considering an unhealthy target healthy. The Copilot default is 2. Range: 2-10. 

<span class="parent-field">http.</span><a id="http-unhealthyThreshold" href="#http-unhealthyThreshold" class="field">`unhealthyThreshold`</a> <span class="type">Integer</span>  
The number of consecutive health check failures required before considering a target unhealthy. The Copilot default is 2. Range: 2-10.

<span class="parent-interval">http.</span><a id="http-interval" href="#http-interval" class="field">`interval`</a> <span class="type">Integer</span>  
The approximate amount of time, in seconds, between health checks of an individual target. The Copilot default is 10. Range: 5–300 seconds.

<span class="parent-field">http.</span><a id="http-timeout" href="#http-timeout" class="field">`timeout`</a> <span class="type">Integer</span>  
The amount of time, in seconds, during which no response from a target means a failed health check. The Copilot default is 5. Range 5-300 seconds.
 
<span class="parent-field">http.</span><a id="http-targetContainer" href="#http-targetContainer" class="field">`targetContainer`</a> <span class="type">String</span>  
A sidecar container that takes the place of a service container.
                                 
<span class="parent-field">http.</span><a id="http-stickiness" href="#http-stickiness" class="field">`stickiness`</a> <span class="type">Boolean</span>  
Indicates whether sticky sessions are enabled.

<div class="separator"></div>

<a id="cpu" href="#cpu" class="field">`cpu`</a> <span class="type">Integer</span>  
Number of CPU units for the task. See the [Amazon ECS docs](https://docs.aws.amazon.com/AmazonECS/latest/developerguide/task-cpu-memory-error.html) for valid CPU values.

<div class="separator"></div>

<a id="memory" href="#memory" class="field">`memory`</a> <span class="type">Integer</span>  
Amount of memory in MiB used by the task. See the [Amazon ECS docs](https://docs.aws.amazon.com/AmazonECS/latest/developerguide/task-cpu-memory-error.html) for valid memory values.

<div class="separator"></div>

<a id="count" href="#count" class="field">`count`</a> <span class="type">Integer or Map</span>  
If you specify a number:
```yaml
count: 5
```
The service will set the desired count to 5 and maintain 5 tasks in your service.

Alternatively, you can specify a map for setting up autoscaling:
```yaml
count:
  range: 1-10
  cpu_percentage: 70
  memory_percentage: 80
```


<span class="parent-field">count.</span><a id="count-range" href="#count-range" class="field">`range`</a> <span class="type">String</span>  
Specify a minimum and maximum bound for the number of tasks your service should maintain.  

<span class="parent-field">count.</span><a id="count-cpu-percentage" href="#count-cpu-percentage" class="field">`cpu_percentage`</a> <span class="type">Integer</span>  
Scale up or down based on the average CPU your service should maintain.  

<span class="parent-field">count.</span><a id="count-memory-percentage" href="#count-memory-percentage" class="field">`memory_percentage`</a> <span class="type">Integer</span>  
Scale up or down based on the average memory your service should maintain.  

<div class="separator"></div>

<a id="variables" href="#variables" class="field">`variables`</a> <span class="type">Map</span>   
Key-value pairs that represents environment variables that will be passed to your service. Copilot will include a number of environment variables by default for you.

<div class="separator"></div>

<a id="secrets" href="#secrets" class="field">`secrets`</a> <span class="type">Map</span>   
Key-value pairs that represents secret values from [AWS Systems Manager Parameter Store](https://docs.aws.amazon.com/systems-manager/latest/userguide/systems-manager-parameter-store.html) that will passed to your service as environment variables securely. 

<div class="separator"></div>

<a id="environments" href="#environments" class="field">`environments`</a> <span class="type">Map</span>  
The environment section lets you overwrite any value in your manifest based on the environment you're in. In the example manifest above, we're overriding the count parameter so that we can run 2 copies of our service in our prod environment.<|MERGE_RESOLUTION|>--- conflicted
+++ resolved
@@ -77,11 +77,7 @@
     args:
       key: value
 ```
-<<<<<<< HEAD
-In this case, Copilot will use the context directory you specified and convert the key-value pairs under args to `--build-arg` overrides. The equivalent docker build call will be: `$ docker build --file path/to/dockerfile --build-arg key=value context/dir`.
-=======
 In this case, copilot will use the context directory you specified and convert the key-value pairs under args to --build-arg overrides. The equivalent docker build call will be: `$ docker build --file path/to/dockerfile --target build-stage --cache-from image:tag --build-arg key=value context/dir`.
->>>>>>> 6b037aee
 
 You can omit fields and Copilot will do its best to understand what you mean. For example, if you specify `context` but not `dockerfile`, Copilot will run Docker in the context directory and assume that your Dockerfile is named "Dockerfile." If you specify `dockerfile` but no `context`, Copilot assumes you want to run Docker in the directory that contains `dockerfile`.
  
