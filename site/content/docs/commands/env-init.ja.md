--- conflicted
+++ resolved
@@ -50,13 +50,8 @@
 ```
 
 AWS プロファイルの "prod-admin" を利用して prod-iad Environment を作成し、 CloudWatch Container Insights　を有効化します。
-<<<<<<< HEAD
-```bash
-$ copilot env init --name prod-iad --profile prod-admin --container-insights
-=======
 ```console
 $ copilot env init --name prod-iad --profile prod-admin --container-insights 
->>>>>>> 33ee39e8
 ```
 
 VPC リソースをインポートして Environment を作成します。
