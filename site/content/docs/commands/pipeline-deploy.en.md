--- conflicted
+++ resolved
@@ -8,20 +8,13 @@
 
 ## What are the flags?
 ```
-<<<<<<< HEAD
       --allow-downgrade   Optional. Allow using an older version of Copilot to update Copilot components
                           updated by a newer version of Copilot.
-  -a, --app string    Name of the application.
-  -h, --help          help for deploy
-  -n, --name string   Name of the pipeline.
-      --yes           Skips confirmation prompt.
-=======
--a, --app string    Name of the application.
-    --diff          Compares the generated CloudFormation template to the deployed stack.
--h, --help          help for deploy
--n, --name string   Name of the pipeline.
-    --yes           Skips confirmation prompt.
->>>>>>> 8c601f05
+  -a, --app string        Name of the application.
+      --diff              Compares the generated CloudFormation template to the deployed stack.
+  -h, --help              help for deploy
+  -n, --name string       Name of the pipeline.
+      --yes               Skips confirmation prompt.
 ```
 
 ## Examples
