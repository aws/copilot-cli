--- conflicted
+++ resolved
@@ -160,11 +160,8 @@
         - task run: docs/commands/task-run.en.md
         - version: docs/commands/version.en.md
   - Blogs:
-<<<<<<< HEAD
       - AWS App Runner WAF: blogs/apprunner-waf.en.md
-=======
       - Release v1.26: blogs/release-v126.en.md
->>>>>>> 3b8cea33
       - Release v1.25: blogs/release-v125.en.md
       - Release v1.24: blogs/release-v124.en.md
       - Release v1.23: blogs/release-v123.en.md
