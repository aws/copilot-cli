site_name: AWS Copilot CLI
site_description: "Develop, Release and Operate Container Apps on AWS."
site_url: "https://aws.github.io/copilot-cli/"
repo_name: "aws/copilot-cli"
repo_url: "https://github.com/aws/copilot-cli"
edit_uri: "edit/mainline/site/content"
copyright: "Copyright &copy; 2022 Amazon"
docs_dir: "site/content"
site_dir: "docs"
extra_css:
  - stylesheets/extra.css
extra:
  analytics:
    provider: google
    property: G-7S4JR3KFHK
  alternate:
    - name: English
      link: ./en/
      lang: en
    - name: 日本語
      link: ./ja/
      lang: ja

nav:
  - Home: index.en.md
  - Documentation:
<<<<<<< HEAD
      - Overview: docs/overview.en.md
=======
    - Overview: docs/overview.en.md
    - Getting Started:
      - Install Copilot: docs/getting-started/install.en.md
      - (Optional) Verify the installation: docs/getting-started/verify.en.md
      - Deploy your first application: docs/getting-started/first-app-tutorial.en.md
    - Concepts:
      - Overview: docs/concepts/overview.en.md
      - Applications: docs/concepts/applications.en.md
      - Environments: docs/concepts/environments.en.md
      - Services: docs/concepts/services.en.md
      - Jobs: docs/concepts/jobs.en.md
      - Pipelines: docs/concepts/pipelines.en.md
    - Credentials: docs/credentials.en.md
    - Manifest:
      - Overview: docs/manifest/overview.en.md
      - Backend Service: docs/manifest/backend-service.en.md
      - Load Balanced Web Service: docs/manifest/lb-web-service.en.md
      - Request-Driven Web Service: docs/manifest/rd-web-service.en.md
      - Scheduled Job: docs/manifest/scheduled-job.en.md
      - Worker Service: docs/manifest/worker-service.en.md
      - Pipeline: docs/manifest/pipeline.en.md
    - Developing:
      - Additional AWS Resources: docs/developing/additional-aws-resources.en.md
      - Container Environment Variables: docs/developing/environment-variables.en.md
      - Custom Environment Resources: docs/developing/custom-environment-resources.en.md
      - Domain: docs/developing/domain.en.md
      - Internal Load Balancers: docs/developing/internal-albs.en.md
      - Manifest Environment Variables: docs/developing/manifest-env-var.en.md
      - Observability: docs/developing/observability.en.md
      - Publish/Subscribe: docs/developing/publish-subscribe.en.md
      - Secrets: docs/developing/secrets.en.md
      - Service Discovery: docs/developing/service-discovery.en.md
      - Sidecars: docs/developing/sidecars.en.md
      - Storage: docs/developing/storage.en.md
      - Task Definition Overrides: docs/developing/taskdef-overrides.en.md
    - Commands:
>>>>>>> 2bf4691f
      - Getting Started:
          - Install Copilot: docs/getting-started/install.en.md
          - (Optional) Verify the installation: docs/getting-started/verify.en.md
          - Deploy your first application: docs/getting-started/first-app-tutorial.en.md
      - Concepts:
          - Overview: docs/concepts/overview.en.md
          - Applications: docs/concepts/applications.en.md
          - Environments: docs/concepts/environments.en.md
          - Services: docs/concepts/services.en.md
          - Jobs: docs/concepts/jobs.en.md
          - Pipelines: docs/concepts/pipelines.en.md
      - Credentials: docs/credentials.en.md
      - Manifest:
          - Overview: docs/manifest/overview.en.md
          - Backend Service: docs/manifest/backend-service.en.md
          - Load Balanced Web Service: docs/manifest/lb-web-service.en.md
          - Request-Driven Web Service: docs/manifest/rd-web-service.en.md
          - Scheduled Job: docs/manifest/scheduled-job.en.md
          - Worker Service: docs/manifest/worker-service.en.md
          - Pipeline: docs/manifest/pipeline.en.md
      - Developing:
          - Additional AWS Resources: docs/developing/additional-aws-resources.en.md
          - Container Environment Variables: docs/developing/environment-variables.en.md
          - Custom Environment Resources: docs/developing/custom-environment-resources.en.md
          - Domain: docs/developing/domain.en.md
          - Manifest Environment Variables: docs/developing/manifest-env-var.en.md
          - Observability: docs/developing/observability.en.md
          - Publish/Subscribe: docs/developing/publish-subscribe.en.md
          - Secrets: docs/developing/secrets.en.md
          - Service Discovery: docs/developing/service-discovery.en.md
          - Sidecars: docs/developing/sidecars.en.md
          - Storage: docs/developing/storage.en.md
          - Task Definition Overrides: docs/developing/taskdef-overrides.en.md
      - Commands:
          - Getting Started:
              - docs: docs/commands/docs.en.md
              - init: docs/commands/init.en.md
          - Build:
              - app init: docs/commands/app-init.en.md
              - app upgrade: docs/commands/app-upgrade.en.md
              - app delete: docs/commands/app-delete.en.md
              - env init: docs/commands/env-init.en.md
              - env delete: docs/commands/env-delete.en.md
              - job init: docs/commands/job-init.en.md
              - job package: docs/commands/job-package.en.md
              - job deploy: docs/commands/job-deploy.en.md
              - job delete: docs/commands/job-delete.en.md
              - svc init: docs/commands/svc-init.en.md
              - svc package: docs/commands/svc-package.en.md
              - svc deploy: docs/commands/svc-deploy.en.md
              - svc delete: docs/commands/svc-delete.en.md
          - Release:
              - pipeline init: docs/commands/pipeline-init.en.md
              - pipeline deploy: docs/commands/pipeline-deploy.en.md
              - pipeline ls: docs/commands/pipeline-ls.en.md
              - pipeline show: docs/commands/pipeline-show.en.md
              - pipeline status: docs/commands/pipeline-status.en.md
              - pipeline delete: docs/commands/pipeline-delete.en.md
              - deploy: docs/commands/deploy.en.md
          - Operate:
              - app ls: docs/commands/app-ls.en.md
              - app show: docs/commands/app-show.en.md
              - env ls: docs/commands/env-ls.en.md
              - env show: docs/commands/env-show.en.md
              - job ls: docs/commands/job-ls.en.md
              - svc ls: docs/commands/svc-ls.en.md
              - svc show: docs/commands/svc-show.en.md
              - svc status: docs/commands/svc-status.en.md
              - svc logs: docs/commands/svc-logs.en.md
              - svc exec: docs/commands/svc-exec.en.md
              - task run: docs/commands/task-run.en.md
              - task exec: docs/commands/task-exec.en.md
              - task delete: docs/commands/task-delete.en.md
          - Extend:
              - secret init: docs/commands/secret-init.en.md
              - storage init: docs/commands/storage-init.en.md
          - Settings:
              - version: docs/commands/version.en.md
              - completion: docs/commands/completion.en.md
          - All:
              - app delete: docs/commands/app-delete.en.md
              - app init: docs/commands/app-init.en.md
              - app ls: docs/commands/app-ls.en.md
              - app show: docs/commands/app-show.en.md
              - app upgrade: docs/commands/app-upgrade.en.md
              - completion: docs/commands/completion.en.md
              - docs: docs/commands/docs.en.md
              - env delete: docs/commands/env-delete.en.md
              - env init: docs/commands/env-init.en.md
              - env ls: docs/commands/env-ls.en.md
              - env show: docs/commands/env-show.en.md
              - init: docs/commands/init.en.md
              - job delete: docs/commands/job-delete.en.md
              - job deploy: docs/commands/job-deploy.en.md
              - job init: docs/commands/job-init.en.md
              - job ls: docs/commands/job-ls.en.md
              - job package: docs/commands/job-package.en.md
              - pipeline delete: docs/commands/pipeline-delete.en.md
              - pipeline deploy: docs/commands/pipeline-deploy.en.md
              - pipeline init: docs/commands/pipeline-init.en.md
              - pipeline ls: docs/commands/pipeline-ls.en.md
              - pipeline show: docs/commands/pipeline-show.en.md
              - pipeline status: docs/commands/pipeline-status.en.md
              - secret init: docs/commands/secret-init.en.md
              - storage init: docs/commands/storage-init.en.md
              - svc delete: docs/commands/svc-delete.en.md
              - svc deploy: docs/commands/svc-deploy.en.md
              - svc exec: docs/commands/svc-exec.en.md
              - svc init: docs/commands/svc-init.en.md
              - svc logs: docs/commands/svc-logs.en.md
              - svc ls: docs/commands/svc-ls.en.md
              - svc package: docs/commands/svc-package.en.md
              - svc show: docs/commands/svc-show.en.md
              - svc status: docs/commands/svc-status.en.md
              - svc pause: docs/commands/svc-pause.en.md
              - svc resume: docs/commands/svc-resume.en.md
              - task delete: docs/commands/task-delete.en.md
              - task exec: docs/commands/task-exec.en.md
              - task run: docs/commands/task-run.en.md
              - version: docs/commands/version.en.md
  - Blogs:
<<<<<<< HEAD
      - AWS App Runner VPC: blogs/apprunner-vpc.en.md
=======
      - Release v1.19: blogs/release-v119.en.md
>>>>>>> 2bf4691f
      - Release v1.18: blogs/release-v118.en.md
      - Release v1.17: blogs/release-v117.en.md
      - Release v1.16: blogs/release-v116.en.md
  - Community:
      - Get Involved: community/get-involved.en.md
      - Guides and Resources: community/guides.en.md
theme:
  name: material
  custom_dir: site/overrides
  palette:
    primary: white
  font: false
  icon:
    logo: octicons/terminal-16
  favicon: assets/images/cli.png
  language: en
  features:
    - tabs
    - instant
    - navigation.tabs

markdown_extensions:
  - admonition
  - meta
  - pymdownx.details
  - pymdownx.superfences
  - pymdownx.tabbed
  - pymdownx.emoji:
      emoji_index: !!python/name:materialx.emoji.twemoji
      emoji_generator: !!python/name:materialx.emoji.to_svg
      options:
        custom_icons:
          - site/overrides/.icons

plugins:
  - search
  - redirects:
      redirect_maps:
        "docs/installing.md": "docs/getting-started/install.en.md"
        "docs/getting-started.md": "docs/getting-started/first-app-tutorial.en.md"
        "docs/commands/pipeline-update.en.md": "docs/commands/pipeline-deploy.en.md"
        "docs/commands/pipeline-update.ja.md": "docs/commands/pipeline-deploy.ja.md"
  - i18n:
      default_language: en
      languages:
        en: english
        ja: japanese
      material_alternate: false
  - macros:
      include_dir: site/content/docs/include<|MERGE_RESOLUTION|>--- conflicted
+++ resolved
@@ -1,12 +1,12 @@
 site_name: AWS Copilot CLI
-site_description: "Develop, Release and Operate Container Apps on AWS."
-site_url: "https://aws.github.io/copilot-cli/"
-repo_name: "aws/copilot-cli"
-repo_url: "https://github.com/aws/copilot-cli"
-edit_uri: "edit/mainline/site/content"
-copyright: "Copyright &copy; 2022 Amazon"
-docs_dir: "site/content"
-site_dir: "docs"
+site_description: 'Develop, Release and Operate Container Apps on AWS.'
+site_url: 'https://aws.github.io/copilot-cli/'
+repo_name: 'aws/copilot-cli'
+repo_url: 'https://github.com/aws/copilot-cli'
+edit_uri: 'edit/mainline/site/content'
+copyright: 'Copyright &copy; 2022 Amazon'
+docs_dir: 'site/content'
+site_dir: 'docs'
 extra_css:
   - stylesheets/extra.css
 extra:
@@ -24,9 +24,6 @@
 nav:
   - Home: index.en.md
   - Documentation:
-<<<<<<< HEAD
-      - Overview: docs/overview.en.md
-=======
     - Overview: docs/overview.en.md
     - Getting Started:
       - Install Copilot: docs/getting-started/install.en.md
@@ -63,133 +60,95 @@
       - Storage: docs/developing/storage.en.md
       - Task Definition Overrides: docs/developing/taskdef-overrides.en.md
     - Commands:
->>>>>>> 2bf4691f
       - Getting Started:
-          - Install Copilot: docs/getting-started/install.en.md
-          - (Optional) Verify the installation: docs/getting-started/verify.en.md
-          - Deploy your first application: docs/getting-started/first-app-tutorial.en.md
-      - Concepts:
-          - Overview: docs/concepts/overview.en.md
-          - Applications: docs/concepts/applications.en.md
-          - Environments: docs/concepts/environments.en.md
-          - Services: docs/concepts/services.en.md
-          - Jobs: docs/concepts/jobs.en.md
-          - Pipelines: docs/concepts/pipelines.en.md
-      - Credentials: docs/credentials.en.md
-      - Manifest:
-          - Overview: docs/manifest/overview.en.md
-          - Backend Service: docs/manifest/backend-service.en.md
-          - Load Balanced Web Service: docs/manifest/lb-web-service.en.md
-          - Request-Driven Web Service: docs/manifest/rd-web-service.en.md
-          - Scheduled Job: docs/manifest/scheduled-job.en.md
-          - Worker Service: docs/manifest/worker-service.en.md
-          - Pipeline: docs/manifest/pipeline.en.md
-      - Developing:
-          - Additional AWS Resources: docs/developing/additional-aws-resources.en.md
-          - Container Environment Variables: docs/developing/environment-variables.en.md
-          - Custom Environment Resources: docs/developing/custom-environment-resources.en.md
-          - Domain: docs/developing/domain.en.md
-          - Manifest Environment Variables: docs/developing/manifest-env-var.en.md
-          - Observability: docs/developing/observability.en.md
-          - Publish/Subscribe: docs/developing/publish-subscribe.en.md
-          - Secrets: docs/developing/secrets.en.md
-          - Service Discovery: docs/developing/service-discovery.en.md
-          - Sidecars: docs/developing/sidecars.en.md
-          - Storage: docs/developing/storage.en.md
-          - Task Definition Overrides: docs/developing/taskdef-overrides.en.md
-      - Commands:
-          - Getting Started:
-              - docs: docs/commands/docs.en.md
-              - init: docs/commands/init.en.md
-          - Build:
-              - app init: docs/commands/app-init.en.md
-              - app upgrade: docs/commands/app-upgrade.en.md
-              - app delete: docs/commands/app-delete.en.md
-              - env init: docs/commands/env-init.en.md
-              - env delete: docs/commands/env-delete.en.md
-              - job init: docs/commands/job-init.en.md
-              - job package: docs/commands/job-package.en.md
-              - job deploy: docs/commands/job-deploy.en.md
-              - job delete: docs/commands/job-delete.en.md
-              - svc init: docs/commands/svc-init.en.md
-              - svc package: docs/commands/svc-package.en.md
-              - svc deploy: docs/commands/svc-deploy.en.md
-              - svc delete: docs/commands/svc-delete.en.md
-          - Release:
-              - pipeline init: docs/commands/pipeline-init.en.md
-              - pipeline deploy: docs/commands/pipeline-deploy.en.md
-              - pipeline ls: docs/commands/pipeline-ls.en.md
-              - pipeline show: docs/commands/pipeline-show.en.md
-              - pipeline status: docs/commands/pipeline-status.en.md
-              - pipeline delete: docs/commands/pipeline-delete.en.md
-              - deploy: docs/commands/deploy.en.md
-          - Operate:
-              - app ls: docs/commands/app-ls.en.md
-              - app show: docs/commands/app-show.en.md
-              - env ls: docs/commands/env-ls.en.md
-              - env show: docs/commands/env-show.en.md
-              - job ls: docs/commands/job-ls.en.md
-              - svc ls: docs/commands/svc-ls.en.md
-              - svc show: docs/commands/svc-show.en.md
-              - svc status: docs/commands/svc-status.en.md
-              - svc logs: docs/commands/svc-logs.en.md
-              - svc exec: docs/commands/svc-exec.en.md
-              - task run: docs/commands/task-run.en.md
-              - task exec: docs/commands/task-exec.en.md
-              - task delete: docs/commands/task-delete.en.md
-          - Extend:
-              - secret init: docs/commands/secret-init.en.md
-              - storage init: docs/commands/storage-init.en.md
-          - Settings:
-              - version: docs/commands/version.en.md
-              - completion: docs/commands/completion.en.md
-          - All:
-              - app delete: docs/commands/app-delete.en.md
-              - app init: docs/commands/app-init.en.md
-              - app ls: docs/commands/app-ls.en.md
-              - app show: docs/commands/app-show.en.md
-              - app upgrade: docs/commands/app-upgrade.en.md
-              - completion: docs/commands/completion.en.md
-              - docs: docs/commands/docs.en.md
-              - env delete: docs/commands/env-delete.en.md
-              - env init: docs/commands/env-init.en.md
-              - env ls: docs/commands/env-ls.en.md
-              - env show: docs/commands/env-show.en.md
-              - init: docs/commands/init.en.md
-              - job delete: docs/commands/job-delete.en.md
-              - job deploy: docs/commands/job-deploy.en.md
-              - job init: docs/commands/job-init.en.md
-              - job ls: docs/commands/job-ls.en.md
-              - job package: docs/commands/job-package.en.md
-              - pipeline delete: docs/commands/pipeline-delete.en.md
-              - pipeline deploy: docs/commands/pipeline-deploy.en.md
-              - pipeline init: docs/commands/pipeline-init.en.md
-              - pipeline ls: docs/commands/pipeline-ls.en.md
-              - pipeline show: docs/commands/pipeline-show.en.md
-              - pipeline status: docs/commands/pipeline-status.en.md
-              - secret init: docs/commands/secret-init.en.md
-              - storage init: docs/commands/storage-init.en.md
-              - svc delete: docs/commands/svc-delete.en.md
-              - svc deploy: docs/commands/svc-deploy.en.md
-              - svc exec: docs/commands/svc-exec.en.md
-              - svc init: docs/commands/svc-init.en.md
-              - svc logs: docs/commands/svc-logs.en.md
-              - svc ls: docs/commands/svc-ls.en.md
-              - svc package: docs/commands/svc-package.en.md
-              - svc show: docs/commands/svc-show.en.md
-              - svc status: docs/commands/svc-status.en.md
-              - svc pause: docs/commands/svc-pause.en.md
-              - svc resume: docs/commands/svc-resume.en.md
-              - task delete: docs/commands/task-delete.en.md
-              - task exec: docs/commands/task-exec.en.md
-              - task run: docs/commands/task-run.en.md
-              - version: docs/commands/version.en.md
+        - docs: docs/commands/docs.en.md
+        - init: docs/commands/init.en.md
+      - Build:
+        - app init: docs/commands/app-init.en.md
+        - app upgrade: docs/commands/app-upgrade.en.md
+        - app delete: docs/commands/app-delete.en.md
+        - env init: docs/commands/env-init.en.md
+        - env delete: docs/commands/env-delete.en.md
+        - job init: docs/commands/job-init.en.md
+        - job package: docs/commands/job-package.en.md
+        - job deploy: docs/commands/job-deploy.en.md
+        - job delete: docs/commands/job-delete.en.md
+        - svc init: docs/commands/svc-init.en.md
+        - svc package: docs/commands/svc-package.en.md
+        - svc deploy: docs/commands/svc-deploy.en.md
+        - svc delete: docs/commands/svc-delete.en.md
+      - Release:
+        - pipeline init: docs/commands/pipeline-init.en.md
+        - pipeline deploy: docs/commands/pipeline-deploy.en.md
+        - pipeline ls: docs/commands/pipeline-ls.en.md
+        - pipeline show: docs/commands/pipeline-show.en.md
+        - pipeline status: docs/commands/pipeline-status.en.md
+        - pipeline delete: docs/commands/pipeline-delete.en.md
+        - deploy: docs/commands/deploy.en.md
+      - Operate:
+        - app ls: docs/commands/app-ls.en.md
+        - app show: docs/commands/app-show.en.md
+        - env ls: docs/commands/env-ls.en.md
+        - env show: docs/commands/env-show.en.md
+        - job ls: docs/commands/job-ls.en.md
+        - svc ls: docs/commands/svc-ls.en.md
+        - svc show: docs/commands/svc-show.en.md
+        - svc status: docs/commands/svc-status.en.md
+        - svc logs: docs/commands/svc-logs.en.md
+        - svc exec: docs/commands/svc-exec.en.md
+        - task run: docs/commands/task-run.en.md
+        - task exec: docs/commands/task-exec.en.md
+        - task delete: docs/commands/task-delete.en.md
+      - Extend:
+        - secret init: docs/commands/secret-init.en.md
+        - storage init: docs/commands/storage-init.en.md
+      - Settings:
+        - version: docs/commands/version.en.md
+        - completion: docs/commands/completion.en.md
+      - All:
+        - app delete: docs/commands/app-delete.en.md
+        - app init: docs/commands/app-init.en.md
+        - app ls: docs/commands/app-ls.en.md
+        - app show: docs/commands/app-show.en.md
+        - app upgrade: docs/commands/app-upgrade.en.md
+        - completion: docs/commands/completion.en.md
+        - docs: docs/commands/docs.en.md
+        - env delete: docs/commands/env-delete.en.md
+        - env init: docs/commands/env-init.en.md
+        - env ls: docs/commands/env-ls.en.md
+        - env show: docs/commands/env-show.en.md
+        - init: docs/commands/init.en.md
+        - job delete: docs/commands/job-delete.en.md
+        - job deploy: docs/commands/job-deploy.en.md
+        - job init: docs/commands/job-init.en.md
+        - job ls: docs/commands/job-ls.en.md
+        - job package: docs/commands/job-package.en.md
+        - pipeline delete: docs/commands/pipeline-delete.en.md
+        - pipeline deploy: docs/commands/pipeline-deploy.en.md
+        - pipeline init: docs/commands/pipeline-init.en.md
+        - pipeline ls: docs/commands/pipeline-ls.en.md
+        - pipeline show: docs/commands/pipeline-show.en.md
+        - pipeline status: docs/commands/pipeline-status.en.md
+        - secret init: docs/commands/secret-init.en.md
+        - storage init: docs/commands/storage-init.en.md
+        - svc delete: docs/commands/svc-delete.en.md
+        - svc deploy: docs/commands/svc-deploy.en.md
+        - svc exec: docs/commands/svc-exec.en.md
+        - svc init: docs/commands/svc-init.en.md
+        - svc logs: docs/commands/svc-logs.en.md
+        - svc ls: docs/commands/svc-ls.en.md
+        - svc package: docs/commands/svc-package.en.md
+        - svc show: docs/commands/svc-show.en.md
+        - svc status: docs/commands/svc-status.en.md
+        - svc pause: docs/commands/svc-pause.en.md
+        - svc resume: docs/commands/svc-resume.en.md
+        - task delete: docs/commands/task-delete.en.md
+        - task exec: docs/commands/task-exec.en.md
+        - task run: docs/commands/task-run.en.md
+        - version: docs/commands/version.en.md
   - Blogs:
-<<<<<<< HEAD
       - AWS App Runner VPC: blogs/apprunner-vpc.en.md
-=======
       - Release v1.19: blogs/release-v119.en.md
->>>>>>> 2bf4691f
       - Release v1.18: blogs/release-v118.en.md
       - Release v1.17: blogs/release-v117.en.md
       - Release v1.16: blogs/release-v116.en.md
@@ -225,18 +184,18 @@
           - site/overrides/.icons
 
 plugins:
-  - search
-  - redirects:
-      redirect_maps:
-        "docs/installing.md": "docs/getting-started/install.en.md"
-        "docs/getting-started.md": "docs/getting-started/first-app-tutorial.en.md"
-        "docs/commands/pipeline-update.en.md": "docs/commands/pipeline-deploy.en.md"
-        "docs/commands/pipeline-update.ja.md": "docs/commands/pipeline-deploy.ja.md"
-  - i18n:
-      default_language: en
-      languages:
-        en: english
-        ja: japanese
-      material_alternate: false
-  - macros:
-      include_dir: site/content/docs/include+    - search
+    - redirects:
+        redirect_maps:
+            'docs/installing.md': 'docs/getting-started/install.en.md'
+            'docs/getting-started.md': 'docs/getting-started/first-app-tutorial.en.md'
+            'docs/commands/pipeline-update.en.md': 'docs/commands/pipeline-deploy.en.md'
+            'docs/commands/pipeline-update.ja.md': 'docs/commands/pipeline-deploy.ja.md'
+    - i18n:
+        default_language: en
+        languages:
+          en: english
+          ja: japanese
+        material_alternate: false
+    - macros:
+        include_dir: site/content/docs/include