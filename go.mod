--- conflicted
+++ resolved
@@ -57,16 +57,9 @@
 	github.com/opencontainers/image-spec v1.1.0-rc5 // indirect
 	github.com/pkg/errors v0.9.1 // indirect
 	github.com/pmezard/go-difflib v1.0.0 // indirect
-<<<<<<< HEAD
 	golang.org/x/net v0.20.0 // indirect
-	golang.org/x/sys v0.17.0 // indirect
+	golang.org/x/sys v0.18.0 // indirect
 	golang.org/x/tools v0.17.0 // indirect
-	google.golang.org/protobuf v1.31.0 // indirect
-=======
-	golang.org/x/net v0.19.0 // indirect
-	golang.org/x/sys v0.18.0 // indirect
-	golang.org/x/tools v0.16.1 // indirect
 	google.golang.org/protobuf v1.33.0 // indirect
->>>>>>> 0dcc86a3
 	gotest.tools/v3 v3.5.0 // indirect
 )