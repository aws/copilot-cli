--- conflicted
+++ resolved
@@ -3,25 +3,12 @@
 AWSTemplateFormatVersion: '2010-09-09'
 Description: CodePipeline for {{$.AppName}}
 Resources:
-<<<<<<< HEAD
-  {{- if eq .Source.ProviderName "Bitbucket"}}
-    SourceConnection:
-      Type: AWS::CodeStarConnections::Connection
-      Properties:
-      {{- if $.Source.Connection}}
-        ConnectionArn: {{$.Source.Connection}}
-      {{- else}}
-        ConnectionName: {{$.Source.ConnectionName}}
-        ProviderType: Bitbucket
-      {{- end}}
-=======
   {{- if isCodeStarConnection .Source}}
   SourceConnection:
     Type: AWS::CodeStarConnections::Connection
     Properties:
       ConnectionName: {{.Source.ConnectionName}}
       ProviderType: {{.Source.ProviderName}}
->>>>>>> 394cc1ba
   {{- end}}
   BuildProjectRole:
     Type: AWS::IAM::Role
