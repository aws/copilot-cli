--- conflicted
+++ resolved
@@ -3,11 +3,7 @@
 AWSTemplateFormatVersion: '2010-09-09'
 Description: CodePipeline for {{$.AppName}}
 Resources:
-<<<<<<< HEAD
-  {{- if or (eq .Source.ProviderName "Bitbucket") (eq .Source.ProviderName "GitHub")}}
-=======
   {{- if isCodeStarConnection .Source}}
->>>>>>> 394cc1ba
   SourceConnection:
     Type: AWS::CodeStarConnections::Connection
     Properties:
@@ -172,11 +168,7 @@
               - s3:GetBucketLocation
             Resource:
               - "*"
-<<<<<<< HEAD
-          {{- if or (eq .Source.ProviderName "Bitbucket") (eq .Source.ProviderName "GitHub")}}
-=======
           {{- if isCodeStarConnection .Source}}
->>>>>>> 394cc1ba
           - Effect: Allow
             Action:
               - codestar-connections:CreateConnection
@@ -211,11 +203,7 @@
               - s3:GetBucketPolicy
               - s3:GetObject
               - s3:ListBucket
-<<<<<<< HEAD
-              {{- if or (eq .Source.ProviderName "Bitbucket") (eq .Source.ProviderName "GitHub")}}
-=======
               {{- if isCodeStarConnection .Source}}
->>>>>>> 394cc1ba
               - s3:PutObjectAcl
               - s3:GetObjectAcl
               {{- end}}
@@ -292,11 +280,7 @@
               OutputArtifacts:
                 - Name: SCCheckoutArtifact
               RunOrder: 1
-<<<<<<< HEAD
-        {{- else if eq .Source.ProviderName "GitHub"}}
-=======
         {{- else if isCodeStarConnection .Source}}
->>>>>>> 394cc1ba
         - Name: Source
           Actions:
             - Name: SourceCodeFor-{{$.AppName}}
@@ -390,11 +374,7 @@
               RunOrder: 3
               InputArtifacts:
                 - Name: SCCheckoutArtifact{{end}}{{end}}{{end}}{{end}}
-<<<<<<< HEAD
-{{- if or (eq .Source.ProviderName "Bitbucket") (eq .Source.ProviderName "GitHub")}}
-=======
 {{- if isCodeStarConnection .Source}}
->>>>>>> 394cc1ba
 Outputs:
   PipelineConnectionARN:
     Description: "ARN of CodeStar Connections connection"
