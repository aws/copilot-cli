TaskRole:
  Metadata:
    'aws:copilot:description': 'An IAM role to control permissions for the containers in your tasks'
  Type: AWS::IAM::Role
  Properties:{{if .NestedStack}}{{$stackName := .NestedStack.StackName}}{{if gt (len .NestedStack.PolicyOutputs) 0}}
    ManagedPolicyArns:{{range $managedPolicy := .NestedStack.PolicyOutputs}}
    - Fn::GetAtt: [{{$stackName}}, Outputs.{{$managedPolicy}}]{{end}}{{end}}{{end}}
    AssumeRolePolicyDocument:
      Statement:
        - Effect: Allow
          Principal:
            Service: ecs-tasks.amazonaws.com
          Action: 'sts:AssumeRole'
    Policies:
      - PolicyName: 'DenyIAMExceptTaggedRoles'
        PolicyDocument:
          Version: '2012-10-17'
          Statement:
            - Effect: 'Deny'
              Action: 'iam:*'
              Resource: '*'
            - Effect: 'Allow'
              Action: 'sts:AssumeRole'
              Resource:
                - !Sub 'arn:aws:iam::${AWS::AccountId}:role/*'
              Condition:
                StringEquals:
                  'iam:ResourceTag/copilot-application': !Sub '${AppName}'
                  'iam:ResourceTag/copilot-environment': !Sub '${EnvName}'
<<<<<<< HEAD
{{- if .ExecuteCommand }}
      - PolicyName: 'ExecuteCommand'
        PolicyDocument:
          Version: '2012-10-17'
          Statement:
            - Effect: 'Allow'
              Action: [
                "ssmmessages:CreateControlChannel",
                "ssmmessages:OpenControlChannel",
                "ssmmessages:CreateDataChannel",
                "ssmmessages:OpenDataChannel"
              ]
              Resource: "*"
            - Effect: 'Allow'
              Action: [
                "logs:CreateLogStream",
                "logs:DescribeLogGroups",
                "logs:DescribeLogStreams",
                "logs:PutLogEvents"
              ]
              Resource: "*"
{{- end }}
=======
      {{- if .Storage}}
      {{- range $EFS := .Storage.EFSPerms}}
      - PolicyName: 'GrantEFSAccess{{$EFS.FilesystemID}}'
        PolicyDocument: 
          Version: '2012-10-17'
          Statement:
            - Effect: 'Allow'
              Action:
                - 'elasticfilesystem:ClientMount'
                {{- if $EFS.Write}}
                - 'elasticfilesystem:ClientWrite'
                {{- end}}
              {{- if $EFS.AccessPointID}}
              Condition:
                StringEquals:
                  'elasticfilesystem:AccessPointArn': !Sub 'arn:aws:elasticfilesystem:${AWS::Region}:${AWS::AccountId}:access-point/{{$EFS.AccessPointID}}'
              {{- end}}
              Resource:
                - !Sub 'arn:aws:elasticfilesystem:${AWS::Region}:${AWS::AccountId}:file-system/{{$EFS.FilesystemID}}'
      {{- end}}
      {{- end -}}
>>>>>>> 4fa0a1fd
<|MERGE_RESOLUTION|>--- conflicted
+++ resolved
@@ -27,8 +27,7 @@
                 StringEquals:
                   'iam:ResourceTag/copilot-application': !Sub '${AppName}'
                   'iam:ResourceTag/copilot-environment': !Sub '${EnvName}'
-<<<<<<< HEAD
-{{- if .ExecuteCommand }}
+      {{- if .ExecuteCommand }}
       - PolicyName: 'ExecuteCommand'
         PolicyDocument:
           Version: '2012-10-17'
@@ -49,8 +48,7 @@
                 "logs:PutLogEvents"
               ]
               Resource: "*"
-{{- end }}
-=======
+      {{- end }}
       {{- if .Storage}}
       {{- range $EFS := .Storage.EFSPerms}}
       - PolicyName: 'GrantEFSAccess{{$EFS.FilesystemID}}'
@@ -72,4 +70,3 @@
                 - !Sub 'arn:aws:elasticfilesystem:${AWS::Region}:${AWS::AccountId}:file-system/{{$EFS.FilesystemID}}'
       {{- end}}
       {{- end -}}
->>>>>>> 4fa0a1fd
