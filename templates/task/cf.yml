# Copyright Amazon.com Inc. or its affiliates. All Rights Reserved.
# SPDX-License-Identifier: Apache-2.0
AWSTemplateFormatVersion: "2010-09-09"
Description: "CloudFormation template that represents a task on Amazon ECS."
Parameters:
  TaskName:
    Type: String
  TaskCPU:
    Type: String
  TaskMemory:
    Type: String
  LogRetention:
    Type: Number
  ContainerImage:
    Type: String
  TaskRole:
    Type: String
  ExecutionRole:
    Type: String
  Command:
    Type: CommaDelimitedList
Conditions:
  # NOTE: Image cannot be pushed until the ECR repo is created, at which time ContainerImage would be "".
  HasImage:
    !Not [!Equals [!Ref ContainerImage, ""]]
  HasTaskRole:
    !Not [!Equals [!Ref TaskRole, ""]]
  HasExecutionRole:
    !Not [!Equals [!Ref ExecutionRole, ""]]
  HasCommand:
    !Not [!Equals [ !Join ["", !Ref Command], ""]]
Resources:
  TaskDefinition:
<<<<<<< HEAD
    # An ECS task definition to run your container on ECS.
    Condition: HasImage # NOTE: We only create TaskDefinition if an image is provided.
=======
    Metadata:
      'aws:copilot:description': 'An ECS task definition to run your container on ECS'
    Condition: HasImage # NOTE: We only create TaskDefinition if an image is provided
>>>>>>> 625c87ac
    Type: AWS::ECS::TaskDefinition
    DependsOn: ECRRepo
    Properties:
      ContainerDefinitions:
        -
          Image: !Ref ContainerImage
          Command: !If [HasCommand, !Ref Command, !Ref "AWS::NoValue"]
          LogConfiguration:
            LogDriver: awslogs
            Options:
              awslogs-region: !Ref AWS::Region
              awslogs-group: !Ref LogGroup
              awslogs-stream-prefix: copilot-task
          Name: !Ref TaskName{{if .EnvVars}}
          Environment:{{range $name, $value := .EnvVars}}
          - Name: {{$name}}
            Value: {{$value}}{{end}}{{end}}
      Family: !Join ['-', ["copilot", !Ref TaskName]]
      RequiresCompatibilities:
        - "FARGATE"
      NetworkMode: awsvpc
      Cpu: !Ref TaskCPU
      Memory: !Ref TaskMemory
      ExecutionRoleArn: !If [HasExecutionRole, !Ref ExecutionRole, !Ref DefaultExecutionRole]
      TaskRoleArn: !If [HasTaskRole, !Ref TaskRole, !Ref DefaultTaskRole]
  DefaultExecutionRole:
    Metadata:
      'aws:copilot:description': 'An IAM Role for the Fargate agent to make AWS API calls on your behalf'
    Type: AWS::IAM::Role
    Properties:
      AssumeRolePolicyDocument:
        Statement:
          - Effect: Allow
            Principal:
              Service: ecs-tasks.amazonaws.com
            Action: 'sts:AssumeRole'
      ManagedPolicyArns:
        - 'arn:aws:iam::aws:policy/service-role/AmazonECSTaskExecutionRolePolicy'
  DefaultTaskRole:
    # An IAM Role for the task to make AWS API calls on your behalf. Policies are required by ECS Exec.
    Type: AWS::IAM::Role
    Properties:
      AssumeRolePolicyDocument:
        Statement:
          - Effect: Allow
            Principal:
              Service: ecs-tasks.amazonaws.com
            Action: 'sts:AssumeRole'
      Policies:
        - PolicyName: 'ExecuteCommand'
          PolicyDocument:
            Version: '2012-10-17'
            Statement:
              - Effect: 'Allow'
                Action: [
                  "ssmmessages:CreateControlChannel",
                  "ssmmessages:OpenControlChannel",
                  "ssmmessages:CreateDataChannel",
                  "ssmmessages:OpenDataChannel"
                ]
                Resource: "*"
              - Effect: 'Allow'
                Action: [
                  "logs:CreateLogStream",
                  "logs:DescribeLogGroups",
                  "logs:DescribeLogStreams",
                  "logs:PutLogEvents"
                ]
                Resource: "*"
  ECRRepo:
<<<<<<< HEAD
    # An ECR repository to store your container images.
=======
    Metadata:
      'aws:copilot:description': 'An ECR repository to store your container images'
>>>>>>> 625c87ac
    Type: AWS::ECR::Repository
    Properties:
      RepositoryName: !Join ["-", ["copilot", !Ref TaskName]]
      RepositoryPolicyText:
        Version: '2008-10-17'
        Statement:
          - Sid: AllowPushPull
            Effect: Allow
            Principal:
              AWS: !Sub arn:aws:iam::${AWS::AccountId}:root
            Action:
              - ecr:GetDownloadUrlForLayer
              - ecr:BatchGetImage
              - ecr:BatchCheckLayerAvailability
              - ecr:PutImage
              - ecr:InitiateLayerUpload
              - ecr:UploadLayerPart
              - ecr:CompleteLayerUpload
      LifecyclePolicy: # TODO: inject the JSON string instead of hard-coding it here
        LifecyclePolicyText: "{\"rules\":[{\"rulePriority\":1,\"selection\":{\"tagStatus\":\"untagged\",\"countType\":\"sinceImagePushed\",\"countUnit\":\"days\",\"countNumber\":5},\"action\":{\"type\":\"expire\"}}]}"
  LogGroup:
<<<<<<< HEAD
    # A CloudWatch log group to hold your task logs.
=======
    Metadata:
      'aws:copilot:description': 'A CloudWatch log group to hold your task logs'
>>>>>>> 625c87ac
    Type: AWS::Logs::LogGroup
    Properties:
      LogGroupName: !Join ['', ["/copilot/", !Ref TaskName]]
      RetentionInDays: !Ref LogRetention
Outputs:
  ECRRepo:
    Description: ECR Repo used to store images of task.
    Value: !GetAtt ECRRepo.Arn<|MERGE_RESOLUTION|>--- conflicted
+++ resolved
@@ -31,14 +31,9 @@
     !Not [!Equals [ !Join ["", !Ref Command], ""]]
 Resources:
   TaskDefinition:
-<<<<<<< HEAD
-    # An ECS task definition to run your container on ECS.
-    Condition: HasImage # NOTE: We only create TaskDefinition if an image is provided.
-=======
     Metadata:
       'aws:copilot:description': 'An ECS task definition to run your container on ECS'
     Condition: HasImage # NOTE: We only create TaskDefinition if an image is provided
->>>>>>> 625c87ac
     Type: AWS::ECS::TaskDefinition
     DependsOn: ECRRepo
     Properties:
@@ -78,7 +73,8 @@
       ManagedPolicyArns:
         - 'arn:aws:iam::aws:policy/service-role/AmazonECSTaskExecutionRolePolicy'
   DefaultTaskRole:
-    # An IAM Role for the task to make AWS API calls on your behalf. Policies are required by ECS Exec.
+    Metadata:
+      'aws:copilot:description': 'An IAM Role for the task to make AWS API calls on your behalf. Policies are required by ECS Exec'
     Type: AWS::IAM::Role
     Properties:
       AssumeRolePolicyDocument:
@@ -109,12 +105,8 @@
                 ]
                 Resource: "*"
   ECRRepo:
-<<<<<<< HEAD
-    # An ECR repository to store your container images.
-=======
     Metadata:
       'aws:copilot:description': 'An ECR repository to store your container images'
->>>>>>> 625c87ac
     Type: AWS::ECR::Repository
     Properties:
       RepositoryName: !Join ["-", ["copilot", !Ref TaskName]]
@@ -136,12 +128,8 @@
       LifecyclePolicy: # TODO: inject the JSON string instead of hard-coding it here
         LifecyclePolicyText: "{\"rules\":[{\"rulePriority\":1,\"selection\":{\"tagStatus\":\"untagged\",\"countType\":\"sinceImagePushed\",\"countUnit\":\"days\",\"countNumber\":5},\"action\":{\"type\":\"expire\"}}]}"
   LogGroup:
-<<<<<<< HEAD
-    # A CloudWatch log group to hold your task logs.
-=======
     Metadata:
       'aws:copilot:description': 'A CloudWatch log group to hold your task logs'
->>>>>>> 625c87ac
     Type: AWS::Logs::LogGroup
     Properties:
       LogGroupName: !Join ['', ["/copilot/", !Ref TaskName]]
