--- conflicted
+++ resolved
@@ -134,11 +134,7 @@
 	workingDirAbs string
 }
 
-<<<<<<< HEAD
-// NewLocalFileSelector constructs a localFileSelector.
-=======
 // NewLocalFileSelector constructs a LocalFileSelector.
->>>>>>> 952c4c98
 func NewLocalFileSelector(prompt Prompter, fs afero.Fs, ws *workspace.Workspace) (*localFileSelector, error) {
 	workingDirAbs, err := os.Getwd()
 	if err != nil {
@@ -147,8 +143,6 @@
 	return &localFileSelector{
 		prompt:        prompt,
 		ws:            ws,
-<<<<<<< HEAD
-=======
 		fs:            &afero.Afero{Fs: fs},
 		workingDirAbs: workingDirAbs,
 	}, nil
@@ -211,7 +205,6 @@
 	}
 	return &dockerfileSelector{
 		prompt:        prompt,
->>>>>>> 952c4c98
 		fs:            &afero.Afero{Fs: fs},
 		workingDirAbs: workingDirAbs,
 	}, nil
@@ -349,20 +342,10 @@
 // listDirsAndFiles returns the list of directories and files within the current
 // working directory and two subdirectory levels below.
 func (s *localFileSelector) listDirsAndFiles() ([]string, error) {
-<<<<<<< HEAD
-	names, err := s.getDirAndFileNames(s.ws.ProjectRoot(), 0)
-	if err != nil {
-		return nil, err
-	} 
-	return names, nil
-}
-
-=======
 	return s.getDirAndFileNames(s.ws.ProjectRoot(), 3)
 }
 
 // getDirAndFileNames recursively fetches directory and file names to the depth indicated. Hidden files and the copilot dir are excluded.
->>>>>>> 952c4c98
 func (s *localFileSelector) getDirAndFileNames(dir string, depth int) ([]string, error) {
 	wdDirsAndFiles, err := s.fs.ReadDir(dir)
 	if err != nil {
@@ -374,18 +357,6 @@
 		if strings.HasPrefix(name, ".") || name == "copilot" {
 			continue
 		}
-<<<<<<< HEAD
-		relPathName := dir + "/" + name
-		wsRelPathName, err := s.ws.Rel(relPathName)
-		if err != nil {
-			return nil, fmt.Errorf("get path relative to workspace: %w", err)
-		}
-		names = append(names, wsRelPathName)
-		if depth < 3 && file.IsDir() {
-			subNames, err := s.getDirAndFileNames(relPathName, depth+1)
-			if err != nil {
-				return nil, fmt.Errorf("get dir and file names: %w", err)
-=======
 		relPathName := filepath.Join(dir, name)
 		wsRelPathName, err := s.ws.Rel(relPathName)
 		if err != nil {
@@ -396,7 +367,6 @@
 			subNames, err := s.getDirAndFileNames(relPathName, depth-1)
 			if err != nil {
 				return nil, err
->>>>>>> 952c4c98
 			}
 			names = append(names, subNames...)
 		}
@@ -404,8 +374,6 @@
 	return names, nil
 }
 
-<<<<<<< HEAD
-=======
 // AskCustomPaths prompts for user input of filepaths, which are then validated.
 func AskCustomPaths(prompter Prompter, customPathPrompt, customPathHelp string, pathValidator prompt.ValidatorFunc) ([]string, error) {
 	var paths []string
@@ -433,7 +401,6 @@
 	}
 	return paths, nil
 }
->>>>>>> 952c4c98
 
 func presetScheduleToDefinitionString(input string) string {
 	return fmt.Sprintf("@%s", strings.ToLower(input))
