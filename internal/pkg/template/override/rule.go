--- conflicted
+++ resolved
@@ -63,18 +63,10 @@
 }
 
 func (r Rule) parse() (nodeUpserter, error) {
-<<<<<<< HEAD
 	pathSegments := strings.SplitN(r.Path, PathSegmentSeparator, 2)
-	subMatches := pathSegmentRegexp.FindStringSubmatch(pathSegments[0])
-	if len(subMatches) == 0 {
-		// This error shouldn't occur given that `validate()` has passed.
-		return nil, fmt.Errorf(`invalid override path segment "%s"`, pathSegments[0])
-=======
-	pathSegments := strings.SplitN(r.Path, pathSegmentSeparator, 2)
 	segment, err := parsePathSegment(pathSegments[0])
 	if err != nil {
 		return nil, err
->>>>>>> cd567b0f
 	}
 	baseNode := upsertNode{
 		key: segment.key,
