--- conflicted
+++ resolved
@@ -14,11 +14,7 @@
 // CloudFormationTemplate overrides the given CloudFormation template by applying
 // the override rules.
 func CloudFormationTemplate(overrideRules []Rule, origTemp []byte) ([]byte, error) {
-<<<<<<< HEAD
-	content, err := unmarshalCFNYAML(origTemp)
-=======
 	content, err := unmarshalYAML(origTemp)
->>>>>>> aed46bec
 	if err != nil {
 		return nil, err
 	}
@@ -29,11 +25,7 @@
 	if err := applyRules(ruleNodes, content); err != nil {
 		return nil, err
 	}
-<<<<<<< HEAD
-	output, err := marshalCFNYAML(content)
-=======
 	output, err := marshalYAML(content)
->>>>>>> aed46bec
 	if err != nil {
 		return nil, err
 	}
@@ -55,35 +47,20 @@
 	return ruleNodes, nil
 }
 
-<<<<<<< HEAD
-func unmarshalCFNYAML(temp []byte) (*yaml.Node, error) {
-	var node yaml.Node
-	if err := yaml.Unmarshal(temp, &node); err != nil {
-		return nil, fmt.Errorf("unmarshal CloudFormation YAML template: %w", err)
-=======
 func unmarshalYAML(temp []byte) (*yaml.Node, error) {
 	var node yaml.Node
 	if err := yaml.Unmarshal(temp, &node); err != nil {
 		return nil, fmt.Errorf("unmarshal YAML template: %w", err)
->>>>>>> aed46bec
 	}
 	return &node, nil
 }
 
-<<<<<<< HEAD
-func marshalCFNYAML(content *yaml.Node) ([]byte, error) {
-=======
 func marshalYAML(content *yaml.Node) ([]byte, error) {
->>>>>>> aed46bec
 	var out bytes.Buffer
 	yamlEncoder := yaml.NewEncoder(&out)
 	yamlEncoder.SetIndent(2)
 	if err := yamlEncoder.Encode(content); err != nil {
-<<<<<<< HEAD
-		return nil, fmt.Errorf("marshal CloudFormation YAML template: %w", err)
-=======
 		return nil, fmt.Errorf("marshal YAML template: %w", err)
->>>>>>> aed46bec
 	}
 	return out.Bytes(), nil
 }
