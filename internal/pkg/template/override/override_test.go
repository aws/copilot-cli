// Copyright Amazon.com, Inc. or its affiliates. All Rights Reserved.
// SPDX-License-Identifier: Apache-2.0

package override

import (
	"fmt"
	"io/ioutil"
	"path/filepath"
	"testing"

	"github.com/stretchr/testify/require"
	"gopkg.in/yaml.v3"
)

<<<<<<< HEAD
const testContent = `Resources:
  TaskDefinition:
    Metadata:
      'aws:copilot:description': 'An ECS task definition to group your containers and run them on ECS'
    Type: AWS::ECS::TaskDefinition
    DependsOn: LogGroup
    Properties:
      Family: !Join ['', [!Ref AppName, '-', !Ref EnvName, '-', !Ref WorkloadName]]
      NetworkMode: awsvpc
      RequiresCompatibilities:
        - FARGATE
      Cpu: !Ref TaskCPU
      Memory: !Ref TaskMemory
      ExecutionRoleArn: !Ref ExecutionRole
      TaskRoleArn: !Ref TaskRole
      ContainerDefinitions:
        - Name: !Ref WorkloadName
          Image: !Ref ContainerImage
          
          # We pipe certain environment variables directly into the task definition.
          # This lets customers have access to, for example, their LB endpoint - which they'd
          # have no way of otherwise determining.
          Environment:
          - Name: COPILOT_APPLICATION_NAME
            Value: !Sub '${AppName}'
          - Name: COPILOT_SERVICE_DISCOVERY_ENDPOINT
            Value: test.demo.local
          - Name: COPILOT_ENVIRONMENT_NAME
            Value: !Sub '${EnvName}'
          - Name: COPILOT_SERVICE_NAME
            Value: !Sub '${WorkloadName}'
          - Name: COPILOT_LB_DNS
            Value: !GetAtt EnvControllerAction.PublicLoadBalancerDNSName
          
          LogConfiguration:
            LogDriver: awslogs
            Options:
              awslogs-region: !Ref AWS::Region
              awslogs-group: !Ref LogGroup
              awslogs-stream-prefix: copilot
          
          PortMappings:
            - ContainerPort: !Ref ContainerPort
`

const wantedOverriddenTemplate = `Resources:
  TaskDefinition:
    Metadata:
      'aws:copilot:description': 'An ECS task definition to group your containers and run them on ECS'
    Type: AWS::ECS::TaskDefinition
    DependsOn: LogGroup
    Properties:
      Family: !Join ['', [!Ref AppName, '-', !Ref EnvName, '-', !Ref WorkloadName]]
      NetworkMode: awsvpc
      RequiresCompatibilities:
        - FARGATE
        - EC2
      Cpu: !Ref TaskCPU
      Memory: !Ref TaskMemory
      ExecutionRoleArn: !Ref ExecutionRole
      TaskRoleArn: !Ref TaskRole
      ContainerDefinitions:
        - Name: !Ref WorkloadName
          Image: !Ref ContainerImage
          # We pipe certain environment variables directly into the task definition.
          # This lets customers have access to, for example, their LB endpoint - which they'd
          # have no way of otherwise determining.
          Environment:
            - Name: COPILOT_APPLICATION_NAME
              Value: !Sub '${AppName}'
            - Name: COPILOT_SERVICE_DISCOVERY_ENDPOINT
              Value: test.demo.local
            - Name: COPILOT_ENVIRONMENT_NAME
              Value: !Sub '${EnvName}'
            - Name: COPILOT_SERVICE_NAME
              Value: !Sub '${WorkloadName}'
            - Name: COPILOT_LB_DNS
              Value: !GetAtt EnvControllerAction.PublicLoadBalancerDNSName
          LogConfiguration:
            LogDriver: awslogs
            Options:
              awslogs-region: !Ref AWS::Region
              awslogs-group: !Ref LogGroup
              awslogs-stream-prefix: copilot
          PortMappings:
            - ContainerPort: !Ref ContainerPort
            - ContainerPort: 5000
          Ulimits:
            - HardLimit: !Ref ParamName
          LinuxParameters:
            Capabilities:
              Add: ["AUDIT_CONTROL", "AUDIT_WRITE"]
              InitProcessEnabled: true
`

func newTaskDefPropertyNode(nextNode nodeUpserter) nodeUpserter {
	end := &mapUpsertNode{
		upsertNode: upsertNode{
			key:  "Properties",
			next: nextNode,
		},
	}
	taskDefNode := &mapUpsertNode{
		upsertNode: upsertNode{
			key:  "TaskDefinition",
			next: end,
		},
	}
	head := &mapUpsertNode{
		upsertNode: upsertNode{
			key:  "Resources",
			next: taskDefNode,
		},
=======
func newTaskDefPropertyRule(rule Rule) Rule {
	return Rule{
		Path:  fmt.Sprintf("Resources.TaskDefinition.Properties.%s", rule.Path),
		Value: rule.Value,
>>>>>>> aed46bec
	}
}

<<<<<<< HEAD
func newTaskDefPropertyRule(rule Rule) Rule {
	return Rule{
		Path:  fmt.Sprintf("Resources.TaskDefinition.Properties.%s", rule.Path),
		Value: rule.Value,
	}
}

func requiresCompatibilitiesNode() nodeUpserter {
	var node yaml.Node
	_ = yaml.Unmarshal([]byte(`RequiresCompatibilities[-]: EC2`), &node)

	node1 := &seqIdxUpsertNode{
		upsertNode: upsertNode{
			key:           "RequiresCompatibilities",
			valueToInsert: node.Content[0].Content[1],
=======
func requiresCompatibilitiesRule() Rule {
	return newTaskDefPropertyRule(Rule{
		Path: "RequiresCompatibilities[-]",
		Value: yaml.Node{
			Kind:  yaml.ScalarNode,
			Tag:   nodeTagStr,
			Value: "EC2",
>>>>>>> aed46bec
		},
	})
}

<<<<<<< HEAD
func requiresCompatibilitiesRule() Rule {
	return newTaskDefPropertyRule(Rule{
		Path: "RequiresCompatibilities[-]",
		Value: yaml.Node{
			Kind:  yaml.ScalarNode,
			Tag:   nodeTagStr,
			Value: "EC2",
		},
	})
}

func linuxParametersCapabilitiesNode() nodeUpserter {
	var node yaml.Node
	_ = yaml.Unmarshal([]byte(`ContainerDefinitions[0].LinuxParameters.Capabilities.Add: ["AUDIT_CONTROL", "AUDIT_WRITE"]`), &node)

	node2 := &mapUpsertNode{
		upsertNode: upsertNode{
			key:           "Add",
			valueToInsert: node.Content[0].Content[1],
		},
	}
	node1 := &mapUpsertNode{
		upsertNode: upsertNode{
			key:  "Capabilities",
			next: node2,
		},
	}
	return newLinuxParametersNode(node1)
}

func linuxParametersCapabilitiesRule() Rule {
	node1 := yaml.Node{
		Kind:  yaml.ScalarNode,
		Style: yaml.DoubleQuotedStyle,
		Tag:   nodeTagStr,
		Value: "AUDIT_CONTROL",
	}
	node2 := yaml.Node{
		Kind:  yaml.ScalarNode,
		Style: yaml.DoubleQuotedStyle,
		Tag:   nodeTagStr,
		Value: "AUDIT_WRITE",
	}
	return newTaskDefPropertyRule(Rule{
		Path: "ContainerDefinitions[0].LinuxParameters.Capabilities.Add",
		Value: yaml.Node{
			Kind:    yaml.SequenceNode,
			Style:   yaml.FlowStyle,
			Tag:     nodeTagSeq,
			Content: []*yaml.Node{&node1, &node2},
		},
	})
}

func linuxParametersCapabilitiesInitProcessEnabledNode() nodeUpserter {
	node2 := &mapUpsertNode{
		upsertNode: upsertNode{
			key: "InitProcessEnabled",
			valueToInsert: &yaml.Node{
				Kind:  8,
				Tag:   nodeTagBool,
				Value: "true",
			},
		},
	}
	node1 := &mapUpsertNode{
		upsertNode: upsertNode{
			key:  "Capabilities",
			next: node2,
		},
	}
	return newLinuxParametersNode(node1)
}

func linuxParametersCapabilitiesInitProcessEnabledRule() Rule {
	return newTaskDefPropertyRule(Rule{
		Path: "ContainerDefinitions[0].LinuxParameters.Capabilities.InitProcessEnabled",
		Value: yaml.Node{
			Kind:  yaml.ScalarNode,
			Tag:   nodeTagBool,
			Value: "true",
		},
	})
}

func newLinuxParametersNode(nextNode nodeUpserter) nodeUpserter {
	node2 := &mapUpsertNode{
		upsertNode: upsertNode{
			key:  "LinuxParameters",
			next: nextNode,
		},
	}
	node1 := &seqIdxUpsertNode{
		upsertNode: upsertNode{
			key:  "ContainerDefinitions",
			next: node2,
		},
		index: 0,
	}
	return newTaskDefPropertyNode(node1)
}

func ulimitsNode() nodeUpserter {
	var node yaml.Node
	_ = yaml.Unmarshal([]byte("ContainerDefinitions[0].Ulimits[-].HardLimit: !Ref ParamName"), &node)

	node3 := &mapUpsertNode{
		upsertNode: upsertNode{
			key:           "HardLimit",
			valueToInsert: node.Content[0].Content[1],
		},
	}
	node2 := &seqIdxUpsertNode{
		upsertNode: upsertNode{
			key:  "Ulimits",
			next: node3,
		},
		appendToLast: true,
	}
	node1 := &seqIdxUpsertNode{
		upsertNode: upsertNode{
			key:  "ContainerDefinitions",
			next: node2,
=======
func linuxParametersCapabilitiesRule() Rule {
	node1 := yaml.Node{
		Kind:  yaml.ScalarNode,
		Style: yaml.DoubleQuotedStyle,
		Tag:   nodeTagStr,
		Value: "AUDIT_CONTROL",
	}
	node2 := yaml.Node{
		Kind:  yaml.ScalarNode,
		Style: yaml.DoubleQuotedStyle,
		Tag:   nodeTagStr,
		Value: "AUDIT_WRITE",
	}
	return newTaskDefPropertyRule(Rule{
		Path: "ContainerDefinitions[0].LinuxParameters.Capabilities.Add",
		Value: yaml.Node{
			Kind:    yaml.SequenceNode,
			Style:   yaml.FlowStyle,
			Tag:     nodeTagSeq,
			Content: []*yaml.Node{&node1, &node2},
		},
	})
}

func linuxParametersCapabilitiesInitProcessEnabledRule() Rule {
	return newTaskDefPropertyRule(Rule{
		Path: "ContainerDefinitions[0].LinuxParameters.Capabilities.InitProcessEnabled",
		Value: yaml.Node{
			Kind:  yaml.ScalarNode,
			Tag:   nodeTagBool,
			Value: "true",
		},
	})
}

func ulimitsRule() Rule {
	return newTaskDefPropertyRule(Rule{
		Path: "ContainerDefinitions[0].Ulimits[-].HardLimit",
		Value: yaml.Node{
			Kind:  yaml.ScalarNode,
			Style: yaml.TaggedStyle,
			Tag:   "!Ref",
			Value: "ParamName",
>>>>>>> aed46bec
		},
	})
}

<<<<<<< HEAD
func ulimitsRule() Rule {
	return newTaskDefPropertyRule(Rule{
		Path: "ContainerDefinitions[0].Ulimits[-].HardLimit",
		Value: yaml.Node{
			Kind:  yaml.ScalarNode,
			Style: yaml.TaggedStyle,
			Tag:   "!Ref",
			Value: "ParamName",
		},
	})
}

func exposeExtraPortNode() nodeUpserter {
	node3 := &mapUpsertNode{
		upsertNode: upsertNode{
			key: "ContainerPort",
			valueToInsert: &yaml.Node{
				Kind:  8,
				Tag:   nodeTagInt,
				Value: "5000",
			},
		},
	}
	node2 := &seqIdxUpsertNode{
		upsertNode: upsertNode{
			key:  "PortMappings",
			next: node3,
=======
func exposeExtraPortRule() Rule {
	return newTaskDefPropertyRule(Rule{
		Path: "ContainerDefinitions[0].PortMappings[-].ContainerPort",
		Value: yaml.Node{
			Kind:  8,
			Tag:   nodeTagInt,
			Value: "5000",
>>>>>>> aed46bec
		},
	})
}

<<<<<<< HEAD
func exposeExtraPortRule() Rule {
	return Rule{
		Path: "Resources.TaskDefinition.Properties.ContainerDefinitions[0].PortMappings[-].ContainerPort",
=======
func referBadSeqIndexRule() Rule {
	return newTaskDefPropertyRule(Rule{
		Path: "ContainerDefinitions[0].PortMappings[1].ContainerPort",
>>>>>>> aed46bec
		Value: yaml.Node{
			Kind:  8,
			Tag:   nodeTagInt,
			Value: "5000",
<<<<<<< HEAD
		},
	}
}

func referBadSeqIndexNode() nodeUpserter {
	var node yaml.Node
	_ = yaml.Unmarshal([]byte("ContainerDefinitions[0].PortMappings[1].ContainerPort: 5000"), &node)

	node3 := &mapUpsertNode{
		upsertNode: upsertNode{
			key:           "ContainerPort",
			valueToInsert: node.Content[0].Content[1],
=======
>>>>>>> aed46bec
		},
	})
}

<<<<<<< HEAD
func referBadSeqIndexWithNoKeyNode() nodeUpserter {
	var node yaml.Node
	_ = yaml.Unmarshal([]byte("ContainerDefinitions[0].VolumesFrom[1].SourceContainer: foo"), &node)

	node3 := &mapUpsertNode{
		upsertNode: upsertNode{
			key:           "SourceContainer",
			valueToInsert: node.Content[0].Content[1],
=======
func referBadSeqIndexWithNoKeyRule() Rule {
	return newTaskDefPropertyRule(Rule{
		Path: "ContainerDefinitions[0].VolumesFrom[1].SourceContainer",
		Value: yaml.Node{
			Kind:  8,
			Tag:   nodeTagStr,
			Value: "foo",
>>>>>>> aed46bec
		},
	})
}

func Test_CloudFormationTemplate(t *testing.T) {
	testCases := map[string]struct {
		inRules       []Rule
		inTplFileName string

		wantedError       error
		wantedTplFileName string
	}{
		"invalid CFN template": {
			inTplFileName: "empty.yml",
			wantedError:   fmt.Errorf("cannot apply override rule on empty YAML template"),
		},
		"error when referring to bad sequence index": {
<<<<<<< HEAD
			inContent: testContent,
			inRules: []nodeUpserter{
				referBadSeqIndexNode(),
=======
			inTplFileName: "backend_svc.yml",
			inRules: []Rule{
				referBadSeqIndexRule(),
>>>>>>> aed46bec
			},
			wantedError: fmt.Errorf("cannot specify PortMappings[1] because the current length is 1. Use [%s] to append to the sequence instead", seqAppendToLastSymbol),
		},
		"error when referring to bad sequence index when sequence key doesn't exist": {
<<<<<<< HEAD
			inContent: testContent,
			inRules: []nodeUpserter{
				referBadSeqIndexWithNoKeyNode(),
=======
			inTplFileName: "backend_svc.yml",
			inRules: []Rule{
				referBadSeqIndexWithNoKeyRule(),
>>>>>>> aed46bec
			},

			wantedError: fmt.Errorf("cannot specify VolumesFrom[1] because VolumesFrom does not exist. Use VolumesFrom[%s] to append to the sequence instead", seqAppendToLastSymbol),
		},
<<<<<<< HEAD
		"success": {
			inContent: testContent,
			inRules: []nodeUpserter{
				ulimitsNode(),
				exposeExtraPortNode(),
				linuxParametersCapabilitiesNode(),
				linuxParametersCapabilitiesInitProcessEnabledNode(),
				requiresCompatibilitiesNode(),
			},
			wantedContent: wantedOverriddenTemplate,
=======
		"success with ulimits": {
			inTplFileName: "backend_svc.yml",
			inRules: []Rule{
				ulimitsRule(),
			},
			wantedTplFileName: "ulimits.yml",
		},
		"success with extra port": {
			inTplFileName: "backend_svc.yml",
			inRules: []Rule{
				exposeExtraPortRule(),
			},
			wantedTplFileName: "extra_port.yml",
		},
		"success with linux parameters": {
			inTplFileName: "backend_svc.yml",
			inRules: []Rule{
				linuxParametersCapabilitiesRule(),
				linuxParametersCapabilitiesInitProcessEnabledRule(),
			},
			wantedTplFileName: "linux_parameters.yml",
>>>>>>> aed46bec
		},
		"success with requires compatibilities": {
			inTplFileName: "backend_svc.yml",
			inRules: []Rule{
				requiresCompatibilitiesRule(),
			},
			wantedTplFileName: "requires_compatibilities.yml",
		},
		"success with multiple override rules": {
			inTplFileName: "backend_svc.yml",
			inRules: []Rule{
				ulimitsRule(),
				exposeExtraPortRule(),
				linuxParametersCapabilitiesRule(),
				linuxParametersCapabilitiesInitProcessEnabledRule(),
				requiresCompatibilitiesRule(),
			},
			wantedTplFileName: "multiple_overrides.yml"},
	}

	for name, tc := range testCases {
		t.Run(name, func(t *testing.T) {
<<<<<<< HEAD
			// GIVEN
			var node yaml.Node
			unmarshalErr := yaml.Unmarshal([]byte(tc.inContent), &node)
			require.NoError(t, unmarshalErr)

			// WHEN
			err := applyRules(tc.inRules, &node)
			out, marshalErr := marshalCFNYAML(&node)
			require.NoError(t, marshalErr)
=======
			in, err := ioutil.ReadFile(filepath.Join("testdata", "original", tc.inTplFileName))
			require.NoError(t, err)
>>>>>>> aed46bec

			got, gotErr := CloudFormationTemplate(tc.inRules, in)
			if tc.wantedError != nil {
				require.EqualError(t, gotErr, tc.wantedError.Error())
			} else {
				wantedContent, err := ioutil.ReadFile(filepath.Join("testdata", "outputs", tc.wantedTplFileName))
				require.NoError(t, err)

				require.NoError(t, gotErr)
				require.Equal(t, string(wantedContent), string(got))
			}
		})
	}
}

func Test_CloudFormationTemplate(t *testing.T) {
	testCases := map[string]struct {
		inRules    []Rule
		inOrigTemp []byte

		wantedErr error
		wantedOut string
	}{
		"success": {
			inRules: []Rule{
				ulimitsRule(),
				exposeExtraPortRule(),
				linuxParametersCapabilitiesRule(),
				linuxParametersCapabilitiesInitProcessEnabledRule(),
				requiresCompatibilitiesRule(),
			},
			inOrigTemp: []byte(testContent),
			wantedOut:  wantedOverriddenTemplate,
		},
	}

	for name, tc := range testCases {
		t.Run(name, func(t *testing.T) {
			got, err := CloudFormationTemplate(tc.inRules, tc.inOrigTemp)
			if tc.wantedErr != nil {
				require.EqualError(t, err, tc.wantedErr.Error())
			} else {
				require.NoError(t, err)
				require.Equal(t, tc.wantedOut, string(got))
			}
		})
	}
}<|MERGE_RESOLUTION|>--- conflicted
+++ resolved
@@ -13,130 +13,6 @@
 	"gopkg.in/yaml.v3"
 )
 
-<<<<<<< HEAD
-const testContent = `Resources:
-  TaskDefinition:
-    Metadata:
-      'aws:copilot:description': 'An ECS task definition to group your containers and run them on ECS'
-    Type: AWS::ECS::TaskDefinition
-    DependsOn: LogGroup
-    Properties:
-      Family: !Join ['', [!Ref AppName, '-', !Ref EnvName, '-', !Ref WorkloadName]]
-      NetworkMode: awsvpc
-      RequiresCompatibilities:
-        - FARGATE
-      Cpu: !Ref TaskCPU
-      Memory: !Ref TaskMemory
-      ExecutionRoleArn: !Ref ExecutionRole
-      TaskRoleArn: !Ref TaskRole
-      ContainerDefinitions:
-        - Name: !Ref WorkloadName
-          Image: !Ref ContainerImage
-          
-          # We pipe certain environment variables directly into the task definition.
-          # This lets customers have access to, for example, their LB endpoint - which they'd
-          # have no way of otherwise determining.
-          Environment:
-          - Name: COPILOT_APPLICATION_NAME
-            Value: !Sub '${AppName}'
-          - Name: COPILOT_SERVICE_DISCOVERY_ENDPOINT
-            Value: test.demo.local
-          - Name: COPILOT_ENVIRONMENT_NAME
-            Value: !Sub '${EnvName}'
-          - Name: COPILOT_SERVICE_NAME
-            Value: !Sub '${WorkloadName}'
-          - Name: COPILOT_LB_DNS
-            Value: !GetAtt EnvControllerAction.PublicLoadBalancerDNSName
-          
-          LogConfiguration:
-            LogDriver: awslogs
-            Options:
-              awslogs-region: !Ref AWS::Region
-              awslogs-group: !Ref LogGroup
-              awslogs-stream-prefix: copilot
-          
-          PortMappings:
-            - ContainerPort: !Ref ContainerPort
-`
-
-const wantedOverriddenTemplate = `Resources:
-  TaskDefinition:
-    Metadata:
-      'aws:copilot:description': 'An ECS task definition to group your containers and run them on ECS'
-    Type: AWS::ECS::TaskDefinition
-    DependsOn: LogGroup
-    Properties:
-      Family: !Join ['', [!Ref AppName, '-', !Ref EnvName, '-', !Ref WorkloadName]]
-      NetworkMode: awsvpc
-      RequiresCompatibilities:
-        - FARGATE
-        - EC2
-      Cpu: !Ref TaskCPU
-      Memory: !Ref TaskMemory
-      ExecutionRoleArn: !Ref ExecutionRole
-      TaskRoleArn: !Ref TaskRole
-      ContainerDefinitions:
-        - Name: !Ref WorkloadName
-          Image: !Ref ContainerImage
-          # We pipe certain environment variables directly into the task definition.
-          # This lets customers have access to, for example, their LB endpoint - which they'd
-          # have no way of otherwise determining.
-          Environment:
-            - Name: COPILOT_APPLICATION_NAME
-              Value: !Sub '${AppName}'
-            - Name: COPILOT_SERVICE_DISCOVERY_ENDPOINT
-              Value: test.demo.local
-            - Name: COPILOT_ENVIRONMENT_NAME
-              Value: !Sub '${EnvName}'
-            - Name: COPILOT_SERVICE_NAME
-              Value: !Sub '${WorkloadName}'
-            - Name: COPILOT_LB_DNS
-              Value: !GetAtt EnvControllerAction.PublicLoadBalancerDNSName
-          LogConfiguration:
-            LogDriver: awslogs
-            Options:
-              awslogs-region: !Ref AWS::Region
-              awslogs-group: !Ref LogGroup
-              awslogs-stream-prefix: copilot
-          PortMappings:
-            - ContainerPort: !Ref ContainerPort
-            - ContainerPort: 5000
-          Ulimits:
-            - HardLimit: !Ref ParamName
-          LinuxParameters:
-            Capabilities:
-              Add: ["AUDIT_CONTROL", "AUDIT_WRITE"]
-              InitProcessEnabled: true
-`
-
-func newTaskDefPropertyNode(nextNode nodeUpserter) nodeUpserter {
-	end := &mapUpsertNode{
-		upsertNode: upsertNode{
-			key:  "Properties",
-			next: nextNode,
-		},
-	}
-	taskDefNode := &mapUpsertNode{
-		upsertNode: upsertNode{
-			key:  "TaskDefinition",
-			next: end,
-		},
-	}
-	head := &mapUpsertNode{
-		upsertNode: upsertNode{
-			key:  "Resources",
-			next: taskDefNode,
-		},
-=======
-func newTaskDefPropertyRule(rule Rule) Rule {
-	return Rule{
-		Path:  fmt.Sprintf("Resources.TaskDefinition.Properties.%s", rule.Path),
-		Value: rule.Value,
->>>>>>> aed46bec
-	}
-}
-
-<<<<<<< HEAD
 func newTaskDefPropertyRule(rule Rule) Rule {
 	return Rule{
 		Path:  fmt.Sprintf("Resources.TaskDefinition.Properties.%s", rule.Path),
@@ -144,28 +20,6 @@
 	}
 }
 
-func requiresCompatibilitiesNode() nodeUpserter {
-	var node yaml.Node
-	_ = yaml.Unmarshal([]byte(`RequiresCompatibilities[-]: EC2`), &node)
-
-	node1 := &seqIdxUpsertNode{
-		upsertNode: upsertNode{
-			key:           "RequiresCompatibilities",
-			valueToInsert: node.Content[0].Content[1],
-=======
-func requiresCompatibilitiesRule() Rule {
-	return newTaskDefPropertyRule(Rule{
-		Path: "RequiresCompatibilities[-]",
-		Value: yaml.Node{
-			Kind:  yaml.ScalarNode,
-			Tag:   nodeTagStr,
-			Value: "EC2",
->>>>>>> aed46bec
-		},
-	})
-}
-
-<<<<<<< HEAD
 func requiresCompatibilitiesRule() Rule {
 	return newTaskDefPropertyRule(Rule{
 		Path: "RequiresCompatibilities[-]",
@@ -177,119 +31,6 @@
 	})
 }
 
-func linuxParametersCapabilitiesNode() nodeUpserter {
-	var node yaml.Node
-	_ = yaml.Unmarshal([]byte(`ContainerDefinitions[0].LinuxParameters.Capabilities.Add: ["AUDIT_CONTROL", "AUDIT_WRITE"]`), &node)
-
-	node2 := &mapUpsertNode{
-		upsertNode: upsertNode{
-			key:           "Add",
-			valueToInsert: node.Content[0].Content[1],
-		},
-	}
-	node1 := &mapUpsertNode{
-		upsertNode: upsertNode{
-			key:  "Capabilities",
-			next: node2,
-		},
-	}
-	return newLinuxParametersNode(node1)
-}
-
-func linuxParametersCapabilitiesRule() Rule {
-	node1 := yaml.Node{
-		Kind:  yaml.ScalarNode,
-		Style: yaml.DoubleQuotedStyle,
-		Tag:   nodeTagStr,
-		Value: "AUDIT_CONTROL",
-	}
-	node2 := yaml.Node{
-		Kind:  yaml.ScalarNode,
-		Style: yaml.DoubleQuotedStyle,
-		Tag:   nodeTagStr,
-		Value: "AUDIT_WRITE",
-	}
-	return newTaskDefPropertyRule(Rule{
-		Path: "ContainerDefinitions[0].LinuxParameters.Capabilities.Add",
-		Value: yaml.Node{
-			Kind:    yaml.SequenceNode,
-			Style:   yaml.FlowStyle,
-			Tag:     nodeTagSeq,
-			Content: []*yaml.Node{&node1, &node2},
-		},
-	})
-}
-
-func linuxParametersCapabilitiesInitProcessEnabledNode() nodeUpserter {
-	node2 := &mapUpsertNode{
-		upsertNode: upsertNode{
-			key: "InitProcessEnabled",
-			valueToInsert: &yaml.Node{
-				Kind:  8,
-				Tag:   nodeTagBool,
-				Value: "true",
-			},
-		},
-	}
-	node1 := &mapUpsertNode{
-		upsertNode: upsertNode{
-			key:  "Capabilities",
-			next: node2,
-		},
-	}
-	return newLinuxParametersNode(node1)
-}
-
-func linuxParametersCapabilitiesInitProcessEnabledRule() Rule {
-	return newTaskDefPropertyRule(Rule{
-		Path: "ContainerDefinitions[0].LinuxParameters.Capabilities.InitProcessEnabled",
-		Value: yaml.Node{
-			Kind:  yaml.ScalarNode,
-			Tag:   nodeTagBool,
-			Value: "true",
-		},
-	})
-}
-
-func newLinuxParametersNode(nextNode nodeUpserter) nodeUpserter {
-	node2 := &mapUpsertNode{
-		upsertNode: upsertNode{
-			key:  "LinuxParameters",
-			next: nextNode,
-		},
-	}
-	node1 := &seqIdxUpsertNode{
-		upsertNode: upsertNode{
-			key:  "ContainerDefinitions",
-			next: node2,
-		},
-		index: 0,
-	}
-	return newTaskDefPropertyNode(node1)
-}
-
-func ulimitsNode() nodeUpserter {
-	var node yaml.Node
-	_ = yaml.Unmarshal([]byte("ContainerDefinitions[0].Ulimits[-].HardLimit: !Ref ParamName"), &node)
-
-	node3 := &mapUpsertNode{
-		upsertNode: upsertNode{
-			key:           "HardLimit",
-			valueToInsert: node.Content[0].Content[1],
-		},
-	}
-	node2 := &seqIdxUpsertNode{
-		upsertNode: upsertNode{
-			key:  "Ulimits",
-			next: node3,
-		},
-		appendToLast: true,
-	}
-	node1 := &seqIdxUpsertNode{
-		upsertNode: upsertNode{
-			key:  "ContainerDefinitions",
-			next: node2,
-=======
 func linuxParametersCapabilitiesRule() Rule {
 	node1 := yaml.Node{
 		Kind:  yaml.ScalarNode,
@@ -333,40 +74,10 @@
 			Style: yaml.TaggedStyle,
 			Tag:   "!Ref",
 			Value: "ParamName",
->>>>>>> aed46bec
 		},
 	})
 }
 
-<<<<<<< HEAD
-func ulimitsRule() Rule {
-	return newTaskDefPropertyRule(Rule{
-		Path: "ContainerDefinitions[0].Ulimits[-].HardLimit",
-		Value: yaml.Node{
-			Kind:  yaml.ScalarNode,
-			Style: yaml.TaggedStyle,
-			Tag:   "!Ref",
-			Value: "ParamName",
-		},
-	})
-}
-
-func exposeExtraPortNode() nodeUpserter {
-	node3 := &mapUpsertNode{
-		upsertNode: upsertNode{
-			key: "ContainerPort",
-			valueToInsert: &yaml.Node{
-				Kind:  8,
-				Tag:   nodeTagInt,
-				Value: "5000",
-			},
-		},
-	}
-	node2 := &seqIdxUpsertNode{
-		upsertNode: upsertNode{
-			key:  "PortMappings",
-			next: node3,
-=======
 func exposeExtraPortRule() Rule {
 	return newTaskDefPropertyRule(Rule{
 		Path: "ContainerDefinitions[0].PortMappings[-].ContainerPort",
@@ -374,53 +85,21 @@
 			Kind:  8,
 			Tag:   nodeTagInt,
 			Value: "5000",
->>>>>>> aed46bec
 		},
 	})
 }
 
-<<<<<<< HEAD
-func exposeExtraPortRule() Rule {
-	return Rule{
-		Path: "Resources.TaskDefinition.Properties.ContainerDefinitions[0].PortMappings[-].ContainerPort",
-=======
 func referBadSeqIndexRule() Rule {
 	return newTaskDefPropertyRule(Rule{
 		Path: "ContainerDefinitions[0].PortMappings[1].ContainerPort",
->>>>>>> aed46bec
 		Value: yaml.Node{
 			Kind:  8,
 			Tag:   nodeTagInt,
 			Value: "5000",
-<<<<<<< HEAD
-		},
-	}
-}
-
-func referBadSeqIndexNode() nodeUpserter {
-	var node yaml.Node
-	_ = yaml.Unmarshal([]byte("ContainerDefinitions[0].PortMappings[1].ContainerPort: 5000"), &node)
-
-	node3 := &mapUpsertNode{
-		upsertNode: upsertNode{
-			key:           "ContainerPort",
-			valueToInsert: node.Content[0].Content[1],
-=======
->>>>>>> aed46bec
 		},
 	})
 }
 
-<<<<<<< HEAD
-func referBadSeqIndexWithNoKeyNode() nodeUpserter {
-	var node yaml.Node
-	_ = yaml.Unmarshal([]byte("ContainerDefinitions[0].VolumesFrom[1].SourceContainer: foo"), &node)
-
-	node3 := &mapUpsertNode{
-		upsertNode: upsertNode{
-			key:           "SourceContainer",
-			valueToInsert: node.Content[0].Content[1],
-=======
 func referBadSeqIndexWithNoKeyRule() Rule {
 	return newTaskDefPropertyRule(Rule{
 		Path: "ContainerDefinitions[0].VolumesFrom[1].SourceContainer",
@@ -428,7 +107,6 @@
 			Kind:  8,
 			Tag:   nodeTagStr,
 			Value: "foo",
->>>>>>> aed46bec
 		},
 	})
 }
@@ -446,44 +124,20 @@
 			wantedError:   fmt.Errorf("cannot apply override rule on empty YAML template"),
 		},
 		"error when referring to bad sequence index": {
-<<<<<<< HEAD
-			inContent: testContent,
-			inRules: []nodeUpserter{
-				referBadSeqIndexNode(),
-=======
 			inTplFileName: "backend_svc.yml",
 			inRules: []Rule{
 				referBadSeqIndexRule(),
->>>>>>> aed46bec
 			},
 			wantedError: fmt.Errorf("cannot specify PortMappings[1] because the current length is 1. Use [%s] to append to the sequence instead", seqAppendToLastSymbol),
 		},
 		"error when referring to bad sequence index when sequence key doesn't exist": {
-<<<<<<< HEAD
-			inContent: testContent,
-			inRules: []nodeUpserter{
-				referBadSeqIndexWithNoKeyNode(),
-=======
 			inTplFileName: "backend_svc.yml",
 			inRules: []Rule{
 				referBadSeqIndexWithNoKeyRule(),
->>>>>>> aed46bec
 			},
 
 			wantedError: fmt.Errorf("cannot specify VolumesFrom[1] because VolumesFrom does not exist. Use VolumesFrom[%s] to append to the sequence instead", seqAppendToLastSymbol),
 		},
-<<<<<<< HEAD
-		"success": {
-			inContent: testContent,
-			inRules: []nodeUpserter{
-				ulimitsNode(),
-				exposeExtraPortNode(),
-				linuxParametersCapabilitiesNode(),
-				linuxParametersCapabilitiesInitProcessEnabledNode(),
-				requiresCompatibilitiesNode(),
-			},
-			wantedContent: wantedOverriddenTemplate,
-=======
 		"success with ulimits": {
 			inTplFileName: "backend_svc.yml",
 			inRules: []Rule{
@@ -505,7 +159,6 @@
 				linuxParametersCapabilitiesInitProcessEnabledRule(),
 			},
 			wantedTplFileName: "linux_parameters.yml",
->>>>>>> aed46bec
 		},
 		"success with requires compatibilities": {
 			inTplFileName: "backend_svc.yml",
@@ -528,20 +181,8 @@
 
 	for name, tc := range testCases {
 		t.Run(name, func(t *testing.T) {
-<<<<<<< HEAD
-			// GIVEN
-			var node yaml.Node
-			unmarshalErr := yaml.Unmarshal([]byte(tc.inContent), &node)
-			require.NoError(t, unmarshalErr)
-
-			// WHEN
-			err := applyRules(tc.inRules, &node)
-			out, marshalErr := marshalCFNYAML(&node)
-			require.NoError(t, marshalErr)
-=======
 			in, err := ioutil.ReadFile(filepath.Join("testdata", "original", tc.inTplFileName))
 			require.NoError(t, err)
->>>>>>> aed46bec
 
 			got, gotErr := CloudFormationTemplate(tc.inRules, in)
 			if tc.wantedError != nil {
@@ -555,38 +196,4 @@
 			}
 		})
 	}
-}
-
-func Test_CloudFormationTemplate(t *testing.T) {
-	testCases := map[string]struct {
-		inRules    []Rule
-		inOrigTemp []byte
-
-		wantedErr error
-		wantedOut string
-	}{
-		"success": {
-			inRules: []Rule{
-				ulimitsRule(),
-				exposeExtraPortRule(),
-				linuxParametersCapabilitiesRule(),
-				linuxParametersCapabilitiesInitProcessEnabledRule(),
-				requiresCompatibilitiesRule(),
-			},
-			inOrigTemp: []byte(testContent),
-			wantedOut:  wantedOverriddenTemplate,
-		},
-	}
-
-	for name, tc := range testCases {
-		t.Run(name, func(t *testing.T) {
-			got, err := CloudFormationTemplate(tc.inRules, tc.inOrigTemp)
-			if tc.wantedErr != nil {
-				require.EqualError(t, err, tc.wantedErr.Error())
-			} else {
-				require.NoError(t, err)
-				require.Equal(t, tc.wantedOut, string(got))
-			}
-		})
-	}
 }