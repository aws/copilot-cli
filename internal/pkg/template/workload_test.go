// Copyright Amazon.com, Inc. or its affiliates. All Rights Reserved.
// SPDX-License-Identifier: Apache-2.0

package template

import (
	"fmt"
	"testing"

	"github.com/spf13/afero"

	"github.com/aws/aws-sdk-go/aws"
	"github.com/stretchr/testify/require"
)

func TestTemplate_ParseSvc(t *testing.T) {
	const (
		testSvcName = "backend"
	)
	testCases := map[string]struct {
		fs            func() afero.Fs
		wantedContent string
		wantedErr     error
	}{
		"renders all common templates": {
			fs: func() afero.Fs {
				var baseContent string
				for _, name := range partialsWorkloadCFTemplateNames {
					baseContent += fmt.Sprintf(`{{include "%s" . | indent 2}}`+"\n", name)
				}

<<<<<<< HEAD
				return map[string][]byte{
					"templates/workloads/services/backend/cf.yml":                         []byte(baseContent),
					"templates/workloads/partials/cf/loggroup.yml":                        []byte("loggroup"),
					"templates/workloads/partials/cf/envvars-container.yml":               []byte("envvars-container"),
					"templates/workloads/partials/cf/envvars-common.yml":                  []byte("envvars-common"),
					"templates/workloads/partials/cf/secrets.yml":                         []byte("secrets"),
					"templates/workloads/partials/cf/executionrole.yml":                   []byte("executionrole"),
					"templates/workloads/partials/cf/taskrole.yml":                        []byte("taskrole"),
					"templates/workloads/partials/cf/workload-container.yml":              []byte("workload-container"),
					"templates/workloads/partials/cf/fargate-taskdef-base-properties.yml": []byte("fargate-taskdef-base-properties"),
					"templates/workloads/partials/cf/service-base-properties.yml":         []byte("service-base-properties"),
					"templates/workloads/partials/cf/servicediscovery.yml":                []byte("servicediscovery"),
					"templates/workloads/partials/cf/addons.yml":                          []byte("addons"),
					"templates/workloads/partials/cf/sidecars.yml":                        []byte("sidecars"),
					"templates/workloads/partials/cf/logconfig.yml":                       []byte("logconfig"),
					"templates/workloads/partials/cf/autoscaling.yml":                     []byte("autoscaling"),
					"templates/workloads/partials/cf/state-machine-definition.json.yml":   []byte("state-machine-definition"),
					"templates/workloads/partials/cf/eventrule.yml":                       []byte("eventrule"),
					"templates/workloads/partials/cf/state-machine.yml":                   []byte("state-machine"),
					"templates/workloads/partials/cf/efs-access-point.yml":                []byte("efs-access-point"),
					"templates/workloads/partials/cf/https-listener.yml":                  []byte("https-listener"),
					"templates/workloads/partials/cf/http-listener.yml":                   []byte("http-listener"),
					"templates/workloads/partials/cf/env-controller.yml":                  []byte("env-controller"),
					"templates/workloads/partials/cf/mount-points.yml":                    []byte("mount-points"),
					"templates/workloads/partials/cf/variables.yml":                       []byte("variables"),
					"templates/workloads/partials/cf/volumes.yml":                         []byte("volumes"),
					"templates/workloads/partials/cf/image-overrides.yml":                 []byte("image-overrides"),
					"templates/workloads/partials/cf/instancerole.yml":                    []byte("instancerole"),
					"templates/workloads/partials/cf/accessrole.yml":                      []byte("accessrole"),
					"templates/workloads/partials/cf/publish.yml":                         []byte("publish"),
					"templates/workloads/partials/cf/subscribe.yml":                       []byte("subscribe"),
					"templates/workloads/partials/cf/nlb.yml":                             []byte("nlb"),
					"templates/workloads/partials/cf/vpc-connector.yml":                   []byte("vpc-connector"),
					"templates/workloads/partials/cf/alb.yml":                             []byte("alb"),
					"templates/workloads/partials/cf/rollback-alarms.yml":                 []byte("rollback-alarms"),
				}
=======
				fs := afero.NewMemMapFs()
				_ = fs.MkdirAll("templates/workloads/services/backend/", 0755)
				_ = fs.MkdirAll("templates/workloads/partials/cf/", 0755)
				_ = afero.WriteFile(fs, "templates/workloads/services/backend/cf.yml", []byte(baseContent), 0644)
				_ = afero.WriteFile(fs, "templates/workloads/partials/cf/loggroup.yml", []byte("loggroup"), 0644)
				_ = afero.WriteFile(fs, "templates/workloads/partials/cf/envvars-container.yml", []byte("envvars-container"), 0644)
				_ = afero.WriteFile(fs, "templates/workloads/partials/cf/envvars-common.yml", []byte("envvars-common"), 0644)
				_ = afero.WriteFile(fs, "templates/workloads/partials/cf/secrets.yml", []byte("secrets"), 0644)
				_ = afero.WriteFile(fs, "templates/workloads/partials/cf/executionrole.yml", []byte("executionrole"), 0644)
				_ = afero.WriteFile(fs, "templates/workloads/partials/cf/taskrole.yml", []byte("taskrole"), 0644)
				_ = afero.WriteFile(fs, "templates/workloads/partials/cf/workload-container.yml", []byte("workload-container"), 0644)
				_ = afero.WriteFile(fs, "templates/workloads/partials/cf/fargate-taskdef-base-properties.yml", []byte("fargate-taskdef-base-properties"), 0644)
				_ = afero.WriteFile(fs, "templates/workloads/partials/cf/service-base-properties.yml", []byte("service-base-properties"), 0644)
				_ = afero.WriteFile(fs, "templates/workloads/partials/cf/servicediscovery.yml", []byte("servicediscovery"), 0644)
				_ = afero.WriteFile(fs, "templates/workloads/partials/cf/addons.yml", []byte("addons"), 0644)
				_ = afero.WriteFile(fs, "templates/workloads/partials/cf/sidecars.yml", []byte("sidecars"), 0644)
				_ = afero.WriteFile(fs, "templates/workloads/partials/cf/logconfig.yml", []byte("logconfig"), 0644)
				_ = afero.WriteFile(fs, "templates/workloads/partials/cf/autoscaling.yml", []byte("autoscaling"), 0644)
				_ = afero.WriteFile(fs, "templates/workloads/partials/cf/state-machine-definition.json.yml", []byte("state-machine-definition"), 0644)
				_ = afero.WriteFile(fs, "templates/workloads/partials/cf/eventrule.yml", []byte("eventrule"), 0644)
				_ = afero.WriteFile(fs, "templates/workloads/partials/cf/state-machine.yml", []byte("state-machine"), 0644)
				_ = afero.WriteFile(fs, "templates/workloads/partials/cf/efs-access-point.yml", []byte("efs-access-point"), 0644)
				_ = afero.WriteFile(fs, "templates/workloads/partials/cf/https-listener.yml", []byte("https-listener"), 0644)
				_ = afero.WriteFile(fs, "templates/workloads/partials/cf/http-listener.yml", []byte("http-listener"), 0644)
				_ = afero.WriteFile(fs, "templates/workloads/partials/cf/env-controller.yml", []byte("env-controller"), 0644)
				_ = afero.WriteFile(fs, "templates/workloads/partials/cf/mount-points.yml", []byte("mount-points"), 0644)
				_ = afero.WriteFile(fs, "templates/workloads/partials/cf/variables.yml", []byte("variables"), 0644)
				_ = afero.WriteFile(fs, "templates/workloads/partials/cf/volumes.yml", []byte("volumes"), 0644)
				_ = afero.WriteFile(fs, "templates/workloads/partials/cf/image-overrides.yml", []byte("image-overrides"), 0644)
				_ = afero.WriteFile(fs, "templates/workloads/partials/cf/instancerole.yml", []byte("instancerole"), 0644)
				_ = afero.WriteFile(fs, "templates/workloads/partials/cf/accessrole.yml", []byte("accessrole"), 0644)
				_ = afero.WriteFile(fs, "templates/workloads/partials/cf/publish.yml", []byte("publish"), 0644)
				_ = afero.WriteFile(fs, "templates/workloads/partials/cf/subscribe.yml", []byte("subscribe"), 0644)
				_ = afero.WriteFile(fs, "templates/workloads/partials/cf/nlb.yml", []byte("nlb"), 0644)
				_ = afero.WriteFile(fs, "templates/workloads/partials/cf/vpc-connector.yml", []byte("vpc-connector"), 0644)
				_ = afero.WriteFile(fs, "templates/workloads/partials/cf/alb.yml", []byte("alb"), 0644)

				return fs
>>>>>>> 764ca07f
			},
			wantedContent: `  loggroup
  envvars-container
  envvars-common
  secrets
  executionrole
  taskrole
  workload-container
  fargate-taskdef-base-properties
  service-base-properties
  servicediscovery
  addons
  sidecars
  logconfig
  autoscaling
  eventrule
  state-machine
  state-machine-definition
  efs-access-point
  https-listener
  http-listener
  env-controller
  mount-points
  variables
  volumes
  image-overrides
  instancerole
  accessrole
  publish
  subscribe
  nlb
  vpc-connector
  alb
  rollback-alarms
`,
		},
	}

	for name, tc := range testCases {
		t.Run(name, func(t *testing.T) {
			// GIVEN
			tpl := &Template{
				fs: &mockFS{tc.fs()},
			}

			// WHEN
			c, err := tpl.parseSvc(testSvcName, nil)

			if tc.wantedErr != nil {
				require.Contains(t, err.Error(), tc.wantedErr.Error())
			} else {
				require.NoError(t, err)
				require.Equal(t, tc.wantedContent, c.String())
			}
		})
	}
}

func TestHasSecrets(t *testing.T) {
	testCases := map[string]struct {
		in     WorkloadOpts
		wanted bool
	}{
		"nil secrets": {
			in:     WorkloadOpts{},
			wanted: false,
		},
		"no secrets": {
			in: WorkloadOpts{
				Secrets: map[string]Secret{},
			},
			wanted: false,
		},
		"service has secrets": {
			in: WorkloadOpts{
				Secrets: map[string]Secret{
					"hello": SecretFromSSMOrARN("world"),
				},
			},
			wanted: true,
		},
		"nested has secrets": {
			in: WorkloadOpts{
				NestedStack: &WorkloadNestedStackOpts{
					SecretOutputs: []string{"MySecretArn"},
				},
			},
			wanted: true,
		},
	}

	for name, tc := range testCases {
		t.Run(name, func(t *testing.T) {
			require.Equal(t, tc.wanted, hasSecrets(tc.in))
		})
	}
}

func TestRuntimePlatformOpts_Version(t *testing.T) {
	testCases := map[string]struct {
		in       RuntimePlatformOpts
		wantedPV string
	}{
		"should return LATEST for on empty platform": {
			wantedPV: "LATEST",
		},
		"should return LATEST for linux containers": {
			in: RuntimePlatformOpts{
				OS:   "LINUX",
				Arch: "X86_64",
			},
			wantedPV: "LATEST",
		},
		"should return 1.0.0 for windows containers 2019 Core": {
			in: RuntimePlatformOpts{
				OS:   "WINDOWS_SERVER_2019_CORE",
				Arch: "X86_64",
			},
			wantedPV: "1.0.0",
		},
		"should return 1.0.0 for windows containers 2019 Full": {
			in: RuntimePlatformOpts{
				OS:   "WINDOWS_SERVER_2019_FULL",
				Arch: "X86_64",
			},
			wantedPV: "1.0.0",
		},
		"should return 1.0.0 for windows containers 2022 Core": {
			in: RuntimePlatformOpts{
				OS:   "WINDOWS_SERVER_2022_CORE",
				Arch: "X86_64",
			},
			wantedPV: "1.0.0",
		},
		"should return 1.0.0 for windows containers 2022 Full": {
			in: RuntimePlatformOpts{
				OS:   "WINDOWS_SERVER_2022_FULL",
				Arch: "X86_64",
			},
			wantedPV: "1.0.0",
		},
	}

	for name, tc := range testCases {
		t.Run(name, func(t *testing.T) {
			require.Equal(t, tc.wantedPV, tc.in.Version())
		})
	}
}

func TestRuntimePlatformOpts_IsDefault(t *testing.T) {
	testCases := map[string]struct {
		in     RuntimePlatformOpts
		wanted bool
	}{
		"should return true on empty platform": {
			wanted: true,
		},
		"should return true for linux/x86_64": {
			in: RuntimePlatformOpts{
				OS:   "LINUX",
				Arch: "X86_64",
			},
			wanted: true,
		},
		"should return false for windows containers 2019 Core": {
			in: RuntimePlatformOpts{
				OS:   "WINDOWS_SERVER_2019_CORE",
				Arch: "X86_64",
			},
		},
		"should return false for windows containers 2019 Full": {
			in: RuntimePlatformOpts{
				OS:   "WINDOWS_SERVER_2019_FULL",
				Arch: "X86_64",
			},
		},
		"should return false for windows containers 2022 Core": {
			in: RuntimePlatformOpts{
				OS:   "WINDOWS_SERVER_2022_CORE",
				Arch: "X86_64",
			},
		},
		"should return false for windows containers 2022 Full": {
			in: RuntimePlatformOpts{
				OS:   "WINDOWS_SERVER_2022_FULL",
				Arch: "X86_64",
			},
		},
	}

	for name, tc := range testCases {
		t.Run(name, func(t *testing.T) {
			require.Equal(t, tc.wanted, tc.in.IsDefault())
		})
	}
}

func TestHTTPTargetContainer_IsHTTPS(t *testing.T) {
	require.True(t, HTTPTargetContainer{Port: "443"}.IsHTTPS())
	require.False(t, HTTPTargetContainer{}.IsHTTPS())
	require.False(t, HTTPTargetContainer{Port: "8080"}.IsHTTPS())
}

func TestSsmOrSecretARN_RequiresSub(t *testing.T) {
	require.False(t, ssmOrSecretARN{}.RequiresSub(), "SSM Parameter Store or secret ARNs do not require !Sub")
}

func TestSsmOrSecretARN_ValueFrom(t *testing.T) {
	require.Equal(t, "/github/token", SecretFromSSMOrARN("/github/token").ValueFrom())
}

func TestSecretsManagerName_RequiresSub(t *testing.T) {
	require.True(t, secretsManagerName{}.RequiresSub(), "secrets referring to a SecretsManager name need to be expanded to a full ARN")
}

func TestSecretsManagerName_Service(t *testing.T) {
	require.Equal(t, "secretsmanager", secretsManagerName{}.Service())
}

func TestSecretsManagerName_ValueFrom(t *testing.T) {
	require.Equal(t, "secret:aes128-1a2b3c", SecretFromSecretsManager("aes128-1a2b3c").ValueFrom())
}

func TestWorkload_HealthCheckProtocol(t *testing.T) {
	testCases := map[string]struct {
		opts     WorkloadOpts
		expected string
	}{
		"target port 80, health check port unset": {
			opts: WorkloadOpts{
				HTTPTargetContainer: HTTPTargetContainer{
					Port: "80",
				},
			},
		},
		"target port 80, health check port 443": {
			opts: WorkloadOpts{
				HTTPTargetContainer: HTTPTargetContainer{
					Port: "80",
				},
				HTTPHealthCheck: HTTPHealthCheckOpts{
					Port: "443",
				},
			},
			expected: "HTTPS",
		},
		"target port 443, health check port unset": {
			opts: WorkloadOpts{
				HTTPTargetContainer: HTTPTargetContainer{
					Port: "443",
				},
			},
			expected: "HTTPS",
		},
		"target port 443, health check port 80": {
			opts: WorkloadOpts{
				HTTPTargetContainer: HTTPTargetContainer{
					Port: "443",
				},
				HTTPHealthCheck: HTTPHealthCheckOpts{
					Port: "80",
				},
			},
			expected: "HTTP",
		},
	}

	for name, tc := range testCases {
		t.Run(name, func(t *testing.T) {
			require.Equal(t, tc.expected, tc.opts.HealthCheckProtocol())
		})
	}
}

func TestEnvControllerParameters(t *testing.T) {
	tests := map[string]struct {
		opts     WorkloadOpts
		expected []string
	}{
		"LBWS": {
			opts: WorkloadOpts{
				WorkloadType: "Load Balanced Web Service",
			},
			expected: []string{"Aliases,"},
		},
		"LBWS with ALB": {
			opts: WorkloadOpts{
				WorkloadType: "Load Balanced Web Service",
				ALBEnabled:   true,
			},
			expected: []string{"ALBWorkloads,", "Aliases,"},
		},
		"LBWS with ALB and private placement": {
			opts: WorkloadOpts{
				WorkloadType: "Load Balanced Web Service",
				ALBEnabled:   true,
				Network: NetworkOpts{
					SubnetsType: PrivateSubnetsPlacement,
				},
			},
			expected: []string{"ALBWorkloads,", "Aliases,", "NATWorkloads,"},
		},
		"LBWS with ALB, private placement, and storage": {
			opts: WorkloadOpts{
				WorkloadType: "Load Balanced Web Service",
				ALBEnabled:   true,
				Network: NetworkOpts{
					SubnetsType: PrivateSubnetsPlacement,
				},
				Storage: &StorageOpts{
					ManagedVolumeInfo: &ManagedVolumeCreationInfo{
						Name: aws.String("hi"),
					},
				},
			},
			expected: []string{"ALBWorkloads,", "Aliases,", "NATWorkloads,", "EFSWorkloads,"},
		},
		"Backend": {
			opts: WorkloadOpts{
				WorkloadType: "Backend Service",
			},
			expected: []string{},
		},
		"Backend with ALB": {
			opts: WorkloadOpts{
				WorkloadType: "Backend Service",
				ALBEnabled:   true,
			},
			expected: []string{"InternalALBWorkloads,"},
		},
		"RDWS": {
			opts: WorkloadOpts{
				WorkloadType: "Request-Driven Web Service",
			},
			expected: []string{},
		},
		"private RDWS": {
			opts: WorkloadOpts{
				WorkloadType: "Request-Driven Web Service",
				Private:      true,
			},
			expected: []string{"AppRunnerPrivateWorkloads,"},
		},
		"private RDWS with imported VPC Endpoint": {
			opts: WorkloadOpts{
				WorkloadType:         "Request-Driven Web Service",
				Private:              true,
				AppRunnerVPCEndpoint: aws.String("vpce-1234"),
			},
			expected: []string{},
		},
	}

	for name, tc := range tests {
		t.Run(name, func(t *testing.T) {
			require.Equal(t, tc.expected, envControllerParameters(tc.opts))
		})
	}
}

func TestRollingUpdateRollbackConfig_TruncateAlarmName(t *testing.T) {
	testCases := map[string]struct {
		config   RollingUpdateRollbackConfig
		inApp    string
		inEnv    string
		inSvc    string
		inAlarmType string
		expected string
	}{
		"with no need to truncate": {
			inApp: "shortAppName",
			inEnv: "shortEnvName",
			inSvc: "shortSvcName",
			inAlarmType: "CopilotRollbackMemAlarm",
			expected: "shortAppName-shortEnvName-shortSvcName-CopilotRollbackMemAlarm",
		},
		"with need to truncate at 76 chars per element": {
			inApp: "12345678911234567892123456789312345678941234567895123456789612345678971234567898",
			inEnv: "12345678911234567892123456789312345678941234567895123456789612345678971234567898",
			inSvc: "12345678911234567892123456789312345678941234567895123456789612345678971234567898",
			inAlarmType: "CopilotRollbackCPUAlarm",
			expected: "1234567891123456789212345678931234567894123456789512345678961234567897123456-1234567891123456789212345678931234567894123456789512345678961234567897123456-1234567891123456789212345678931234567894123456789512345678961234567897123456-CopilotRollbackCPUAlarm",
		},
		
	}
	for name, tc := range testCases {
	t.Run(name, func(t *testing.T) {
		require.Equal(t, tc.expected, tc.config.TruncateAlarmName(tc.inApp, tc.inEnv, tc.inSvc, tc.inAlarmType))
	})}
}
<|MERGE_RESOLUTION|>--- conflicted
+++ resolved
@@ -29,7 +29,6 @@
 					baseContent += fmt.Sprintf(`{{include "%s" . | indent 2}}`+"\n", name)
 				}
 
-<<<<<<< HEAD
 				return map[string][]byte{
 					"templates/workloads/services/backend/cf.yml":                         []byte(baseContent),
 					"templates/workloads/partials/cf/loggroup.yml":                        []byte("loggroup"),
@@ -66,46 +65,6 @@
 					"templates/workloads/partials/cf/alb.yml":                             []byte("alb"),
 					"templates/workloads/partials/cf/rollback-alarms.yml":                 []byte("rollback-alarms"),
 				}
-=======
-				fs := afero.NewMemMapFs()
-				_ = fs.MkdirAll("templates/workloads/services/backend/", 0755)
-				_ = fs.MkdirAll("templates/workloads/partials/cf/", 0755)
-				_ = afero.WriteFile(fs, "templates/workloads/services/backend/cf.yml", []byte(baseContent), 0644)
-				_ = afero.WriteFile(fs, "templates/workloads/partials/cf/loggroup.yml", []byte("loggroup"), 0644)
-				_ = afero.WriteFile(fs, "templates/workloads/partials/cf/envvars-container.yml", []byte("envvars-container"), 0644)
-				_ = afero.WriteFile(fs, "templates/workloads/partials/cf/envvars-common.yml", []byte("envvars-common"), 0644)
-				_ = afero.WriteFile(fs, "templates/workloads/partials/cf/secrets.yml", []byte("secrets"), 0644)
-				_ = afero.WriteFile(fs, "templates/workloads/partials/cf/executionrole.yml", []byte("executionrole"), 0644)
-				_ = afero.WriteFile(fs, "templates/workloads/partials/cf/taskrole.yml", []byte("taskrole"), 0644)
-				_ = afero.WriteFile(fs, "templates/workloads/partials/cf/workload-container.yml", []byte("workload-container"), 0644)
-				_ = afero.WriteFile(fs, "templates/workloads/partials/cf/fargate-taskdef-base-properties.yml", []byte("fargate-taskdef-base-properties"), 0644)
-				_ = afero.WriteFile(fs, "templates/workloads/partials/cf/service-base-properties.yml", []byte("service-base-properties"), 0644)
-				_ = afero.WriteFile(fs, "templates/workloads/partials/cf/servicediscovery.yml", []byte("servicediscovery"), 0644)
-				_ = afero.WriteFile(fs, "templates/workloads/partials/cf/addons.yml", []byte("addons"), 0644)
-				_ = afero.WriteFile(fs, "templates/workloads/partials/cf/sidecars.yml", []byte("sidecars"), 0644)
-				_ = afero.WriteFile(fs, "templates/workloads/partials/cf/logconfig.yml", []byte("logconfig"), 0644)
-				_ = afero.WriteFile(fs, "templates/workloads/partials/cf/autoscaling.yml", []byte("autoscaling"), 0644)
-				_ = afero.WriteFile(fs, "templates/workloads/partials/cf/state-machine-definition.json.yml", []byte("state-machine-definition"), 0644)
-				_ = afero.WriteFile(fs, "templates/workloads/partials/cf/eventrule.yml", []byte("eventrule"), 0644)
-				_ = afero.WriteFile(fs, "templates/workloads/partials/cf/state-machine.yml", []byte("state-machine"), 0644)
-				_ = afero.WriteFile(fs, "templates/workloads/partials/cf/efs-access-point.yml", []byte("efs-access-point"), 0644)
-				_ = afero.WriteFile(fs, "templates/workloads/partials/cf/https-listener.yml", []byte("https-listener"), 0644)
-				_ = afero.WriteFile(fs, "templates/workloads/partials/cf/http-listener.yml", []byte("http-listener"), 0644)
-				_ = afero.WriteFile(fs, "templates/workloads/partials/cf/env-controller.yml", []byte("env-controller"), 0644)
-				_ = afero.WriteFile(fs, "templates/workloads/partials/cf/mount-points.yml", []byte("mount-points"), 0644)
-				_ = afero.WriteFile(fs, "templates/workloads/partials/cf/variables.yml", []byte("variables"), 0644)
-				_ = afero.WriteFile(fs, "templates/workloads/partials/cf/volumes.yml", []byte("volumes"), 0644)
-				_ = afero.WriteFile(fs, "templates/workloads/partials/cf/image-overrides.yml", []byte("image-overrides"), 0644)
-				_ = afero.WriteFile(fs, "templates/workloads/partials/cf/instancerole.yml", []byte("instancerole"), 0644)
-				_ = afero.WriteFile(fs, "templates/workloads/partials/cf/accessrole.yml", []byte("accessrole"), 0644)
-				_ = afero.WriteFile(fs, "templates/workloads/partials/cf/publish.yml", []byte("publish"), 0644)
-				_ = afero.WriteFile(fs, "templates/workloads/partials/cf/subscribe.yml", []byte("subscribe"), 0644)
-				_ = afero.WriteFile(fs, "templates/workloads/partials/cf/nlb.yml", []byte("nlb"), 0644)
-				_ = afero.WriteFile(fs, "templates/workloads/partials/cf/vpc-connector.yml", []byte("vpc-connector"), 0644)
-				_ = afero.WriteFile(fs, "templates/workloads/partials/cf/alb.yml", []byte("alb"), 0644)
-
-				return fs
->>>>>>> 764ca07f
 			},
 			wantedContent: `  loggroup
   envvars-container
