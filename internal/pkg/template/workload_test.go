// Copyright Amazon.com, Inc. or its affiliates. All Rights Reserved.
// SPDX-License-Identifier: Apache-2.0

package template

import (
	"fmt"
	"testing"

	"github.com/spf13/afero"

	"github.com/aws/aws-sdk-go/aws"
	"github.com/stretchr/testify/require"
)

func TestTemplate_ParseSvc(t *testing.T) {
	const (
		testSvcName = "backend"
	)
	testCases := map[string]struct {
		fs            func() afero.Fs
		wantedContent string
		wantedErr     error
	}{
		"renders all common templates": {
			fs: func() afero.Fs {
				var baseContent string
				for _, name := range partialsWorkloadCFTemplateNames {
					baseContent += fmt.Sprintf(`{{include "%s" . | indent 2}}`+"\n", name)
				}

				fs := afero.NewMemMapFs()
				_ = fs.MkdirAll("templates/workloads/services/backend/", 0755)
				_ = fs.MkdirAll("templates/workloads/partials/cf/", 0755)
				_ = afero.WriteFile(fs, "templates/workloads/services/backend/cf.yml", []byte(baseContent), 0644)
				_ = afero.WriteFile(fs, "templates/workloads/partials/cf/loggroup.yml", []byte("loggroup"), 0644)
				_ = afero.WriteFile(fs, "templates/workloads/partials/cf/envvars-container.yml", []byte("envvars-container"), 0644)
				_ = afero.WriteFile(fs, "templates/workloads/partials/cf/envvars-common.yml", []byte("envvars-common"), 0644)
				_ = afero.WriteFile(fs, "templates/workloads/partials/cf/secrets.yml", []byte("secrets"), 0644)
				_ = afero.WriteFile(fs, "templates/workloads/partials/cf/executionrole.yml", []byte("executionrole"), 0644)
				_ = afero.WriteFile(fs, "templates/workloads/partials/cf/taskrole.yml", []byte("taskrole"), 0644)
				_ = afero.WriteFile(fs, "templates/workloads/partials/cf/workload-container.yml", []byte("workload-container"), 0644)
				_ = afero.WriteFile(fs, "templates/workloads/partials/cf/fargate-taskdef-base-properties.yml", []byte("fargate-taskdef-base-properties"), 0644)
				_ = afero.WriteFile(fs, "templates/workloads/partials/cf/service-base-properties.yml", []byte("service-base-properties"), 0644)
				_ = afero.WriteFile(fs, "templates/workloads/partials/cf/servicediscovery.yml", []byte("servicediscovery"), 0644)
				_ = afero.WriteFile(fs, "templates/workloads/partials/cf/addons.yml", []byte("addons"), 0644)
				_ = afero.WriteFile(fs, "templates/workloads/partials/cf/sidecars.yml", []byte("sidecars"), 0644)
				_ = afero.WriteFile(fs, "templates/workloads/partials/cf/logconfig.yml", []byte("logconfig"), 0644)
				_ = afero.WriteFile(fs, "templates/workloads/partials/cf/autoscaling.yml", []byte("autoscaling"), 0644)
				_ = afero.WriteFile(fs, "templates/workloads/partials/cf/state-machine-definition.json.yml", []byte("state-machine-definition"), 0644)
				_ = afero.WriteFile(fs, "templates/workloads/partials/cf/eventrule.yml", []byte("eventrule"), 0644)
				_ = afero.WriteFile(fs, "templates/workloads/partials/cf/state-machine.yml", []byte("state-machine"), 0644)
				_ = afero.WriteFile(fs, "templates/workloads/partials/cf/efs-access-point.yml", []byte("efs-access-point"), 0644)
				_ = afero.WriteFile(fs, "templates/workloads/partials/cf/https-listener.yml", []byte("https-listener"), 0644)
				_ = afero.WriteFile(fs, "templates/workloads/partials/cf/http-listener.yml", []byte("http-listener"), 0644)
				_ = afero.WriteFile(fs, "templates/workloads/partials/cf/env-controller.yml", []byte("env-controller"), 0644)
				_ = afero.WriteFile(fs, "templates/workloads/partials/cf/mount-points.yml", []byte("mount-points"), 0644)
				_ = afero.WriteFile(fs, "templates/workloads/partials/cf/variables.yml", []byte("variables"), 0644)
				_ = afero.WriteFile(fs, "templates/workloads/partials/cf/volumes.yml", []byte("volumes"), 0644)
				_ = afero.WriteFile(fs, "templates/workloads/partials/cf/image-overrides.yml", []byte("image-overrides"), 0644)
				_ = afero.WriteFile(fs, "templates/workloads/partials/cf/instancerole.yml", []byte("instancerole"), 0644)
				_ = afero.WriteFile(fs, "templates/workloads/partials/cf/accessrole.yml", []byte("accessrole"), 0644)
				_ = afero.WriteFile(fs, "templates/workloads/partials/cf/publish.yml", []byte("publish"), 0644)
				_ = afero.WriteFile(fs, "templates/workloads/partials/cf/subscribe.yml", []byte("subscribe"), 0644)
				_ = afero.WriteFile(fs, "templates/workloads/partials/cf/nlb.yml", []byte("nlb"), 0644)
				_ = afero.WriteFile(fs, "templates/workloads/partials/cf/vpc-connector.yml", []byte("vpc-connector"), 0644)
				_ = afero.WriteFile(fs, "templates/workloads/partials/cf/alb.yml", []byte("alb"), 0644)
				_ = afero.WriteFile(fs, "templates/workloads/partials/cf/rollback-alarms.yml", []byte("rollback-alarms"), 0644)

				return fs
			},
			wantedContent: `  loggroup
  envvars-container
  envvars-common
  secrets
  executionrole
  taskrole
  workload-container
  fargate-taskdef-base-properties
  service-base-properties
  servicediscovery
  addons
  sidecars
  logconfig
  autoscaling
  eventrule
  state-machine
  state-machine-definition
  efs-access-point
  https-listener
  http-listener
  env-controller
  mount-points
  variables
  volumes
  image-overrides
  instancerole
  accessrole
  publish
  subscribe
  nlb
  vpc-connector
  alb
  rollback-alarms
`,
		},
	}

	for name, tc := range testCases {
		t.Run(name, func(t *testing.T) {
			// GIVEN
			tpl := &Template{
				fs: &mockFS{tc.fs()},
			}

			// WHEN
			c, err := tpl.parseSvc(testSvcName, nil)

			if tc.wantedErr != nil {
				require.Contains(t, err.Error(), tc.wantedErr.Error())
			} else {
				require.NoError(t, err)
				require.Equal(t, tc.wantedContent, c.String())
			}
		})
	}
}

func TestHasSecrets(t *testing.T) {
	testCases := map[string]struct {
		in     WorkloadOpts
		wanted bool
	}{
		"nil secrets": {
			in:     WorkloadOpts{},
			wanted: false,
		},
		"no secrets": {
			in: WorkloadOpts{
				Secrets: map[string]Secret{},
			},
			wanted: false,
		},
		"service has secrets": {
			in: WorkloadOpts{
				Secrets: map[string]Secret{
					"hello": SecretFromPlainSSMOrARN("world"),
				},
			},
			wanted: true,
		},
		"nested has secrets": {
			in: WorkloadOpts{
				NestedStack: &WorkloadNestedStackOpts{
					SecretOutputs: []string{"MySecretArn"},
				},
			},
			wanted: true,
		},
	}

	for name, tc := range testCases {
		t.Run(name, func(t *testing.T) {
			require.Equal(t, tc.wanted, hasSecrets(tc.in))
		})
	}
}

func TestRuntimePlatformOpts_Version(t *testing.T) {
	testCases := map[string]struct {
		in       RuntimePlatformOpts
		wantedPV string
	}{
		"should return LATEST for on empty platform": {
			wantedPV: "LATEST",
		},
		"should return LATEST for linux containers": {
			in: RuntimePlatformOpts{
				OS:   "LINUX",
				Arch: "X86_64",
			},
			wantedPV: "LATEST",
		},
		"should return 1.0.0 for windows containers 2019 Core": {
			in: RuntimePlatformOpts{
				OS:   "WINDOWS_SERVER_2019_CORE",
				Arch: "X86_64",
			},
			wantedPV: "1.0.0",
		},
		"should return 1.0.0 for windows containers 2019 Full": {
			in: RuntimePlatformOpts{
				OS:   "WINDOWS_SERVER_2019_FULL",
				Arch: "X86_64",
			},
			wantedPV: "1.0.0",
		},
		"should return 1.0.0 for windows containers 2022 Core": {
			in: RuntimePlatformOpts{
				OS:   "WINDOWS_SERVER_2022_CORE",
				Arch: "X86_64",
			},
			wantedPV: "1.0.0",
		},
		"should return 1.0.0 for windows containers 2022 Full": {
			in: RuntimePlatformOpts{
				OS:   "WINDOWS_SERVER_2022_FULL",
				Arch: "X86_64",
			},
			wantedPV: "1.0.0",
		},
	}

	for name, tc := range testCases {
		t.Run(name, func(t *testing.T) {
			require.Equal(t, tc.wantedPV, tc.in.Version())
		})
	}
}

func TestRuntimePlatformOpts_IsDefault(t *testing.T) {
	testCases := map[string]struct {
		in     RuntimePlatformOpts
		wanted bool
	}{
		"should return true on empty platform": {
			wanted: true,
		},
		"should return true for linux/x86_64": {
			in: RuntimePlatformOpts{
				OS:   "LINUX",
				Arch: "X86_64",
			},
			wanted: true,
		},
		"should return false for windows containers 2019 Core": {
			in: RuntimePlatformOpts{
				OS:   "WINDOWS_SERVER_2019_CORE",
				Arch: "X86_64",
			},
		},
		"should return false for windows containers 2019 Full": {
			in: RuntimePlatformOpts{
				OS:   "WINDOWS_SERVER_2019_FULL",
				Arch: "X86_64",
			},
		},
		"should return false for windows containers 2022 Core": {
			in: RuntimePlatformOpts{
				OS:   "WINDOWS_SERVER_2022_CORE",
				Arch: "X86_64",
			},
		},
		"should return false for windows containers 2022 Full": {
			in: RuntimePlatformOpts{
				OS:   "WINDOWS_SERVER_2022_FULL",
				Arch: "X86_64",
			},
		},
	}

	for name, tc := range testCases {
		t.Run(name, func(t *testing.T) {
			require.Equal(t, tc.wanted, tc.in.IsDefault())
		})
	}
}

func TestPlainSSMOrSecretARN_RequiresSub(t *testing.T) {
	require.False(t, plainSSMOrSecretARN{}.RequiresSub(), "plain SSM Parameter Store or secret ARNs do not require !Sub")
}

func TestPlainSSMOrSecretARN_RequiresImport(t *testing.T) {
	require.False(t, plainSSMOrSecretARN{}.RequiresImport(), "plain SSM Parameter Store or secret ARNs do not require !ImportValue")
}

func TestPlainSSMOrSecretARN_ValueFrom(t *testing.T) {
	require.Equal(t, "/github/token", SecretFromPlainSSMOrARN("/github/token").ValueFrom())
}

func TestImportedSSMOrSecretARN_RequiresSub(t *testing.T) {
	require.False(t, importedSSMorSecretARN{}.RequiresSub(), "imported SSM Parameter Store or secret ARNs do not require !Sub")
}

func TestImportedSSMOrSecretARN_RequiresImport(t *testing.T) {
	require.True(t, importedSSMorSecretARN{}.RequiresImport(), "imported SSM Parameter Store or secret ARNs requires !ImportValue")
}

func TestImportedSSMOrSecretARN_ValueFrom(t *testing.T) {
	require.Equal(t, "stack-SSMGHTokenName", SecretFromImportedSSMOrARN("stack-SSMGHTokenName").ValueFrom())
}

func TestSecretsManagerName_RequiresSub(t *testing.T) {
	require.True(t, secretsManagerName{}.RequiresSub(), "secrets referring to a SecretsManager name need to be expanded to a full ARN")
}

func TestSecretsManagerName_RequiresImport(t *testing.T) {
	require.False(t, secretsManagerName{}.RequiresImport(), "secrets referring to a SecretsManager name do not require !ImportValue")
}

func TestSecretsManagerName_Service(t *testing.T) {
	require.Equal(t, "secretsmanager", secretsManagerName{}.Service())
}

func TestSecretsManagerName_ValueFrom(t *testing.T) {
	require.Equal(t, "secret:aes128-1a2b3c", SecretFromSecretsManager("aes128-1a2b3c").ValueFrom())
}

func TestALBListenerRule_HealthCheckProtocol(t *testing.T) {
	testCases := map[string]struct {
		opts     ALBListenerRule
		expected string
	}{
		"target port 80, health check port unset": {
			opts: ALBListenerRule{
				TargetPort: "80",
			},
		},
		"target port 80, health check port 443": {
			opts: ALBListenerRule{
				TargetPort: "80",
				HTTPHealthCheck: HTTPHealthCheckOpts{
					Port: "443",
				},
			},
			expected: "HTTPS",
		},
		"target port 443, health check port unset": {
			opts: ALBListenerRule{
				TargetPort: "443",
			},
			expected: "HTTPS",
		},
		"target port 443, health check port 80": {
			opts: ALBListenerRule{
				TargetPort: "443",
				HTTPHealthCheck: HTTPHealthCheckOpts{
					Port: "80",
				},
			},
			expected: "HTTP",
		},
	}

	for name, tc := range testCases {
		t.Run(name, func(t *testing.T) {
			require.Equal(t, tc.expected, tc.opts.HealthCheckProtocol())
		})
	}
}

func TestEnvControllerParameters(t *testing.T) {
	tests := map[string]struct {
		opts     WorkloadOpts
		expected []string
	}{
		"LBWS": {
			opts: WorkloadOpts{
				WorkloadType: "Load Balanced Web Service",
			},
			expected: []string{"Aliases,"},
		},
		"LBWS with ALB": {
			opts: WorkloadOpts{
				WorkloadType: "Load Balanced Web Service",
				ALBEnabled:   true,
			},
			expected: []string{"ALBWorkloads,", "Aliases,"},
		},
		"LBWS with imported ALB": {
			opts: WorkloadOpts{
				WorkloadType: "Load Balanced Web Service",
				ALBEnabled:   true,
<<<<<<< HEAD
				ImportedALB: &ImportALB{
					Name: aws.String("MyExistingALB"),
				},
			},
			expected: []string{},
=======
				ImportedALB: &ImportedALB{
					Name: aws.String("MyExistingALB"),
				},
			},
			expected: []string{"Aliases,"},
>>>>>>> 958d44fe
		},
		"LBWS with ALB and private placement": {
			opts: WorkloadOpts{
				WorkloadType: "Load Balanced Web Service",
				ALBEnabled:   true,
				Network: NetworkOpts{
					SubnetsType: PrivateSubnetsPlacement,
				},
			},
			expected: []string{"ALBWorkloads,", "Aliases,", "NATWorkloads,"},
		},
		"LBWS with ALB, private placement, and storage": {
			opts: WorkloadOpts{
				WorkloadType: "Load Balanced Web Service",
				ALBEnabled:   true,
				Network: NetworkOpts{
					SubnetsType: PrivateSubnetsPlacement,
				},
				Storage: &StorageOpts{
					ManagedVolumeInfo: &ManagedVolumeCreationInfo{
						Name: aws.String("hi"),
					},
				},
			},
			expected: []string{"ALBWorkloads,", "Aliases,", "NATWorkloads,", "EFSWorkloads,"},
		},
		"Backend": {
			opts: WorkloadOpts{
				WorkloadType: "Backend Service",
			},
			expected: []string{},
		},
		"Backend with ALB": {
			opts: WorkloadOpts{
				WorkloadType: "Backend Service",
				ALBEnabled:   true,
			},
			expected: []string{"InternalALBWorkloads,"},
		},
		"RDWS": {
			opts: WorkloadOpts{
				WorkloadType: "Request-Driven Web Service",
			},
			expected: []string{},
		},
		"private RDWS": {
			opts: WorkloadOpts{
				WorkloadType: "Request-Driven Web Service",
				Private:      true,
			},
			expected: []string{"AppRunnerPrivateWorkloads,"},
		},
		"private RDWS with imported VPC Endpoint": {
			opts: WorkloadOpts{
				WorkloadType:         "Request-Driven Web Service",
				Private:              true,
				AppRunnerVPCEndpoint: aws.String("vpce-1234"),
			},
			expected: []string{},
		},
	}

	for name, tc := range tests {
		t.Run(name, func(t *testing.T) {
			require.Equal(t, tc.expected, envControllerParameters(tc.opts))
		})
	}
}

func TestRollingUpdateRollbackConfig_TruncateAlarmName(t *testing.T) {
	testCases := map[string]struct {
		config      RollingUpdateRollbackConfig
		inApp       string
		inEnv       string
		inSvc       string
		inAlarmType string
		expected    string
	}{
		"with no need to truncate": {
			inApp:       "shortAppName",
			inEnv:       "shortEnvName",
			inSvc:       "shortSvcName",
			inAlarmType: "CopilotRollbackMemAlarm",
			expected:    "shortAppName-shortEnvName-shortSvcName-CopilotRollbackMemAlarm",
		},
		"with need to truncate at 76 chars per element": {
			inApp:       "12345678911234567892123456789312345678941234567895123456789612345678971234567898",
			inEnv:       "12345678911234567892123456789312345678941234567895123456789612345678971234567898",
			inSvc:       "12345678911234567892123456789312345678941234567895123456789612345678971234567898",
			inAlarmType: "CopilotRollbackCPUAlarm",
			expected:    "1234567891123456789212345678931234567894123456789512345678961234567897123456-1234567891123456789212345678931234567894123456789512345678961234567897123456-1234567891123456789212345678931234567894123456789512345678961234567897123456-CopilotRollbackCPUAlarm",
		},
	}
	for name, tc := range testCases {
		t.Run(name, func(t *testing.T) {
			require.Equal(t, tc.expected, tc.config.TruncateAlarmName(tc.inApp, tc.inEnv, tc.inSvc, tc.inAlarmType))
		})
	}
}

func TestApplicationLoadBalancer_Aliases(t *testing.T) {
	tests := map[string]struct {
		opts     ALBListener
		expected []string
	}{
		"LBWS with multiple listener rules having multiple aliases each": {
			opts: ALBListener{
				Rules: []ALBListenerRule{
					{
						Aliases: []string{
							"testAlias1",
							"testAlias2",
						},
					},
					{
						Aliases: []string{
							"testAlias1",
							"testAlias3",
						},
					},
				},
			},
			expected: []string{"testAlias1", "testAlias2", "testAlias3"},
		},
		"LBWS having no aliases": {
			opts: ALBListener{
				Rules: []ALBListenerRule{{}, {}},
			},
		},
	}

	for name, tc := range tests {
		t.Run(name, func(t *testing.T) {
			require.Equal(t, tc.expected, tc.opts.Aliases())
		})
	}
}

func Test_truncateWithHashPadding(t *testing.T) {
	tests := map[string]struct {
		inString  string
		inMax     int
		inPadding int
		expected  string
	}{
		"less than max": {
			inString:  "mockString",
			inMax:     64,
			inPadding: 0,
			expected:  "mockString",
		},
		"truncate with hash padding": {
			inString:  "longapp-longenv-longsvc",
			inMax:     10,
			inPadding: 6,
			expected:  "longapp-lo7693be",
		},
	}

	for name, tc := range tests {
		t.Run(name, func(t *testing.T) {
			require.Equal(t, tc.expected, truncateWithHashPadding(tc.inString, tc.inMax, tc.inPadding))
		})
	}
}<|MERGE_RESOLUTION|>--- conflicted
+++ resolved
@@ -371,19 +371,11 @@
 			opts: WorkloadOpts{
 				WorkloadType: "Load Balanced Web Service",
 				ALBEnabled:   true,
-<<<<<<< HEAD
-				ImportedALB: &ImportALB{
-					Name: aws.String("MyExistingALB"),
-				},
-			},
-			expected: []string{},
-=======
 				ImportedALB: &ImportedALB{
 					Name: aws.String("MyExistingALB"),
 				},
 			},
 			expected: []string{"Aliases,"},
->>>>>>> 958d44fe
 		},
 		"LBWS with ALB and private placement": {
 			opts: WorkloadOpts{
