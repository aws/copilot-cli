// Copyright Amazon.com, Inc. or its affiliates. All Rights Reserved.
// SPDX-License-Identifier: Apache-2.0

package template

import (
	"bytes"
	"fmt"
	"text/template"

	"github.com/aws/aws-sdk-go/service/ecs"
	"github.com/google/uuid"
)

// Constants for template paths.
const (
	// Paths of workload cloudformation templates under templates/workloads/.
	fmtWkldCFTemplatePath         = "workloads/%s/%s/cf.yml"
	fmtWkldPartialsCFTemplatePath = "workloads/partials/cf/%s.yml"

	// Directories under templates/workloads/.
	servicesDirName = "services"
	jobDirName      = "jobs"

	// Names of workload templates.
	lbWebSvcTplName     = "lb-web"
	backendSvcTplName   = "backend"
	scheduledJobTplName = "scheduled-job"
)

// Constants for workload options.
const (
	// AWS VPC networking configuration.
	EnablePublicIP          = "ENABLED"
	DisablePublicIP         = "DISABLED"
	PublicSubnetsPlacement  = "PublicSubnets"
	PrivateSubnetsPlacement = "PrivateSubnets"
)

var (
	// Template names under "workloads/partials/cf/".
	partialsWorkloadCFTemplateNames = []string{
		"loggroup",
		"envvars",
		"secrets",
		"executionrole",
		"taskrole",
		"fargate-taskdef-base-properties",
		"service-base-properties",
		"servicediscovery",
		"addons",
		"sidecars",
		"logconfig",
		"autoscaling",
		"eventrule",
		"state-machine",
		"state-machine-definition.json",
		"env-controller",
		"mount-points",
		"volumes",
		"image-overrides",
	}
)

// WorkloadNestedStackOpts holds configuration that's needed if the workload stack has a nested stack.
type WorkloadNestedStackOpts struct {
	StackName string

	VariableOutputs []string
	SecretOutputs   []string
	PolicyOutputs   []string
}

// SidecarOpts holds configuration that's needed if the service has sidecar containers.
type SidecarOpts struct {
	Name        *string
	Image       *string
	Port        *string
	Protocol    *string
	CredsParam  *string
	Variables   map[string]string
	Secrets     map[string]string
	MountPoints []*MountPoint
}

// StorageOpts holds data structures for rendering Volumes and Mount Points
type StorageOpts struct {
	Volumes     []*Volume
	MountPoints []*MountPoint
	EFSPerms    []*EFSPermission
}

// EFSPermission holds information needed to render an IAM policy statement.
type EFSPermission struct {
	FilesystemID  *string
	Write         bool
	AccessPointID *string
}

// MountPoint holds information needed to render a MountPoint in a containerdefinition.
type MountPoint struct {
	ContainerPath *string
	ReadOnly      *bool
	SourceVolume  *string
}

// Volume contains fields that render a volume, its name, and EFSVolumeConfiguration
type Volume struct {
	Name *string

	// EFSVolumeConfiguration
	Filesystem    *string
	RootDirectory *string // "/" or empty are equivalent

	// Authorization Config
	AccessPointID *string
	IAM           *string // ENABLED or DISABLED
}

// LogConfigOpts holds configuration that's needed if the service is configured with Firelens to route
// its logs.
type LogConfigOpts struct {
	Image          *string
	Destination    map[string]string
	EnableMetadata *string
	SecretOptions  map[string]string
	ConfigFile     *string
}

// HTTPHealthCheckOpts holds configuration that's needed for HTTP Health Check.
type HTTPHealthCheckOpts struct {
	HealthCheckPath    string
	HealthyThreshold   *int64
	UnhealthyThreshold *int64
	Interval           *int64
	Timeout            *int64
}

// AutoscalingOpts holds configuration that's needed for Auto Scaling.
type AutoscalingOpts struct {
	MinCapacity  *int
	MaxCapacity  *int
	CPU          *float64
	Memory       *float64
	Requests     *float64
	ResponseTime *float64
}

// StateMachineOpts holds configuration needed for State Machine retries and timeout.
type StateMachineOpts struct {
	Timeout *int
	Retries *int
}

// NetworkOpts holds AWS networking configuration for the workloads.
type NetworkOpts struct {
	AssignPublicIP string
	SubnetsType    string
	SecurityGroups []string
}

func defaultNetworkOpts() *NetworkOpts {
	return &NetworkOpts{
		AssignPublicIP: EnablePublicIP,
		SubnetsType:    PublicSubnetsPlacement,
	}
}

// WorkloadOpts holds optional data that can be provided to enable features in a workload stack template.
type WorkloadOpts struct {
	// Additional options that are common between **all** workload templates.
	Variables   map[string]string
	Secrets     map[string]string
	NestedStack *WorkloadNestedStackOpts // Outputs from nested stacks such as the addons stack.
	Sidecars    []*SidecarOpts
	LogConfig   *LogConfigOpts
	Autoscaling *AutoscalingOpts
	Storage     *StorageOpts
	Network     *NetworkOpts
<<<<<<< HEAD
	EntryPoint  []string
	Command     []string
=======
	DomainAlias string
>>>>>>> d7a31fe3

	// Additional options for service templates.
	HealthCheck         *ecs.HealthCheck
	HTTPHealthCheck     HTTPHealthCheckOpts
	AllowedSourceIps    []string
	RulePriorityLambda  string
	DesiredCountLambda  string
	EnvControllerLambda string

	// Additional options for job templates.
	ScheduleExpression string
	StateMachine       *StateMachineOpts
}

// ParseLoadBalancedWebService parses a load balanced web service's CloudFormation template
// with the specified data object and returns its content.
func (t *Template) ParseLoadBalancedWebService(data WorkloadOpts) (*Content, error) {
	if data.Network == nil {
		data.Network = defaultNetworkOpts()
	}
	return t.parseSvc(lbWebSvcTplName, data, withSvcParsingFuncs())
}

// ParseBackendService parses a backend service's CloudFormation template with the specified data object and returns its content.
func (t *Template) ParseBackendService(data WorkloadOpts) (*Content, error) {
	if data.Network == nil {
		data.Network = defaultNetworkOpts()
	}
	return t.parseSvc(backendSvcTplName, data, withSvcParsingFuncs())
}

// ParseScheduledJob parses a scheduled job's Cloudformation Template
func (t *Template) ParseScheduledJob(data WorkloadOpts) (*Content, error) {
	if data.Network == nil {
		data.Network = defaultNetworkOpts()
	}
	return t.parseJob(scheduledJobTplName, data, withSvcParsingFuncs())
}

// parseSvc parses a service's CloudFormation template with the specified data object and returns its content.
func (t *Template) parseSvc(name string, data interface{}, options ...ParseOption) (*Content, error) {
	return t.parseWkld(name, servicesDirName, data, options...)
}

// parseJob parses a job's Cloudformation template with the specified data object and returns its content.
func (t *Template) parseJob(name string, data interface{}, options ...ParseOption) (*Content, error) {
	return t.parseWkld(name, jobDirName, data, options...)
}

func (t *Template) parseWkld(name, wkldDirName string, data interface{}, options ...ParseOption) (*Content, error) {
	tpl, err := t.parse("base", fmt.Sprintf(fmtWkldCFTemplatePath, wkldDirName, name), options...)
	if err != nil {
		return nil, err
	}
	for _, templateName := range partialsWorkloadCFTemplateNames {
		nestedTpl, err := t.parse(templateName, fmt.Sprintf(fmtWkldPartialsCFTemplatePath, templateName), options...)
		if err != nil {
			return nil, err
		}
		_, err = tpl.AddParseTree(templateName, nestedTpl.Tree)
		if err != nil {
			return nil, fmt.Errorf("add parse tree of %s to base template: %w", templateName, err)
		}
	}
	buf := &bytes.Buffer{}
	if err := tpl.Execute(buf, data); err != nil {
		return nil, fmt.Errorf("execute template %s with data %v: %w", name, data, err)
	}
	return &Content{buf}, nil
}

func withSvcParsingFuncs() ParseOption {
	return func(t *template.Template) *template.Template {
		return t.Funcs(map[string]interface{}{
			"toSnakeCase":     ToSnakeCaseFunc,
			"hasSecrets":      hasSecrets,
			"fmtSlice":        FmtSliceFunc,
			"quoteSlice":      QuotePSliceFunc,
			"randomUUID":      randomUUIDFunc,
			"jsonMountPoints": generateMountPointJSON,
		})
	}
}

func hasSecrets(opts WorkloadOpts) bool {
	if len(opts.Secrets) > 0 {
		return true
	}
	if opts.NestedStack != nil && (len(opts.NestedStack.SecretOutputs) > 0) {
		return true
	}
	return false
}

func randomUUIDFunc() (string, error) {
	id, err := uuid.NewRandom()
	if err != nil {
		return "", fmt.Errorf("generate random uuid: %w", err)
	}
	return id.String(), err
}<|MERGE_RESOLUTION|>--- conflicted
+++ resolved
@@ -177,12 +177,9 @@
 	Autoscaling *AutoscalingOpts
 	Storage     *StorageOpts
 	Network     *NetworkOpts
-<<<<<<< HEAD
 	EntryPoint  []string
 	Command     []string
-=======
 	DomainAlias string
->>>>>>> d7a31fe3
 
 	// Additional options for service templates.
 	HealthCheck         *ecs.HealthCheck
