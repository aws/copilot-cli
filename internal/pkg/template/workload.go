// Copyright Amazon.com, Inc. or its affiliates. All Rights Reserved.
// SPDX-License-Identifier: Apache-2.0

package template

import (
	"bytes"
	"fmt"
	"strconv"
	"text/template"

	"github.com/aws/aws-sdk-go/service/secretsmanager"

	"github.com/dustin/go-humanize/english"

	"github.com/google/uuid"

	"github.com/aws/aws-sdk-go/aws"
)

// Constants for template paths.
const (
	// Paths of workload cloudformation templates under templates/workloads/.
	fmtWkldCFTemplatePath         = "workloads/%s/%s/cf.yml"
	fmtWkldPartialsCFTemplatePath = "workloads/partials/cf/%s.yml"

	// Directories under templates/workloads/.
	servicesDirName = "services"
	jobDirName      = "jobs"

	// Names of workload templates.
	lbWebSvcTplName     = "lb-web"
	rdWebSvcTplName     = "rd-web"
	backendSvcTplName   = "backend"
	workerSvcTplName    = "worker"
	scheduledJobTplName = "scheduled-job"
)

// Constants for workload options.
const (
	// AWS VPC networking configuration.
	EnablePublicIP          = "ENABLED"
	DisablePublicIP         = "DISABLED"
	PublicSubnetsPlacement  = "PublicSubnets"
	PrivateSubnetsPlacement = "PrivateSubnets"

	// RuntimePlatform configuration.
	OSLinux                 = "LINUX"
	OSWindowsServerFull     = OSWindowsServer2019Full // Alias 2019 as Default WindowsSever Full platform.
	OSWindowsServerCore     = OSWindowsServer2019Core // Alias 2019 as Default WindowsSever Core platform.
	OSWindowsServer2019Full = "WINDOWS_SERVER_2019_FULL"
	OSWindowsServer2019Core = "WINDOWS_SERVER_2019_CORE"
	OSWindowsServer2022Full = "WINDOWS_SERVER_2022_FULL"
	OSWindowsServer2022Core = "WINDOWS_SERVER_2022_CORE"

	ArchX86   = "X86_64"
	ArchARM64 = "ARM64"
)

// Constants for ARN options.
const (
	snsARNPattern = "arn:%s:sns:%s:%s:%s-%s-%s-%s"
)

// Constants for stack resource logical IDs
const (
	LogicalIDHTTPListenerRuleWithDomain = "HTTPListenerRuleWithDomain"
)

const (
	// NoExposedContainerPort indicates no port should be exposed for the service container.
	NoExposedContainerPort = "-1"
)

var (
	// Template names under "workloads/partials/cf/".
	partialsWorkloadCFTemplateNames = []string{
		"loggroup",
		"envvars-container",
		"envvars-common",
		"secrets",
		"executionrole",
		"taskrole",
		"workload-container",
		"fargate-taskdef-base-properties",
		"service-base-properties",
		"servicediscovery",
		"addons",
		"sidecars",
		"logconfig",
		"autoscaling",
		"eventrule",
		"state-machine",
		"state-machine-definition.json",
		"efs-access-point",
		"https-listener",
		"http-listener",
		"env-controller",
		"mount-points",
		"variables",
		"volumes",
		"image-overrides",
		"instancerole",
		"accessrole",
		"publish",
		"subscribe",
		"nlb",
		"vpc-connector",
		"alb",
	}

	// Operating systems to determine Fargate platform versions.
	osFamiliesForPV100 = []string{
		OSWindowsServer2019Full, OSWindowsServer2019Core, OSWindowsServer2022Full, OSWindowsServer2022Core,
	}
)

// WorkloadNestedStackOpts holds configuration that's needed if the workload stack has a nested stack.
type WorkloadNestedStackOpts struct {
	StackName string

	VariableOutputs      []string
	SecretOutputs        []string
	PolicyOutputs        []string
	SecurityGroupOutputs []string
}

// SidecarOpts holds configuration that's needed if the service has sidecar containers.
type SidecarOpts struct {
<<<<<<< HEAD
	Name         string
	Image        *string
	Essential    *bool
	Port         *string
	Protocol     *string
	CredsParam   *string
	Variables    map[string]string
	Secrets      map[string]Secret
	Storage      SidecarStorageOpts
	DockerLabels map[string]string
	DependsOn    map[string]string
	EntryPoint   []string
	Command      []string
	HealthCheck  *ContainerHealthCheck
	PortMappings []*PortMapping
=======
	Name                 string
	Image                *string
	Essential            *bool
	Port                 *string
	Protocol             *string
	CredsParam           *string
	Variables            map[string]Variable
	Secrets              map[string]Secret
	Storage              SidecarStorageOpts
	DockerLabels         map[string]string
	DependsOn            map[string]string
	EntryPoint           []string
	Command              []string
	HealthCheck          *ContainerHealthCheck
	EnvAddonsFeatureFlag bool
>>>>>>> 821c7086
}

// SidecarStorageOpts holds data structures for rendering Mount Points inside of a sidecar.
type SidecarStorageOpts struct {
	MountPoints []*MountPoint
}

// StorageOpts holds data structures for rendering Volumes and Mount Points
type StorageOpts struct {
	Ephemeral         *int
	ReadonlyRootFS    *bool
	Volumes           []*Volume
	MountPoints       []*MountPoint
	EFSPerms          []*EFSPermission
	ManagedVolumeInfo *ManagedVolumeCreationInfo // Used for delegating CreationInfo for Copilot-managed EFS.
}

// requiresEFSCreation returns true if managed volume information is specified; false otherwise.
func (s *StorageOpts) requiresEFSCreation() bool {
	return s.ManagedVolumeInfo != nil
}

// EFSPermission holds information needed to render an IAM policy statement.
type EFSPermission struct {
	FilesystemID  *string
	Write         bool
	AccessPointID *string
}

// MountPoint holds information needed to render a MountPoint in a containerdefinition.
type MountPoint struct {
	ContainerPath *string
	ReadOnly      *bool
	SourceVolume  *string
}

// Volume contains fields that render a volume, its name, and EFSVolumeConfiguration
type Volume struct {
	Name *string

	EFS *EFSVolumeConfiguration
}

// ManagedVolumeCreationInfo holds information about how to create Copilot-managed access points.
type ManagedVolumeCreationInfo struct {
	Name    *string
	DirName *string
	UID     *uint32
	GID     *uint32
}

// EFSVolumeConfiguration contains information about how to specify externally managed file systems.
type EFSVolumeConfiguration struct {
	// EFSVolumeConfiguration
	Filesystem    *string
	RootDirectory *string // "/" or empty are equivalent

	// Authorization Config
	AccessPointID *string
	IAM           *string // ENABLED or DISABLED
}

// LogConfigOpts holds configuration that's needed if the service is configured with Firelens to route
// its logs.
type LogConfigOpts struct {
	Image                *string
	Destination          map[string]string
	EnableMetadata       *string
	SecretOptions        map[string]Secret
	ConfigFile           *string
	Variables            map[string]Variable
	Secrets              map[string]Secret
	EnvAddonsFeatureFlag bool
}

// HTTPTargetContainer represents the target group of a load balancer that points to a container.
type HTTPTargetContainer struct {
	Name string
	Port string
}

// Exposed returns true if the target container has an accessible port to receive traffic.
func (tg HTTPTargetContainer) Exposed() bool {
	return tg.Port != "" && tg.Port != NoExposedContainerPort
}

// IsHTTPS returns true if the target container's port is 443.
func (tg HTTPTargetContainer) IsHTTPS() bool {
	return tg.Port == "443"
}

// HTTPHealthCheckOpts holds configuration that's needed for HTTP Health Check.
type HTTPHealthCheckOpts struct {
	// Fields with defaults always set.
	HealthCheckPath string
	GracePeriod     int64

	// Optional.
	Port                string
	SuccessCodes        string
	HealthyThreshold    *int64
	UnhealthyThreshold  *int64
	Interval            *int64
	Timeout             *int64
	DeregistrationDelay *int64
}

// IsHTTPS returns true if the Health Check Port is configured
// as a HTTPS port.
func (h HTTPHealthCheckOpts) IsHTTPS() bool {
	return h.Port == "443"
}

type importable interface {
	RequiresImport() bool
}

// Variable represents the value of an environment variable.
type Variable interface {
	importable
	Value() string
}

// ImportedVariable returns a Variable that should be imported from a stack.
func ImportedVariable(name string) Variable {
	return importedEnvVar(name)
}

// PlainVariable returns a Variable that is a plain string value.
func PlainVariable(value string) Variable {
	return plainEnvVar(value)
}

type plainEnvVar string

// RequiresImport returns false for a plain string environment variable.
func (v plainEnvVar) RequiresImport() bool {
	return false
}

// Value returns the plain string value of the environment variable.
func (v plainEnvVar) Value() string {
	return string(v)
}

type importedEnvVar string

// RequiresImport returns true for an imported environment variable.
func (v importedEnvVar) RequiresImport() bool {
	return true
}

// Value returns the name of the import that will be the value of the environment variable.
func (v importedEnvVar) Value() string {
	return string(v)
}

// A Secret represents an SSM or SecretsManager secret that can be rendered in CloudFormation.
type Secret interface {
	RequiresSub() bool
	ValueFrom() string
}

// ssmOrSecretARN is a Secret stored that can be referred by an SSM Parameter Name or a secret ARN.
type ssmOrSecretARN struct {
	value string
}

// RequiresSub returns true if the secret should be populated in CloudFormation with !Sub.
func (s ssmOrSecretARN) RequiresSub() bool {
	return false
}

// ValueFrom returns the valueFrom field for the secret.
func (s ssmOrSecretARN) ValueFrom() string {
	return s.value
}

// SecretFromSSMOrARN returns a Secret that refers to an SSM parameter or a secret ARN.
func SecretFromSSMOrARN(value string) ssmOrSecretARN {
	return ssmOrSecretARN{
		value: value,
	}
}

// secretsManagerName is a Secret that can be referred by a SecretsManager secret name.
type secretsManagerName struct {
	value string
}

// RequiresSub returns true if the secret should be populated in CloudFormation with !Sub.
func (s secretsManagerName) RequiresSub() bool {
	return true
}

// ValueFrom returns the resource ID of the SecretsManager secret for populating the ARN.
func (s secretsManagerName) ValueFrom() string {
	return fmt.Sprintf("secret:%s", s.value)
}

// Service returns the name of the SecretsManager service for populating the ARN.
func (s secretsManagerName) Service() string {
	return secretsmanager.ServiceName
}

// SecretFromSecretsManager returns a Secret that refers to SecretsManager secret name.
func SecretFromSecretsManager(value string) secretsManagerName {
	return secretsManagerName{
		value: value,
	}
}

// NetworkLoadBalancerListener holds configuration that's need for a Network Load Balancer listener.
type NetworkLoadBalancerListener struct {
	// The port and protocol that the Network Load Balancer listens to.
	Port     string
	Protocol string

	// The target container and port to which the traffic is routed to from the Network Load Balancer.
	TargetContainer string
	TargetPort      string

	SSLPolicy *string // The SSL policy applied when using TLS protocol.

	Aliases     []string
	Stickiness  *bool
	HealthCheck NLBHealthCheck
}

// NLBHealthCheck holds configuration for Network Load Balancer health check.
type NLBHealthCheck struct {
	Port               string // The port to which health check requests made from Network Load Balancer are routed to.
	HealthyThreshold   *int64
	UnhealthyThreshold *int64
	Timeout            *int64
	Interval           *int64
}

// NetworkLoadBalancer holds configuration that's needed for a Network Load Balancer.
type NetworkLoadBalancer struct {
	PublicSubnetCIDRs []string
	Listener          NetworkLoadBalancerListener
	MainContainerPort string
}

// PortMapping holds configuration that exposes container ports internally.
type PortMapping struct {
	Protocol      *string
	ContainerPort *string
	Name          string
}

// ServiceConnect holds configuration for ECS Service Connect.
type ServiceConnect struct {
	Alias *string
}

// AdvancedCount holds configuration for autoscaling and capacity provider
// parameters.
type AdvancedCount struct {
	Spot        *int
	Autoscaling *AutoscalingOpts
	Cps         []*CapacityProviderStrategy
}

// ContainerHealthCheck holds configuration for container health check.
type ContainerHealthCheck struct {
	Command     []string
	Interval    *int64
	Retries     *int64
	StartPeriod *int64
	Timeout     *int64
}

// CapacityProviderStrategy holds the configuration needed for a
// CapacityProviderStrategyItem on a Service
type CapacityProviderStrategy struct {
	Base             *int
	Weight           *int
	CapacityProvider string
}

// Cooldown holds configuration needed for autoscaling cooldown fields.
type Cooldown struct {
	ScaleInCooldown  *float64
	ScaleOutCooldown *float64
}

// AutoscalingOpts holds configuration that's needed for Auto Scaling.
type AutoscalingOpts struct {
	MinCapacity        *int
	MaxCapacity        *int
	CPU                *float64
	Memory             *float64
	Requests           *float64
	ResponseTime       *float64
	CPUCooldown        Cooldown
	MemCooldown        Cooldown
	ReqCooldown        Cooldown
	RespTimeCooldown   Cooldown
	QueueDelayCooldown Cooldown
	QueueDelay         *AutoscalingQueueDelayOpts
}

// AliasesForHostedZone maps hosted zone IDs to aliases that belong to it.
type AliasesForHostedZone map[string][]string

// AutoscalingQueueDelayOpts holds configuration to scale SQS queues.
type AutoscalingQueueDelayOpts struct {
	AcceptableBacklogPerTask int
}

// ObservabilityOpts holds configurations for observability.
type ObservabilityOpts struct {
	Tracing string // The name of the vendor used for tracing.
}

// DeploymentConfigurationOpts holds values for MinHealthyPercent and MaxPercent.
type DeploymentConfigurationOpts struct {
	// The lower limit on the number of tasks that should be running during a service deployment or when a container instance is draining.
	MinHealthyPercent int
	// The upper limit on the number of tasks that should be running during a service deployment or when a container instance is draining.
	MaxPercent int
}

// ExecuteCommandOpts holds configuration that's needed for ECS Execute Command.
type ExecuteCommandOpts struct{}

// StateMachineOpts holds configuration needed for State Machine retries and timeout.
type StateMachineOpts struct {
	Timeout *int
	Retries *int
}

// PublishOpts holds configuration needed if the service has publishers.
type PublishOpts struct {
	Topics []*Topic
}

// Topic holds information needed to render a SNSTopic in a container definition.
type Topic struct {
	Name            *string
	FIFOTopicConfig *FIFOTopicConfig

	Region    string
	Partition string
	AccountID string
	App       string
	Env       string
	Svc       string
}

// FIFOTopicConfig holds configuration needed if the topic is FIFO.
type FIFOTopicConfig struct {
	ContentBasedDeduplication *bool
}

// SubscribeOpts holds configuration needed if the service has subscriptions.
type SubscribeOpts struct {
	Topics []*TopicSubscription
	Queue  *SQSQueue
}

// HasTopicQueues returns true if any individual subscription has a dedicated queue.
func (s *SubscribeOpts) HasTopicQueues() bool {
	for _, t := range s.Topics {
		if t.Queue != nil {
			return true
		}
	}
	return false
}

// TopicSubscription holds information needed to render a SNS Topic Subscription in a container definition.
type TopicSubscription struct {
	Name         *string
	Service      *string
	FilterPolicy *string
	Queue        *SQSQueue
}

// SQSQueue holds information needed to render a SQS Queue in a container definition.
type SQSQueue struct {
	Retention       *int64
	Delay           *int64
	Timeout         *int64
	DeadLetter      *DeadLetterQueue
	FIFOQueueConfig *FIFOQueueConfig
}

// FIFOQueueConfig holds information needed to render a FIFO SQS Queue in a container definition.
type FIFOQueueConfig struct {
	FIFOThroughputLimit       *string
	ContentBasedDeduplication *bool
	DeduplicationScope        *string
}

// DeadLetterQueue holds information needed to render a dead-letter SQS Queue in a container definition.
type DeadLetterQueue struct {
	Tries *uint16
}

// NetworkOpts holds AWS networking configuration for the workloads.
type NetworkOpts struct {
	SecurityGroups []string
	AssignPublicIP string
	// SubnetsType and SubnetIDs are mutually exclusive. They won't be set together.
	SubnetsType              string
	SubnetIDs                []string
	DenyDefaultSecurityGroup bool
}

// RuntimePlatformOpts holds configuration needed for Platform configuration.
type RuntimePlatformOpts struct {
	OS   string
	Arch string
}

// IsDefault returns true if the platform matches the default docker image platform of "linux/amd64".
func (p RuntimePlatformOpts) IsDefault() bool {
	if p.isEmpty() {
		return true
	}
	if p.OS == OSLinux && p.Arch == ArchX86 {
		return true
	}
	return false
}

// Version returns the Fargate platform version based on the selected os family.
func (p RuntimePlatformOpts) Version() string {
	for _, os := range osFamiliesForPV100 {
		if p.OS == os {
			return "1.0.0"
		}
	}
	return "LATEST"
}

func (p RuntimePlatformOpts) isEmpty() bool {
	return p.OS == "" && p.Arch == ""
}

// S3ObjectLocation represents an object stored in an S3 bucket.
type S3ObjectLocation struct {
	Bucket string // Name of the bucket.
	Key    string // Key of the object.
}

// WorkloadOpts holds optional data that can be provided to enable features in a workload stack template.
type WorkloadOpts struct {
	AppName            string
	EnvName            string
	WorkloadName       string
	SerializedManifest string // Raw manifest file used to deploy the workload.
	EnvVersion         string

	// Additional options that are common between **all** workload templates.
	Variables                map[string]Variable
	Secrets                  map[string]Secret
	Aliases                  []string
	HTTPSListener            bool
	Tags                     map[string]string        // Used by App Runner workloads to tag App Runner service resources
	NestedStack              *WorkloadNestedStackOpts // Outputs from nested stacks such as the addons stack.
	AddonsExtraParams        string                   // Additional user defined Parameters for the addons stack.
	Sidecars                 []*SidecarOpts
	LogConfig                *LogConfigOpts
	Autoscaling              *AutoscalingOpts
	CapacityProviders        []*CapacityProviderStrategy
	DesiredCountOnSpot       *int
	Storage                  *StorageOpts
	Network                  NetworkOpts
	ExecuteCommand           *ExecuteCommandOpts
	Platform                 RuntimePlatformOpts
	EntryPoint               []string
	Command                  []string
	DomainAlias              string
	DockerLabels             map[string]string
	DependsOn                map[string]string
	Publish                  *PublishOpts
	ServiceDiscoveryEndpoint string
	HTTPVersion              *string
	ALBEnabled               bool
	HostedZoneAliases        AliasesForHostedZone
	CredentialsParameter     string
	PermissionsBoundary      string
	HTTPRedirect             bool

	// Additional options for service templates.
	WorkloadType            string
	HealthCheck             *ContainerHealthCheck
	HTTPTargetContainer     HTTPTargetContainer
	HTTPHealthCheck         HTTPHealthCheckOpts
	DeregistrationDelay     *int64
	AllowedSourceIps        []string
	NLB                     *NetworkLoadBalancer
	DeploymentConfiguration DeploymentConfigurationOpts
	ServiceConnect          *ServiceConnect

	// Custom Resources backed by Lambda functions.
	CustomResources map[string]S3ObjectLocation

	// Additional options for job templates.
	ScheduleExpression string
	StateMachine       *StateMachineOpts

	// Additional options for request driven web service templates.
	StartCommand         *string
	EnableHealthCheck    bool
	Observability        ObservabilityOpts
	Private              bool
	AppRunnerVPCEndpoint *string
	Count                *string

	// Input needed for the custom resource that adds a custom domain to the service.
	Alias                *string
	AWSSDKLayer          *string
	AppDNSDelegationRole *string
	AppDNSName           *string

	// Additional options for worker service templates.
<<<<<<< HEAD
	Subscribe *SubscribeOpts

	// Multiple ports configurations
	PortMappings []*PortMapping
=======
	Subscribe            *SubscribeOpts
	EnvAddonsFeatureFlag bool
>>>>>>> 821c7086
}

// HealthCheckProtocol returns the protocol for the Load Balancer health check,
// or an empty string if it shouldn't be configured, defaulting to the
// target protocol. (which is what happens, even if it isn't documented as such :))
// https://docs.aws.amazon.com/AWSCloudFormation/latest/UserGuide/aws-resource-elasticloadbalancingv2-targetgroup.html#cfn-elasticloadbalancingv2-targetgroup-healthcheckprotocol
func (w WorkloadOpts) HealthCheckProtocol() string {
	switch {
	case w.HTTPHealthCheck.Port == "443":
		return "HTTPS"
	case w.HTTPTargetContainer.IsHTTPS() && w.HTTPHealthCheck.Port == "":
		return "HTTPS"
	case w.HTTPTargetContainer.IsHTTPS() && w.HTTPHealthCheck.Port != "443":
		// for backwards compatability, only set HTTP if target
		// container is https but the specified health check port is not
		return "HTTP"
	}
	return ""
}

// ParseLoadBalancedWebService parses a load balanced web service's CloudFormation template
// with the specified data object and returns its content.
func (t *Template) ParseLoadBalancedWebService(data WorkloadOpts) (*Content, error) {
	return t.parseSvc(lbWebSvcTplName, data, withSvcParsingFuncs())
}

// ParseRequestDrivenWebService parses a request-driven web service's CloudFormation template
// with the specified data object and returns its content.
func (t *Template) ParseRequestDrivenWebService(data WorkloadOpts) (*Content, error) {
	return t.parseSvc(rdWebSvcTplName, data, withSvcParsingFuncs())
}

// ParseBackendService parses a backend service's CloudFormation template with the specified data object and returns its content.
func (t *Template) ParseBackendService(data WorkloadOpts) (*Content, error) {
	return t.parseSvc(backendSvcTplName, data, withSvcParsingFuncs())
}

// ParseWorkerService parses a worker service's CloudFormation template with the specified data object and returns its content.
func (t *Template) ParseWorkerService(data WorkloadOpts) (*Content, error) {
	return t.parseSvc(workerSvcTplName, data, withSvcParsingFuncs())
}

// ParseScheduledJob parses a scheduled job's Cloudformation Template
func (t *Template) ParseScheduledJob(data WorkloadOpts) (*Content, error) {
	return t.parseJob(scheduledJobTplName, data, withSvcParsingFuncs())
}

// parseSvc parses a service's CloudFormation template with the specified data object and returns its content.
func (t *Template) parseSvc(name string, data interface{}, options ...ParseOption) (*Content, error) {
	return t.parseWkld(name, servicesDirName, data, options...)
}

// parseJob parses a job's Cloudformation template with the specified data object and returns its content.
func (t *Template) parseJob(name string, data interface{}, options ...ParseOption) (*Content, error) {
	return t.parseWkld(name, jobDirName, data, options...)
}

func (t *Template) parseWkld(name, wkldDirName string, data interface{}, options ...ParseOption) (*Content, error) {
	tpl, err := t.parse("base", fmt.Sprintf(fmtWkldCFTemplatePath, wkldDirName, name), options...)
	if err != nil {
		return nil, err
	}
	for _, templateName := range partialsWorkloadCFTemplateNames {
		nestedTpl, err := t.parse(templateName, fmt.Sprintf(fmtWkldPartialsCFTemplatePath, templateName), options...)
		if err != nil {
			return nil, err
		}
		_, err = tpl.AddParseTree(templateName, nestedTpl.Tree)
		if err != nil {
			return nil, fmt.Errorf("add parse tree of %s to base template: %w", templateName, err)
		}
	}
	buf := &bytes.Buffer{}
	if err := tpl.Execute(buf, data); err != nil {
		return nil, fmt.Errorf("execute template %s with data %v: %w", name, data, err)
	}
	return &Content{buf}, nil
}

func withSvcParsingFuncs() ParseOption {
	return func(t *template.Template) *template.Template {
		return t.Funcs(map[string]interface{}{
			"toSnakeCase":          ToSnakeCaseFunc,
			"hasSecrets":           hasSecrets,
			"fmtSlice":             FmtSliceFunc,
			"quoteSlice":           QuoteSliceFunc,
			"quote":                strconv.Quote,
			"randomUUID":           randomUUIDFunc,
			"jsonMountPoints":      generateMountPointJSON,
			"jsonSNSTopics":        generateSNSJSON,
			"jsonQueueURIs":        generateQueueURIJSON,
			"envControllerParams":  envControllerParameters,
			"logicalIDSafe":        StripNonAlphaNumFunc,
			"wordSeries":           english.WordSeries,
			"pluralWord":           english.PluralWord,
			"contains":             contains,
			"requiresVPCConnector": requiresVPCConnector,
			"portMappingName":      PortMappingName,
		})
	}
}

func hasSecrets(opts WorkloadOpts) bool {
	if len(opts.Secrets) > 0 {
		return true
	}
	if opts.NestedStack != nil && (len(opts.NestedStack.SecretOutputs) > 0) {
		return true
	}
	return false
}

func randomUUIDFunc() (string, error) {
	id, err := uuid.NewRandom()
	if err != nil {
		return "", fmt.Errorf("generate random uuid: %w", err)
	}
	return id.String(), err
}

// envControllerParameters determines which parameters to include in the EnvController template.
func envControllerParameters(o WorkloadOpts) []string {
	parameters := []string{}
	if o.WorkloadType == "Load Balanced Web Service" {
		if o.ALBEnabled {
			parameters = append(parameters, "ALBWorkloads,")
		}
		parameters = append(parameters, "Aliases,") // YAML needs the comma separator; resolved in EnvContr.
	}
	if o.WorkloadType == "Backend Service" {
		if o.ALBEnabled {
			parameters = append(parameters, "InternalALBWorkloads,")
		}
	}
	if o.WorkloadType == "Request-Driven Web Service" {
		if o.Private && o.AppRunnerVPCEndpoint == nil {
			parameters = append(parameters, "AppRunnerPrivateWorkloads,")
		}
	}
	if o.Network.SubnetsType == PrivateSubnetsPlacement {
		parameters = append(parameters, "NATWorkloads,")
	}
	if o.Storage != nil && o.Storage.requiresEFSCreation() {
		parameters = append(parameters, "EFSWorkloads,")
	}
	return parameters
}

func requiresVPCConnector(o WorkloadOpts) bool {
	if o.WorkloadType != "Request-Driven Web Service" {
		return false
	}
	return len(o.Network.SubnetIDs) > 0 || o.Network.SubnetsType != ""
}

func contains(list []string, s string) bool {
	for _, item := range list {
		if item == s {
			return true
		}
	}
	return false
}

// ARN determines the arn for a topic using the SNSTopic name and account information
func (t Topic) ARN() string {
	return fmt.Sprintf(snsARNPattern, t.Partition, t.Region, t.AccountID, t.App, t.Env, t.Svc, aws.StringValue(t.Name))
}<|MERGE_RESOLUTION|>--- conflicted
+++ resolved
@@ -127,23 +127,6 @@
 
 // SidecarOpts holds configuration that's needed if the service has sidecar containers.
 type SidecarOpts struct {
-<<<<<<< HEAD
-	Name         string
-	Image        *string
-	Essential    *bool
-	Port         *string
-	Protocol     *string
-	CredsParam   *string
-	Variables    map[string]string
-	Secrets      map[string]Secret
-	Storage      SidecarStorageOpts
-	DockerLabels map[string]string
-	DependsOn    map[string]string
-	EntryPoint   []string
-	Command      []string
-	HealthCheck  *ContainerHealthCheck
-	PortMappings []*PortMapping
-=======
 	Name                 string
 	Image                *string
 	Essential            *bool
@@ -159,7 +142,7 @@
 	Command              []string
 	HealthCheck          *ContainerHealthCheck
 	EnvAddonsFeatureFlag bool
->>>>>>> 821c7086
+  PortMappings []*PortMapping
 }
 
 // SidecarStorageOpts holds data structures for rendering Mount Points inside of a sidecar.
@@ -681,15 +664,11 @@
 	AppDNSName           *string
 
 	// Additional options for worker service templates.
-<<<<<<< HEAD
-	Subscribe *SubscribeOpts
-
-	// Multiple ports configurations
-	PortMappings []*PortMapping
-=======
 	Subscribe            *SubscribeOpts
 	EnvAddonsFeatureFlag bool
->>>>>>> 821c7086
+
+  // Multiple ports configurations
+	PortMappings []*PortMapping
 }
 
 // HealthCheckProtocol returns the protocol for the Load Balancer health check,
