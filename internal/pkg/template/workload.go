// Copyright Amazon.com, Inc. or its affiliates. All Rights Reserved.
// SPDX-License-Identifier: Apache-2.0

package template

import (
	"bytes"
	"fmt"
	"strings"
	"text/template"

	"github.com/google/uuid"

	"github.com/aws/aws-sdk-go/aws"
	"github.com/aws/aws-sdk-go/service/ecs"
)

// Constants for template paths.
const (
	// Paths of workload cloudformation templates under templates/workloads/.
	fmtWkldCFTemplatePath         = "workloads/%s/%s/cf.yml"
	fmtWkldPartialsCFTemplatePath = "workloads/partials/cf/%s.yml"

	// Directories under templates/workloads/.
	servicesDirName = "services"
	jobDirName      = "jobs"

	// Names of workload templates.
	lbWebSvcTplName     = "lb-web"
	rdWebSvcTplName     = "rd-web"
	backendSvcTplName   = "backend"
	workerSvcTplName    = "worker"
	scheduledJobTplName = "scheduled-job"
)

// Constants for workload options.
const (
	// AWS VPC networking configuration.
	EnablePublicIP          = "ENABLED"
	DisablePublicIP         = "DISABLED"
	PublicSubnetsPlacement  = "PublicSubnets"
	PrivateSubnetsPlacement = "PrivateSubnets"

	// RuntimePlatform configuration.
<<<<<<< HEAD
	linuxOS = "LINUX"
	x86Arch = "X86_64"
=======
	OSLinux             = "LINUX"
	OSWindowsServerFull = "WINDOWS_SERVER_2019_FULL"
	OSWindowsServerCore = "WINDOWS_SERVER_2019_CORE"

	ArchX86 = "X86_64"
>>>>>>> ca29513c
)

// Constants for ARN options.
const (
	snsARNPattern = "arn:%s:sns:%s:%s:%s-%s-%s-%s"
)

var (
	// Template names under "workloads/partials/cf/".
	partialsWorkloadCFTemplateNames = []string{
		"loggroup",
		"envvars",
		"secrets",
		"executionrole",
		"taskrole",
		"workload-container",
		"fargate-taskdef-base-properties",
		"service-base-properties",
		"servicediscovery",
		"addons",
		"sidecars",
		"logconfig",
		"autoscaling",
		"eventrule",
		"state-machine",
		"state-machine-definition.json",
		"efs-access-point",
		"env-controller",
		"mount-points",
		"volumes",
		"image-overrides",
		"instancerole",
		"accessrole",
		"publish",
		"subscribe",
	}

	// Operating systems to determine Fargate platform versions.
	osFamiliesForPV100 = []string{
		OSWindowsServerFull, OSWindowsServerCore,
	}
)

// WorkloadNestedStackOpts holds configuration that's needed if the workload stack has a nested stack.
type WorkloadNestedStackOpts struct {
	StackName string

	VariableOutputs      []string
	SecretOutputs        []string
	PolicyOutputs        []string
	SecurityGroupOutputs []string
}

// SidecarOpts holds configuration that's needed if the service has sidecar containers.
type SidecarOpts struct {
	Name         *string
	Image        *string
	Essential    *bool
	Port         *string
	Protocol     *string
	CredsParam   *string
	Variables    map[string]string
	Secrets      map[string]string
	MountPoints  []*MountPoint
	DockerLabels map[string]string
	DependsOn    map[string]string
	EntryPoint   []string
	Command      []string
}

// StorageOpts holds data structures for rendering Volumes and Mount Points
type StorageOpts struct {
	Ephemeral         *int
	Volumes           []*Volume
	MountPoints       []*MountPoint
	EFSPerms          []*EFSPermission
	ManagedVolumeInfo *ManagedVolumeCreationInfo // Used for delegating CreationInfo for Copilot-managed EFS.
}

// requiresEFSCreation returns true if managed volume information is specified; false otherwise.
func (s *StorageOpts) requiresEFSCreation() bool {
	return s.ManagedVolumeInfo != nil
}

// EFSPermission holds information needed to render an IAM policy statement.
type EFSPermission struct {
	FilesystemID  *string
	Write         bool
	AccessPointID *string
}

// MountPoint holds information needed to render a MountPoint in a containerdefinition.
type MountPoint struct {
	ContainerPath *string
	ReadOnly      *bool
	SourceVolume  *string
}

// Volume contains fields that render a volume, its name, and EFSVolumeConfiguration
type Volume struct {
	Name *string

	EFS *EFSVolumeConfiguration
}

// ManagedVolumeCreationInfo holds information about how to create Copilot-managed access points.
type ManagedVolumeCreationInfo struct {
	Name    *string
	DirName *string
	UID     *uint32
	GID     *uint32
}

// EFSVolumeConfiguration contains information about how to specify externally managed file systems.
type EFSVolumeConfiguration struct {
	// EFSVolumeConfiguration
	Filesystem    *string
	RootDirectory *string // "/" or empty are equivalent

	// Authorization Config
	AccessPointID *string
	IAM           *string // ENABLED or DISABLED
}

// LogConfigOpts holds configuration that's needed if the service is configured with Firelens to route
// its logs.
type LogConfigOpts struct {
	Image          *string
	Destination    map[string]string
	EnableMetadata *string
	SecretOptions  map[string]string
	ConfigFile     *string
}

// HTTPHealthCheckOpts holds configuration that's needed for HTTP Health Check.
type HTTPHealthCheckOpts struct {
	HealthCheckPath     string
	SuccessCodes        string
	HealthyThreshold    *int64
	UnhealthyThreshold  *int64
	Interval            *int64
	Timeout             *int64
	DeregistrationDelay *int64
	GracePeriod         *int64
}

// AdvancedCount holds configuration for autoscaling and capacity provider
// parameters.
type AdvancedCount struct {
	Spot        *int
	Autoscaling *AutoscalingOpts
	Cps         []*CapacityProviderStrategy
}

// CapacityProviderStrategy holds the configuration needed for a
// CapacityProviderStrategyItem on a Service
type CapacityProviderStrategy struct {
	Base             *int
	Weight           *int
	CapacityProvider string
}

// AutoscalingOpts holds configuration that's needed for Auto Scaling.
type AutoscalingOpts struct {
	MinCapacity  *int
	MaxCapacity  *int
	CPU          *float64
	Memory       *float64
	Requests     *float64
	ResponseTime *float64
}

// ExecuteCommandOpts holds configuration that's needed for ECS Execute Command.
type ExecuteCommandOpts struct{}

// StateMachineOpts holds configuration needed for State Machine retries and timeout.
type StateMachineOpts struct {
	Timeout *int
	Retries *int
}

// PublishOpts holds configuration needed if the service has publishers.
type PublishOpts struct {
	Topics []*Topic
}

// Topics holds information needed to render a SNSTopic in a container definition.
type Topic struct {
	Name           *string
	AllowedWorkers []string

	Region    string
	Partition string
	AccountID string
	App       string
	Env       string
	Svc       string
}

// SubscribeOpts holds configuration needed if the service has subscriptions.
type SubscribeOpts struct {
	Topics []*TopicSubscription
	Queue  *SQSQueue
}

// TopicSubscription holds information needed to render a SNS Topic Subscription in a container definition.
type TopicSubscription struct {
	Name    *string
	Service *string
	Queue   *SQSQueue
}

// SQSQueue holds information needed to render a SQS Queue in a container definition.
type SQSQueue struct {
	Retention  *int64
	Delay      *int64
	Timeout    *int64
	DeadLetter *DeadLetterQueue
	FIFO       *FIFOQueue
}

// DeadLetterQueue holds information needed to render a dead-letter SQS Queue in a container definition.
type DeadLetterQueue struct {
	Tries *uint16
}

// FIFOQueue holds information needed to specify a SQS Queue as FIFO in a container definition.
type FIFOQueue struct {
	HighThroughput bool
}

// NetworkOpts holds AWS networking configuration for the workloads.
type NetworkOpts struct {
	AssignPublicIP string
	SubnetsType    string
	SecurityGroups []string
}

func defaultNetworkOpts() *NetworkOpts {
	return &NetworkOpts{
		AssignPublicIP: EnablePublicIP,
		SubnetsType:    PublicSubnetsPlacement,
	}
}

// RuntimePlatformOpts holds configuration needed for Platform configuration.
type RuntimePlatformOpts struct {
	OS   string
	Arch string
}

<<<<<<< HEAD
=======
// IsDefault returns true if the platform matches the default docker image platform of "linux/amd64".
func (p RuntimePlatformOpts) IsDefault() bool {
	if p.isEmpty() {
		return true
	}
	if p.OS == OSLinux && p.Arch == ArchX86 {
		return true
	}
	return false
}

// Version returns the Fargate platform version based on the selected os family.
func (p RuntimePlatformOpts) Version() string {
	for _, os := range osFamiliesForPV100 {
		if p.OS == os {
			return "1.0.0"
		}
	}
	return "1.4.0"
}

func (p RuntimePlatformOpts) isEmpty() bool {
	return p.OS == "" && p.Arch == ""
}

>>>>>>> ca29513c
// WorkloadOpts holds optional data that can be provided to enable features in a workload stack template.
type WorkloadOpts struct {
	// Additional options that are common between **all** workload templates.
	Variables                map[string]string
	Secrets                  map[string]string
	Aliases                  []string
	Tags                     map[string]string        // Used by App Runner workloads to tag App Runner service resources
	NestedStack              *WorkloadNestedStackOpts // Outputs from nested stacks such as the addons stack.
	Sidecars                 []*SidecarOpts
	LogConfig                *LogConfigOpts
	Autoscaling              *AutoscalingOpts
	CapacityProviders        []*CapacityProviderStrategy
	DesiredCountOnSpot       *int
	Storage                  *StorageOpts
	Network                  *NetworkOpts
	ExecuteCommand           *ExecuteCommandOpts
	Platform                 RuntimePlatformOpts
	EntryPoint               []string
	Command                  []string
	DomainAlias              string
	DockerLabels             map[string]string
	DependsOn                map[string]string
	Publish                  *PublishOpts
	ServiceDiscoveryEndpoint string

	// Additional options for service templates.
	WorkloadType         string
	HealthCheck          *ecs.HealthCheck
	HTTPHealthCheck      HTTPHealthCheckOpts
	DeregistrationDelay  *int64
	AllowedSourceIps     []string
	RulePriorityLambda   string
	DesiredCountLambda   string
	EnvControllerLambda  string
	CredentialsParameter string

	// Additional options for job templates.
	ScheduleExpression string
	StateMachine       *StateMachineOpts

	// Additional options for worker service templates.
	Subscribe *SubscribeOpts
}

// ParseRequestDrivenWebServiceInput holds data that can be provided to enable features for a request-driven web service stack.
type ParseRequestDrivenWebServiceInput struct {
	Variables           map[string]string
	Tags                map[string]string        // Used by App Runner workloads to tag App Runner service resources
	NestedStack         *WorkloadNestedStackOpts // Outputs from nested stacks such as the addons stack.
	EnableHealthCheck   bool
	EnvControllerLambda string
	Publish             *PublishOpts
	Platform            RuntimePlatformOpts

	// Input needed for the custom resource that adds a custom domain to the service.
	Alias                *string
	ScriptBucketName     *string
	CustomDomainLambda   *string
	AWSSDKLayer          *string
	AppDNSDelegationRole *string
	AppDNSName           *string
}

// ParseLoadBalancedWebService parses a load balanced web service's CloudFormation template
// with the specified data object and returns its content.
func (t *Template) ParseLoadBalancedWebService(data WorkloadOpts) (*Content, error) {
	if data.Network == nil {
		data.Network = defaultNetworkOpts()
	}
	return t.parseSvc(lbWebSvcTplName, data, withSvcParsingFuncs())
}

// ParseRequestDrivenWebService parses a request-driven web service's CloudFormation template
// with the specified data object and returns its content.
func (t *Template) ParseRequestDrivenWebService(data ParseRequestDrivenWebServiceInput) (*Content, error) {
	return t.parseSvc(rdWebSvcTplName, data, withSvcParsingFuncs())
}

// ParseBackendService parses a backend service's CloudFormation template with the specified data object and returns its content.
func (t *Template) ParseBackendService(data WorkloadOpts) (*Content, error) {
	if data.Network == nil {
		data.Network = defaultNetworkOpts()
	}
	return t.parseSvc(backendSvcTplName, data, withSvcParsingFuncs())
}

// ParseWorkerService parses a worker service's CloudFormation template with the specified data object and returns its content.
func (t *Template) ParseWorkerService(data WorkloadOpts) (*Content, error) {
	if data.Network == nil {
		data.Network = defaultNetworkOpts()
	}
	return t.parseSvc(workerSvcTplName, data, withSvcParsingFuncs())
}

// ParseScheduledJob parses a scheduled job's Cloudformation Template
func (t *Template) ParseScheduledJob(data WorkloadOpts) (*Content, error) {
	if data.Network == nil {
		data.Network = defaultNetworkOpts()
	}
	return t.parseJob(scheduledJobTplName, data, withSvcParsingFuncs())
}

// parseSvc parses a service's CloudFormation template with the specified data object and returns its content.
func (t *Template) parseSvc(name string, data interface{}, options ...ParseOption) (*Content, error) {
	return t.parseWkld(name, servicesDirName, data, options...)
}

// parseJob parses a job's Cloudformation template with the specified data object and returns its content.
func (t *Template) parseJob(name string, data interface{}, options ...ParseOption) (*Content, error) {
	return t.parseWkld(name, jobDirName, data, options...)
}

func (t *Template) parseWkld(name, wkldDirName string, data interface{}, options ...ParseOption) (*Content, error) {
	tpl, err := t.parse("base", fmt.Sprintf(fmtWkldCFTemplatePath, wkldDirName, name), options...)
	if err != nil {
		return nil, err
	}
	for _, templateName := range partialsWorkloadCFTemplateNames {
		nestedTpl, err := t.parse(templateName, fmt.Sprintf(fmtWkldPartialsCFTemplatePath, templateName), options...)
		if err != nil {
			return nil, err
		}
		_, err = tpl.AddParseTree(templateName, nestedTpl.Tree)
		if err != nil {
			return nil, fmt.Errorf("add parse tree of %s to base template: %w", templateName, err)
		}
	}
	buf := &bytes.Buffer{}
	if err := tpl.Execute(buf, data); err != nil {
		return nil, fmt.Errorf("execute template %s with data %v: %w", name, data, err)
	}
	return &Content{buf}, nil
}

func (p RuntimePlatformOpts) Version() string {
	if strings.HasPrefix(p.OS, "WINDOWS_SERVER") {
		return "1.0.0"
	}
	return "1.4.0"
}

func withSvcParsingFuncs() ParseOption {
	return func(t *template.Template) *template.Template {
		return t.Funcs(map[string]interface{}{
			"toSnakeCase":         ToSnakeCaseFunc,
			"hasSecrets":          hasSecrets,
			"fmtSlice":            FmtSliceFunc,
			"quoteSlice":          QuotePSliceFunc,
			"randomUUID":          randomUUIDFunc,
			"jsonMountPoints":     generateMountPointJSON,
			"jsonSNSTopics":       generateSNSJSON,
			"jsonQueueURIs":       generateQueueURIJSON,
			"envControllerParams": envControllerParameters,
			"logicalIDSafe":       StripNonAlphaNumFunc,
		})
	}
}

func hasSecrets(opts WorkloadOpts) bool {
	if len(opts.Secrets) > 0 {
		return true
	}
	if opts.NestedStack != nil && (len(opts.NestedStack.SecretOutputs) > 0) {
		return true
	}
	return false
}

func randomUUIDFunc() (string, error) {
	id, err := uuid.NewRandom()
	if err != nil {
		return "", fmt.Errorf("generate random uuid: %w", err)
	}
	return id.String(), err
}

// envControllerParameters determines which parameters to include in the EnvController template.
func envControllerParameters(o WorkloadOpts) []string {
	parameters := []string{}
	if o.WorkloadType == "Load Balanced Web Service" {
		parameters = append(parameters, []string{"ALBWorkloads,", "Aliases,"}...) // YAML needs the comma separator; resolved in EnvContr.
	}
	if o.Network.SubnetsType == PrivateSubnetsPlacement {
		parameters = append(parameters, "NATWorkloads,") // YAML needs the comma separator; resolved in EnvContr.
	}
	if o.Storage != nil && o.Storage.requiresEFSCreation() {
		parameters = append(parameters, "EFSWorkloads,")
	}
	return parameters
}

// ARN determines the arn for a topic using the SNSTopic name and account information
func (t Topic) ARN() string {
	return fmt.Sprintf(snsARNPattern, t.Partition, t.Region, t.AccountID, t.App, t.Env, t.Svc, aws.StringValue(t.Name))
}<|MERGE_RESOLUTION|>--- conflicted
+++ resolved
@@ -6,7 +6,6 @@
 import (
 	"bytes"
 	"fmt"
-	"strings"
 	"text/template"
 
 	"github.com/google/uuid"
@@ -42,16 +41,11 @@
 	PrivateSubnetsPlacement = "PrivateSubnets"
 
 	// RuntimePlatform configuration.
-<<<<<<< HEAD
-	linuxOS = "LINUX"
-	x86Arch = "X86_64"
-=======
 	OSLinux             = "LINUX"
 	OSWindowsServerFull = "WINDOWS_SERVER_2019_FULL"
 	OSWindowsServerCore = "WINDOWS_SERVER_2019_CORE"
 
 	ArchX86 = "X86_64"
->>>>>>> ca29513c
 )
 
 // Constants for ARN options.
@@ -303,8 +297,6 @@
 	Arch string
 }
 
-<<<<<<< HEAD
-=======
 // IsDefault returns true if the platform matches the default docker image platform of "linux/amd64".
 func (p RuntimePlatformOpts) IsDefault() bool {
 	if p.isEmpty() {
@@ -330,7 +322,6 @@
 	return p.OS == "" && p.Arch == ""
 }
 
->>>>>>> ca29513c
 // WorkloadOpts holds optional data that can be provided to enable features in a workload stack template.
 type WorkloadOpts struct {
 	// Additional options that are common between **all** workload templates.
@@ -465,13 +456,6 @@
 	return &Content{buf}, nil
 }
 
-func (p RuntimePlatformOpts) Version() string {
-	if strings.HasPrefix(p.OS, "WINDOWS_SERVER") {
-		return "1.0.0"
-	}
-	return "1.4.0"
-}
-
 func withSvcParsingFuncs() ParseOption {
 	return func(t *template.Template) *template.Template {
 		return t.Funcs(map[string]interface{}{
