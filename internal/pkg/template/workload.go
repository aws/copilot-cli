// Copyright Amazon.com, Inc. or its affiliates. All Rights Reserved.
// SPDX-License-Identifier: Apache-2.0

package template

import (
	"bytes"
	"fmt"
	"strconv"
	"text/template"

	"github.com/aws/aws-sdk-go/service/secretsmanager"

	"github.com/dustin/go-humanize/english"

	"github.com/google/uuid"

	"github.com/aws/aws-sdk-go/aws"
)

// Constants for template paths.
const (
	// Paths of workload cloudformation templates under templates/workloads/.
	fmtWkldCFTemplatePath         = "workloads/%s/%s/cf.yml"
	fmtWkldPartialsCFTemplatePath = "workloads/partials/cf/%s.yml"

	// Directories under templates/workloads/.
	servicesDirName = "services"
	jobDirName      = "jobs"

	// Names of workload templates.
	lbWebSvcTplName     = "lb-web"
	rdWebSvcTplName     = "rd-web"
	backendSvcTplName   = "backend"
	workerSvcTplName    = "worker"
	scheduledJobTplName = "scheduled-job"
)

// Constants for workload options.
const (
	// AWS VPC networking configuration.
	EnablePublicIP          = "ENABLED"
	DisablePublicIP         = "DISABLED"
	PublicSubnetsPlacement  = "PublicSubnets"
	PrivateSubnetsPlacement = "PrivateSubnets"

	// RuntimePlatform configuration.
	OSLinux                 = "LINUX"
	OSWindowsServerFull     = OSWindowsServer2019Full // Alias 2019 as Default WindowsSever Full platform.
	OSWindowsServerCore     = OSWindowsServer2019Core // Alias 2019 as Default WindowsSever Core platform.
	OSWindowsServer2019Full = "WINDOWS_SERVER_2019_FULL"
	OSWindowsServer2019Core = "WINDOWS_SERVER_2019_CORE"
	OSWindowsServer2022Full = "WINDOWS_SERVER_2022_FULL"
	OSWindowsServer2022Core = "WINDOWS_SERVER_2022_CORE"

	ArchX86   = "X86_64"
	ArchARM64 = "ARM64"
)

// Constants for ARN options.
const (
	snsARNPattern = "arn:%s:sns:%s:%s:%s-%s-%s-%s"
)

// Constants for stack resource logical IDs
const (
	LogicalIDHTTPListenerRuleWithDomain = "HTTPListenerRuleWithDomain"
)

const (
	// NoExposedContainerPort indicates no port should be exposed for the service container.
	NoExposedContainerPort = "-1"
)

var (
	// Template names under "workloads/partials/cf/".
	partialsWorkloadCFTemplateNames = []string{
		"loggroup",
		"envvars-container",
		"envvars-common",
		"secrets",
		"executionrole",
		"taskrole",
		"workload-container",
		"fargate-taskdef-base-properties",
		"service-base-properties",
		"servicediscovery",
		"addons",
		"sidecars",
		"logconfig",
		"autoscaling",
		"eventrule",
		"state-machine",
		"state-machine-definition.json",
		"efs-access-point",
		"https-listener",
		"http-listener",
		"env-controller",
		"mount-points",
		"variables",
		"volumes",
		"image-overrides",
		"instancerole",
		"accessrole",
		"publish",
		"subscribe",
		"nlb",
		"vpc-connector",
		"alb",
		"rollback-alarms",
	}

	// Operating systems to determine Fargate platform versions.
	osFamiliesForPV100 = []string{
		OSWindowsServer2019Full, OSWindowsServer2019Core, OSWindowsServer2022Full, OSWindowsServer2022Core,
	}
)

// WorkloadNestedStackOpts holds configuration that's needed if the workload stack has a nested stack.
type WorkloadNestedStackOpts struct {
	StackName string

	VariableOutputs      []string
	SecretOutputs        []string
	PolicyOutputs        []string
	SecurityGroupOutputs []string
}

// SidecarOpts holds configuration that's needed if the service has sidecar containers.
type SidecarOpts struct {
<<<<<<< HEAD
	Name                 string
	Image                *string
	Essential            *bool
	Port                 *string
	Protocol             *string
	CredsParam           *string
	Variables            map[string]Variable
	Secrets              map[string]Secret
	Storage              SidecarStorageOpts
	DockerLabels         map[string]string
	DependsOn            map[string]string
	EntryPoint           []string
	Command              []string
	HealthCheck          *ContainerHealthCheck
	EnvAddonsFeatureFlag bool
	PortMappings         []*PortMapping
}

// PortMapping holds container port mapping configuration.
type PortMapping struct {
	Protocol      string
	ContainerPort uint16
	ContainerName string
=======
	Name         string
	Image        *string
	Essential    *bool
	Port         *string
	Protocol     *string
	CredsParam   *string
	Variables    map[string]Variable
	Secrets      map[string]Secret
	Storage      SidecarStorageOpts
	DockerLabels map[string]string
	DependsOn    map[string]string
	EntryPoint   []string
	Command      []string
	HealthCheck  *ContainerHealthCheck
>>>>>>> d9675537
}

// SidecarStorageOpts holds data structures for rendering Mount Points inside of a sidecar.
type SidecarStorageOpts struct {
	MountPoints []*MountPoint
}

// StorageOpts holds data structures for rendering Volumes and Mount Points
type StorageOpts struct {
	Ephemeral         *int
	ReadonlyRootFS    *bool
	Volumes           []*Volume
	MountPoints       []*MountPoint
	EFSPerms          []*EFSPermission
	ManagedVolumeInfo *ManagedVolumeCreationInfo // Used for delegating CreationInfo for Copilot-managed EFS.
}

// requiresEFSCreation returns true if managed volume information is specified; false otherwise.
func (s *StorageOpts) requiresEFSCreation() bool {
	return s.ManagedVolumeInfo != nil
}

// EFSPermission holds information needed to render an IAM policy statement.
type EFSPermission struct {
	FilesystemID  *string
	Write         bool
	AccessPointID *string
}

// MountPoint holds information needed to render a MountPoint in a containerdefinition.
type MountPoint struct {
	ContainerPath *string
	ReadOnly      *bool
	SourceVolume  *string
}

// Volume contains fields that render a volume, its name, and EFSVolumeConfiguration
type Volume struct {
	Name *string

	EFS *EFSVolumeConfiguration
}

// ManagedVolumeCreationInfo holds information about how to create Copilot-managed access points.
type ManagedVolumeCreationInfo struct {
	Name    *string
	DirName *string
	UID     *uint32
	GID     *uint32
}

// EFSVolumeConfiguration contains information about how to specify externally managed file systems.
type EFSVolumeConfiguration struct {
	// EFSVolumeConfiguration
	Filesystem    *string
	RootDirectory *string // "/" or empty are equivalent

	// Authorization Config
	AccessPointID *string
	IAM           *string // ENABLED or DISABLED
}

// LogConfigOpts holds configuration that's needed if the service is configured with Firelens to route
// its logs.
type LogConfigOpts struct {
	Image          *string
	Destination    map[string]string
	EnableMetadata *string
	SecretOptions  map[string]Secret
	ConfigFile     *string
	Variables      map[string]Variable
	Secrets        map[string]Secret
}

// HTTPTargetContainer represents the target group of a load balancer that points to a container.
type HTTPTargetContainer struct {
	Name string
	Port string
}

// Exposed returns true if the target container has an accessible port to receive traffic.
func (tg HTTPTargetContainer) Exposed() bool {
	return tg.Port != "" && tg.Port != NoExposedContainerPort
}

// IsHTTPS returns true if the target container's port is 443.
func (tg HTTPTargetContainer) IsHTTPS() bool {
	return tg.Port == "443"
}

// IsEqual returns true if httpContainerPort and port mapping port are equal.
func IsEqual(s string, p uint16) bool {
	return s == strconv.FormatUint(uint64(p), 10)
}

// HTTPHealthCheckOpts holds configuration that's needed for HTTP Health Check.
type HTTPHealthCheckOpts struct {
	// Fields with defaults always set.
	HealthCheckPath string
	GracePeriod     int64

	// Optional.
	Port                string
	SuccessCodes        string
	HealthyThreshold    *int64
	UnhealthyThreshold  *int64
	Interval            *int64
	Timeout             *int64
	DeregistrationDelay *int64
}

// IsHTTPS returns true if the Health Check Port is configured
// as a HTTPS port.
func (h HTTPHealthCheckOpts) IsHTTPS() bool {
	return h.Port == "443"
}

type importable interface {
	RequiresImport() bool
}

type importableValue interface {
	importable
	Value() string
}

// Variable represents the value of an environment variable.
type Variable importableValue

// ImportedVariable returns a Variable that should be imported from a stack.
func ImportedVariable(name string) Variable {
	return importedEnvVar(name)
}

// PlainVariable returns a Variable that is a plain string value.
func PlainVariable(value string) Variable {
	return plainEnvVar(value)
}

type plainEnvVar string

// RequiresImport returns false for a plain string environment variable.
func (v plainEnvVar) RequiresImport() bool {
	return false
}

// Value returns the plain string value of the environment variable.
func (v plainEnvVar) Value() string {
	return string(v)
}

type importedEnvVar string

// RequiresImport returns true for an imported environment variable.
func (v importedEnvVar) RequiresImport() bool {
	return true
}

// Value returns the name of the import that will be the value of the environment variable.
func (v importedEnvVar) Value() string {
	return string(v)
}

type importableSubValueFrom interface {
	importable
	RequiresSub() bool
	ValueFrom() string
}

// A Secret represents an SSM or SecretsManager secret that can be rendered in CloudFormation.
type Secret importableSubValueFrom

// plainSSMOrSecretARN is a Secret stored that can be referred by an SSM Parameter Name or a secret ARN.
type plainSSMOrSecretARN struct {
	value string
}

// RequiresSub returns true if the secret should be populated in CloudFormation with !Sub.
func (s plainSSMOrSecretARN) RequiresSub() bool {
	return false
}

// RequiresImport returns true if the secret should be imported from other CloudFormation stack.
func (s plainSSMOrSecretARN) RequiresImport() bool {
	return false
}

// ValueFrom returns the plain string value of the secret.
func (s plainSSMOrSecretARN) ValueFrom() string {
	return s.value
}

// SecretFromPlainSSMOrARN returns a Secret that refers to an SSM parameter or a secret ARN.
func SecretFromPlainSSMOrARN(value string) plainSSMOrSecretARN {
	return plainSSMOrSecretARN{
		value: value,
	}
}

// importedSSMorSecretARN is a Secret that can be referred by the name of the import value from env addon or an arbitary CloudFormation stack.
type importedSSMorSecretARN struct {
	value string
}

// RequiresSub returns true if the secret should be populated in CloudFormation with !Sub.
func (s importedSSMorSecretARN) RequiresSub() bool {
	return false
}

// RequiresImport returns true if the secret should be imported from env addon or an arbitary CloudFormation stack.
func (s importedSSMorSecretARN) RequiresImport() bool {
	return true
}

// ValueFrom returns the name of the import value of the Secret.
func (s importedSSMorSecretARN) ValueFrom() string {
	return s.value
}

// SecretFromImportedSSMOrARN returns a Secret that refers to imported name of SSM parameter or a secret ARN.
func SecretFromImportedSSMOrARN(value string) importedSSMorSecretARN {
	return importedSSMorSecretARN{
		value: value,
	}
}

// secretsManagerName is a Secret that can be referred by a SecretsManager secret name.
type secretsManagerName struct {
	value string
}

// RequiresSub returns true if the secret should be populated in CloudFormation with !Sub.
func (s secretsManagerName) RequiresSub() bool {
	return true
}

// RequiresImport returns true if the secret should be imported from other CloudFormation stack.
func (s secretsManagerName) RequiresImport() bool {
	return false
}

// ValueFrom returns the resource ID of the SecretsManager secret for populating the ARN.
func (s secretsManagerName) ValueFrom() string {
	return fmt.Sprintf("secret:%s", s.value)
}

// Service returns the name of the SecretsManager service for populating the ARN.
func (s secretsManagerName) Service() string {
	return secretsmanager.ServiceName
}

// SecretFromSecretsManager returns a Secret that refers to SecretsManager secret name.
func SecretFromSecretsManager(value string) secretsManagerName {
	return secretsManagerName{
		value: value,
	}
}

// NetworkLoadBalancerListener holds configuration that's need for a Network Load Balancer listener.
type NetworkLoadBalancerListener struct {
	// The port and protocol that the Network Load Balancer listens to.
	Port     string
	Protocol string

	// The target container and port to which the traffic is routed to from the Network Load Balancer.
	TargetContainer string
	TargetPort      string

	SSLPolicy *string // The SSL policy applied when using TLS protocol.

	Aliases     []string
	Stickiness  *bool
	HealthCheck NLBHealthCheck
}

// NLBHealthCheck holds configuration for Network Load Balancer health check.
type NLBHealthCheck struct {
	Port               string // The port to which health check requests made from Network Load Balancer are routed to.
	HealthyThreshold   *int64
	UnhealthyThreshold *int64
	Timeout            *int64
	Interval           *int64
}

// NetworkLoadBalancer holds configuration that's needed for a Network Load Balancer.
type NetworkLoadBalancer struct {
	PublicSubnetCIDRs []string
	Listener          NetworkLoadBalancerListener
	MainContainerPort string
}

// ServiceConnect holds configuration for ECS Service Connect.
type ServiceConnect struct {
	Alias *string
}

// AdvancedCount holds configuration for autoscaling and capacity provider
// parameters.
type AdvancedCount struct {
	Spot        *int
	Autoscaling *AutoscalingOpts
	Cps         []*CapacityProviderStrategy
}

// ContainerHealthCheck holds configuration for container health check.
type ContainerHealthCheck struct {
	Command     []string
	Interval    *int64
	Retries     *int64
	StartPeriod *int64
	Timeout     *int64
}

// CapacityProviderStrategy holds the configuration needed for a
// CapacityProviderStrategyItem on a Service
type CapacityProviderStrategy struct {
	Base             *int
	Weight           *int
	CapacityProvider string
}

// Cooldown holds configuration needed for autoscaling cooldown fields.
type Cooldown struct {
	ScaleInCooldown  *float64
	ScaleOutCooldown *float64
}

// AutoscalingOpts holds configuration that's needed for Auto Scaling.
type AutoscalingOpts struct {
	MinCapacity        *int
	MaxCapacity        *int
	CPU                *float64
	Memory             *float64
	Requests           *float64
	ResponseTime       *float64
	CPUCooldown        Cooldown
	MemCooldown        Cooldown
	ReqCooldown        Cooldown
	RespTimeCooldown   Cooldown
	QueueDelayCooldown Cooldown
	QueueDelay         *AutoscalingQueueDelayOpts
}

// AliasesForHostedZone maps hosted zone IDs to aliases that belong to it.
type AliasesForHostedZone map[string][]string

// AutoscalingQueueDelayOpts holds configuration to scale SQS queues.
type AutoscalingQueueDelayOpts struct {
	AcceptableBacklogPerTask int
}

// ObservabilityOpts holds configurations for observability.
type ObservabilityOpts struct {
	Tracing string // The name of the vendor used for tracing.
}

// DeploymentConfigurationOpts holds configuration for rolling deployments.
type DeploymentConfigurationOpts struct {
	// The lower limit on the number of tasks that should be running during a service deployment or when a container instance is draining.
	MinHealthyPercent int
	// The upper limit on the number of tasks that should be running during a service deployment or when a container instance is draining.
	MaxPercent int
	Rollback   RollingUpdateRollbackConfig
}

// RollingUpdateRollbackConfig holds config for rollback alarms.
type RollingUpdateRollbackConfig struct {
	AlarmNames []string // Names of existing alarms.

	// Custom alarms to create.
	CPUUtilization    *float64
	MemoryUtilization *float64
	MessagesDelayed   *int
}

// HasRollbackAlarms returns true if the client is using ABR.
func (cfg RollingUpdateRollbackConfig) HasRollbackAlarms() bool {
	return len(cfg.AlarmNames) > 0 || cfg.HasCustomAlarms()
}

// HasCustomAlarms returns true if the client is using Copilot-generated alarms for alarm-based rollbacks.
func (cfg RollingUpdateRollbackConfig) HasCustomAlarms() bool {
	return cfg.CPUUtilization != nil || cfg.MemoryUtilization != nil || cfg.MessagesDelayed != nil
}

// TruncateAlarmName ensures that alarm names don't exceed the 255 character limit.
func (cfg RollingUpdateRollbackConfig) TruncateAlarmName(app, env, svc, alarmType string) string {
	if len(app)+len(env)+len(svc)+len(alarmType) <= 255 {
		return fmt.Sprintf("%s-%s-%s-%s", app, env, svc, alarmType)
	}
	maxSubstringLength := (255 - len(alarmType) - 3) / 3
	return fmt.Sprintf("%s-%s-%s-%s", app[:maxSubstringLength], env[:maxSubstringLength], svc[:maxSubstringLength], alarmType)
}

// ExecuteCommandOpts holds configuration that's needed for ECS Execute Command.
type ExecuteCommandOpts struct{}

// StateMachineOpts holds configuration needed for State Machine retries and timeout.
type StateMachineOpts struct {
	Timeout *int
	Retries *int
}

// PublishOpts holds configuration needed if the service has publishers.
type PublishOpts struct {
	Topics []*Topic
}

// Topic holds information needed to render a SNSTopic in a container definition.
type Topic struct {
	Name            *string
	FIFOTopicConfig *FIFOTopicConfig

	Region    string
	Partition string
	AccountID string
	App       string
	Env       string
	Svc       string
}

// FIFOTopicConfig holds configuration needed if the topic is FIFO.
type FIFOTopicConfig struct {
	ContentBasedDeduplication *bool
}

// SubscribeOpts holds configuration needed if the service has subscriptions.
type SubscribeOpts struct {
	Topics []*TopicSubscription
	Queue  *SQSQueue
}

// HasTopicQueues returns true if any individual subscription has a dedicated queue.
func (s *SubscribeOpts) HasTopicQueues() bool {
	for _, t := range s.Topics {
		if t.Queue != nil {
			return true
		}
	}
	return false
}

// TopicSubscription holds information needed to render a SNS Topic Subscription in a container definition.
type TopicSubscription struct {
	Name         *string
	Service      *string
	FilterPolicy *string
	Queue        *SQSQueue
}

// SQSQueue holds information needed to render a SQS Queue in a container definition.
type SQSQueue struct {
	Retention       *int64
	Delay           *int64
	Timeout         *int64
	DeadLetter      *DeadLetterQueue
	FIFOQueueConfig *FIFOQueueConfig
}

// FIFOQueueConfig holds information needed to render a FIFO SQS Queue in a container definition.
type FIFOQueueConfig struct {
	FIFOThroughputLimit       *string
	ContentBasedDeduplication *bool
	DeduplicationScope        *string
}

// DeadLetterQueue holds information needed to render a dead-letter SQS Queue in a container definition.
type DeadLetterQueue struct {
	Tries *uint16
}

// NetworkOpts holds AWS networking configuration for the workloads.
type NetworkOpts struct {
	SecurityGroups []SecurityGroup
	AssignPublicIP string
	// SubnetsType and SubnetIDs are mutually exclusive. They won't be set together.
	SubnetsType              string
	SubnetIDs                []string
	DenyDefaultSecurityGroup bool
}

// SecurityGroup represents the ID of an additional security group associated with the tasks.
type SecurityGroup importableValue

// PlainSecurityGroup returns a SecurityGroup that is a plain string value.
func PlainSecurityGroup(value string) SecurityGroup {
	return plainSecurityGroup(value)
}

// ImportedSecurityGroup returns a SecurityGroup that should be imported from a stack.
func ImportedSecurityGroup(name string) SecurityGroup {
	return importedSecurityGroup(name)
}

type plainSecurityGroup string

// RequiresImport returns false for a plain string SecurityGroup.
func (sg plainSecurityGroup) RequiresImport() bool {
	return false
}

// Value returns the plain string value of the SecurityGroup.
func (sg plainSecurityGroup) Value() string {
	return string(sg)
}

type importedSecurityGroup string

// RequiresImport returns true for an imported SecurityGroup.
func (sg importedSecurityGroup) RequiresImport() bool {
	return true
}

// Value returns the name of the import that will be the value of the SecurityGroup.
func (sg importedSecurityGroup) Value() string {
	return string(sg)
}

// RuntimePlatformOpts holds configuration needed for Platform configuration.
type RuntimePlatformOpts struct {
	OS   string
	Arch string
}

// IsDefault returns true if the platform matches the default docker image platform of "linux/amd64".
func (p RuntimePlatformOpts) IsDefault() bool {
	if p.isEmpty() {
		return true
	}
	if p.OS == OSLinux && p.Arch == ArchX86 {
		return true
	}
	return false
}

// Version returns the Fargate platform version based on the selected os family.
func (p RuntimePlatformOpts) Version() string {
	for _, os := range osFamiliesForPV100 {
		if p.OS == os {
			return "1.0.0"
		}
	}
	return "LATEST"
}

func (p RuntimePlatformOpts) isEmpty() bool {
	return p.OS == "" && p.Arch == ""
}

// S3ObjectLocation represents an object stored in an S3 bucket.
type S3ObjectLocation struct {
	Bucket string // Name of the bucket.
	Key    string // Key of the object.
}

// WorkloadOpts holds optional data that can be provided to enable features in a workload stack template.
type WorkloadOpts struct {
	AppName            string
	EnvName            string
	WorkloadName       string
	SerializedManifest string // Raw manifest file used to deploy the workload.
	EnvVersion         string

	// Additional options that are common between **all** workload templates.
	Variables                map[string]Variable
	Secrets                  map[string]Secret
	Aliases                  []string
	HTTPSListener            bool
	Tags                     map[string]string        // Used by App Runner workloads to tag App Runner service resources
	NestedStack              *WorkloadNestedStackOpts // Outputs from nested stacks such as the addons stack.
	AddonsExtraParams        string                   // Additional user defined Parameters for the addons stack.
	Sidecars                 []*SidecarOpts
	LogConfig                *LogConfigOpts
	Autoscaling              *AutoscalingOpts
	CapacityProviders        []*CapacityProviderStrategy
	DesiredCountOnSpot       *int
	Storage                  *StorageOpts
	Network                  NetworkOpts
	ExecuteCommand           *ExecuteCommandOpts
	Platform                 RuntimePlatformOpts
	EntryPoint               []string
	Command                  []string
	DomainAlias              string
	DockerLabels             map[string]string
	DependsOn                map[string]string
	Publish                  *PublishOpts
	ServiceDiscoveryEndpoint string
	HTTPVersion              *string
	ALBEnabled               bool
	HostedZoneAliases        AliasesForHostedZone
	CredentialsParameter     string
	PermissionsBoundary      string
	HTTPRedirect             bool

	// Additional options for service templates.
	WorkloadType            string
	HealthCheck             *ContainerHealthCheck
	HTTPTargetContainer     HTTPTargetContainer
	HTTPHealthCheck         HTTPHealthCheckOpts
	DeregistrationDelay     *int64
	AllowedSourceIps        []string
	NLB                     *NetworkLoadBalancer
	DeploymentConfiguration DeploymentConfigurationOpts
	ServiceConnect          *ServiceConnect

	// Custom Resources backed by Lambda functions.
	CustomResources map[string]S3ObjectLocation

	// Additional options for job templates.
	ScheduleExpression string
	StateMachine       *StateMachineOpts

	// Additional options for request driven web service templates.
	StartCommand         *string
	EnableHealthCheck    bool
	Observability        ObservabilityOpts
	Private              bool
	AppRunnerVPCEndpoint *string
	Count                *string

	// Input needed for the custom resource that adds a custom domain to the service.
	Alias                *string
	AWSSDKLayer          *string
	AppDNSDelegationRole *string
	AppDNSName           *string

	// Additional options for worker service templates.
<<<<<<< HEAD
	Subscribe            *SubscribeOpts
	EnvAddonsFeatureFlag bool

	// Multiple ports configurations
	PortMappings []*PortMapping
=======
	Subscribe *SubscribeOpts
>>>>>>> d9675537
}

// HealthCheckProtocol returns the protocol for the Load Balancer health check,
// or an empty string if it shouldn't be configured, defaulting to the
// target protocol. (which is what happens, even if it isn't documented as such :))
// https://docs.aws.amazon.com/AWSCloudFormation/latest/UserGuide/aws-resource-elasticloadbalancingv2-targetgroup.html#cfn-elasticloadbalancingv2-targetgroup-healthcheckprotocol
func (w WorkloadOpts) HealthCheckProtocol() string {
	switch {
	case w.HTTPHealthCheck.Port == "443":
		return "HTTPS"
	case w.HTTPTargetContainer.IsHTTPS() && w.HTTPHealthCheck.Port == "":
		return "HTTPS"
	case w.HTTPTargetContainer.IsHTTPS() && w.HTTPHealthCheck.Port != "443":
		// for backwards compatability, only set HTTP if target
		// container is https but the specified health check port is not
		return "HTTP"
	}
	return ""
}

// ParseLoadBalancedWebService parses a load balanced web service's CloudFormation template
// with the specified data object and returns its content.
func (t *Template) ParseLoadBalancedWebService(data WorkloadOpts) (*Content, error) {
	return t.parseSvc(lbWebSvcTplName, data, withSvcParsingFuncs())
}

// ParseRequestDrivenWebService parses a request-driven web service's CloudFormation template
// with the specified data object and returns its content.
func (t *Template) ParseRequestDrivenWebService(data WorkloadOpts) (*Content, error) {
	return t.parseSvc(rdWebSvcTplName, data, withSvcParsingFuncs())
}

// ParseBackendService parses a backend service's CloudFormation template with the specified data object and returns its content.
func (t *Template) ParseBackendService(data WorkloadOpts) (*Content, error) {
	return t.parseSvc(backendSvcTplName, data, withSvcParsingFuncs())
}

// ParseWorkerService parses a worker service's CloudFormation template with the specified data object and returns its content.
func (t *Template) ParseWorkerService(data WorkloadOpts) (*Content, error) {
	return t.parseSvc(workerSvcTplName, data, withSvcParsingFuncs())
}

// ParseScheduledJob parses a scheduled job's Cloudformation Template
func (t *Template) ParseScheduledJob(data WorkloadOpts) (*Content, error) {
	return t.parseJob(scheduledJobTplName, data, withSvcParsingFuncs())
}

// parseSvc parses a service's CloudFormation template with the specified data object and returns its content.
func (t *Template) parseSvc(name string, data interface{}, options ...ParseOption) (*Content, error) {
	return t.parseWkld(name, servicesDirName, data, options...)
}

// parseJob parses a job's Cloudformation template with the specified data object and returns its content.
func (t *Template) parseJob(name string, data interface{}, options ...ParseOption) (*Content, error) {
	return t.parseWkld(name, jobDirName, data, options...)
}

func (t *Template) parseWkld(name, wkldDirName string, data interface{}, options ...ParseOption) (*Content, error) {
	tpl, err := t.parse("base", fmt.Sprintf(fmtWkldCFTemplatePath, wkldDirName, name), options...)
	if err != nil {
		return nil, err
	}
	for _, templateName := range partialsWorkloadCFTemplateNames {
		nestedTpl, err := t.parse(templateName, fmt.Sprintf(fmtWkldPartialsCFTemplatePath, templateName), options...)
		if err != nil {
			return nil, err
		}
		_, err = tpl.AddParseTree(templateName, nestedTpl.Tree)
		if err != nil {
			return nil, fmt.Errorf("add parse tree of %s to base template: %w", templateName, err)
		}
	}
	buf := &bytes.Buffer{}
	if err := tpl.Execute(buf, data); err != nil {
		return nil, fmt.Errorf("execute template %s with data %v: %w", name, data, err)
	}
	return &Content{buf}, nil
}

func withSvcParsingFuncs() ParseOption {
	return func(t *template.Template) *template.Template {
		return t.Funcs(map[string]interface{}{
			"toSnakeCase":          ToSnakeCaseFunc,
			"hasSecrets":           hasSecrets,
			"fmtSlice":             FmtSliceFunc,
			"quoteSlice":           QuoteSliceFunc,
			"quote":                strconv.Quote,
			"randomUUID":           randomUUIDFunc,
			"jsonMountPoints":      generateMountPointJSON,
			"jsonSNSTopics":        generateSNSJSON,
			"jsonQueueURIs":        generateQueueURIJSON,
			"envControllerParams":  envControllerParameters,
			"logicalIDSafe":        StripNonAlphaNumFunc,
			"wordSeries":           english.WordSeries,
			"pluralWord":           english.PluralWord,
			"contains":             contains,
			"requiresVPCConnector": requiresVPCConnector,
			"isEqual":              IsEqual,
		})
	}
}

func hasSecrets(opts WorkloadOpts) bool {
	if len(opts.Secrets) > 0 {
		return true
	}
	if opts.NestedStack != nil && (len(opts.NestedStack.SecretOutputs) > 0) {
		return true
	}
	return false
}

func randomUUIDFunc() (string, error) {
	id, err := uuid.NewRandom()
	if err != nil {
		return "", fmt.Errorf("generate random uuid: %w", err)
	}
	return id.String(), err
}

// envControllerParameters determines which parameters to include in the EnvController template.
func envControllerParameters(o WorkloadOpts) []string {
	parameters := []string{}
	if o.WorkloadType == "Load Balanced Web Service" {
		if o.ALBEnabled {
			parameters = append(parameters, "ALBWorkloads,")
		}
		parameters = append(parameters, "Aliases,") // YAML needs the comma separator; resolved in EnvContr.
	}
	if o.WorkloadType == "Backend Service" {
		if o.ALBEnabled {
			parameters = append(parameters, "InternalALBWorkloads,")
		}
	}
	if o.WorkloadType == "Request-Driven Web Service" {
		if o.Private && o.AppRunnerVPCEndpoint == nil {
			parameters = append(parameters, "AppRunnerPrivateWorkloads,")
		}
	}
	if o.Network.SubnetsType == PrivateSubnetsPlacement {
		parameters = append(parameters, "NATWorkloads,")
	}
	if o.Storage != nil && o.Storage.requiresEFSCreation() {
		parameters = append(parameters, "EFSWorkloads,")
	}
	return parameters
}

func requiresVPCConnector(o WorkloadOpts) bool {
	if o.WorkloadType != "Request-Driven Web Service" {
		return false
	}
	return len(o.Network.SubnetIDs) > 0 || o.Network.SubnetsType != ""
}

func contains(list []string, s string) bool {
	for _, item := range list {
		if item == s {
			return true
		}
	}
	return false
}

// ARN determines the arn for a topic using the SNSTopic name and account information
func (t Topic) ARN() string {
	return fmt.Sprintf(snsARNPattern, t.Partition, t.Region, t.AccountID, t.App, t.Env, t.Svc, aws.StringValue(t.Name))
}<|MERGE_RESOLUTION|>--- conflicted
+++ resolved
@@ -128,31 +128,6 @@
 
 // SidecarOpts holds configuration that's needed if the service has sidecar containers.
 type SidecarOpts struct {
-<<<<<<< HEAD
-	Name                 string
-	Image                *string
-	Essential            *bool
-	Port                 *string
-	Protocol             *string
-	CredsParam           *string
-	Variables            map[string]Variable
-	Secrets              map[string]Secret
-	Storage              SidecarStorageOpts
-	DockerLabels         map[string]string
-	DependsOn            map[string]string
-	EntryPoint           []string
-	Command              []string
-	HealthCheck          *ContainerHealthCheck
-	EnvAddonsFeatureFlag bool
-	PortMappings         []*PortMapping
-}
-
-// PortMapping holds container port mapping configuration.
-type PortMapping struct {
-	Protocol      string
-	ContainerPort uint16
-	ContainerName string
-=======
 	Name         string
 	Image        *string
 	Essential    *bool
@@ -167,7 +142,14 @@
 	EntryPoint   []string
 	Command      []string
 	HealthCheck  *ContainerHealthCheck
->>>>>>> d9675537
+  PortMappings         []*PortMapping
+}
+
+// PortMapping holds container port mapping configuration.
+type PortMapping struct {
+	Protocol      string
+	ContainerPort uint16
+	ContainerName string
 }
 
 // SidecarStorageOpts holds data structures for rendering Mount Points inside of a sidecar.
@@ -795,15 +777,10 @@
 	AppDNSName           *string
 
 	// Additional options for worker service templates.
-<<<<<<< HEAD
-	Subscribe            *SubscribeOpts
-	EnvAddonsFeatureFlag bool
-
-	// Multiple ports configurations
+	Subscribe *SubscribeOpts
+  
+  // Multiple ports configurations
 	PortMappings []*PortMapping
-=======
-	Subscribe *SubscribeOpts
->>>>>>> d9675537
 }
 
 // HealthCheckProtocol returns the protocol for the Load Balancer health check,
