--- conflicted
+++ resolved
@@ -816,11 +816,7 @@
 	// Additional options for worker service templates.
 	Subscribe *SubscribeOpts
 
-<<<<<<< HEAD
-	// StaticSite configuration
-=======
 	// Additional options for static site template.
->>>>>>> f11b2260
 	AssetMappingFileBucket string
 	AssetMappingFilePath   string
 	StaticSiteAlias        string
