--- conflicted
+++ resolved
@@ -654,13 +654,8 @@
 	AppDNSName           *string
 
 	// Additional options for worker service templates.
-	Subscribe *SubscribeOpts
-<<<<<<< HEAD
-
-	SCFeatureFlag        bool
+	Subscribe            *SubscribeOpts
 	EnvAddonsFeatureFlag bool
-=======
->>>>>>> 28563cd5
 }
 
 // HealthCheckProtocol returns the protocol for the Load Balancer health check,
