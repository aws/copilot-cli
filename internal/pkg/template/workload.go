// Copyright Amazon.com, Inc. or its affiliates. All Rights Reserved.
// SPDX-License-Identifier: Apache-2.0

package template

import (
	"bytes"
	"fmt"
	"strconv"
	"text/template"

	"github.com/aws/aws-sdk-go/service/secretsmanager"

	"github.com/dustin/go-humanize/english"

	"github.com/google/uuid"

	"github.com/aws/aws-sdk-go/aws"
)

// Constants for template paths.
const (
	// Paths of workload cloudformation templates under templates/workloads/.
	fmtWkldCFTemplatePath         = "workloads/%s/%s/cf.yml"
	fmtWkldPartialsCFTemplatePath = "workloads/partials/cf/%s.yml"

	// Directories under templates/workloads/.
	servicesDirName = "services"
	jobDirName      = "jobs"

	// Names of workload templates.
	lbWebSvcTplName     = "lb-web"
	rdWebSvcTplName     = "rd-web"
	backendSvcTplName   = "backend"
	workerSvcTplName    = "worker"
	scheduledJobTplName = "scheduled-job"
)

// Constants for workload options.
const (
	// AWS VPC networking configuration.
	EnablePublicIP          = "ENABLED"
	DisablePublicIP         = "DISABLED"
	PublicSubnetsPlacement  = "PublicSubnets"
	PrivateSubnetsPlacement = "PrivateSubnets"

	// RuntimePlatform configuration.
	OSLinux                 = "LINUX"
	OSWindowsServerFull     = OSWindowsServer2019Full // Alias 2019 as Default WindowsSever Full platform.
	OSWindowsServerCore     = OSWindowsServer2019Core // Alias 2019 as Default WindowsSever Core platform.
	OSWindowsServer2019Full = "WINDOWS_SERVER_2019_FULL"
	OSWindowsServer2019Core = "WINDOWS_SERVER_2019_CORE"
	OSWindowsServer2022Full = "WINDOWS_SERVER_2022_FULL"
	OSWindowsServer2022Core = "WINDOWS_SERVER_2022_CORE"

	ArchX86   = "X86_64"
	ArchARM64 = "ARM64"
)

// Constants for ARN options.
const (
	snsARNPattern = "arn:%s:sns:%s:%s:%s-%s-%s-%s"
)

var (
	// Template names under "workloads/partials/cf/".
	partialsWorkloadCFTemplateNames = []string{
		"loggroup",
		"envvars-container",
		"envvars-common",
		"secrets",
		"executionrole",
		"taskrole",
		"workload-container",
		"fargate-taskdef-base-properties",
		"service-base-properties",
		"servicediscovery",
		"addons",
		"sidecars",
		"logconfig",
		"autoscaling",
		"eventrule",
		"state-machine",
		"state-machine-definition.json",
		"efs-access-point",
		"https-listener",
		"http-listener",
		"env-controller",
		"mount-points",
		"volumes",
		"image-overrides",
		"instancerole",
		"accessrole",
		"publish",
		"subscribe",
		"nlb",
		"vpc-connector",
		"alb",
	}

	// Operating systems to determine Fargate platform versions.
	osFamiliesForPV100 = []string{
		OSWindowsServer2019Full, OSWindowsServer2019Core, OSWindowsServer2022Full, OSWindowsServer2022Core,
	}
)

// WorkloadNestedStackOpts holds configuration that's needed if the workload stack has a nested stack.
type WorkloadNestedStackOpts struct {
	StackName string

	VariableOutputs      []string
	SecretOutputs        []string
	PolicyOutputs        []string
	SecurityGroupOutputs []string
}

// SidecarOpts holds configuration that's needed if the service has sidecar containers.
type SidecarOpts struct {
	Name         *string
	Image        *string
	Essential    *bool
	Port         *string
	Protocol     *string
	CredsParam   *string
	Variables    map[string]string
	Secrets      map[string]Secret
	Storage      SidecarStorageOpts
	DockerLabels map[string]string
	DependsOn    map[string]string
	EntryPoint   []string
	Command      []string
	HealthCheck  *ContainerHealthCheck
}

// SidecarStorageOpts holds data structures for rendering Mount Points inside of a sidecar.
type SidecarStorageOpts struct {
	MountPoints []*MountPoint
}

// StorageOpts holds data structures for rendering Volumes and Mount Points
type StorageOpts struct {
	Ephemeral         *int
	Volumes           []*Volume
	MountPoints       []*MountPoint
	EFSPerms          []*EFSPermission
	ManagedVolumeInfo *ManagedVolumeCreationInfo // Used for delegating CreationInfo for Copilot-managed EFS.
}

// requiresEFSCreation returns true if managed volume information is specified; false otherwise.
func (s *StorageOpts) requiresEFSCreation() bool {
	return s.ManagedVolumeInfo != nil
}

// EFSPermission holds information needed to render an IAM policy statement.
type EFSPermission struct {
	FilesystemID  *string
	Write         bool
	AccessPointID *string
}

// MountPoint holds information needed to render a MountPoint in a containerdefinition.
type MountPoint struct {
	ContainerPath *string
	ReadOnly      *bool
	SourceVolume  *string
}

// Volume contains fields that render a volume, its name, and EFSVolumeConfiguration
type Volume struct {
	Name *string

	EFS *EFSVolumeConfiguration
}

// ManagedVolumeCreationInfo holds information about how to create Copilot-managed access points.
type ManagedVolumeCreationInfo struct {
	Name    *string
	DirName *string
	UID     *uint32
	GID     *uint32
}

// EFSVolumeConfiguration contains information about how to specify externally managed file systems.
type EFSVolumeConfiguration struct {
	// EFSVolumeConfiguration
	Filesystem    *string
	RootDirectory *string // "/" or empty are equivalent

	// Authorization Config
	AccessPointID *string
	IAM           *string // ENABLED or DISABLED
}

// LogConfigOpts holds configuration that's needed if the service is configured with Firelens to route
// its logs.
type LogConfigOpts struct {
	Image          *string
	Destination    map[string]string
	EnableMetadata *string
	SecretOptions  map[string]Secret
	ConfigFile     *string
	Variables      map[string]string
	Secrets        map[string]Secret
}

// HTTPHealthCheckOpts holds configuration that's needed for HTTP Health Check.
type HTTPHealthCheckOpts struct {
	HealthCheckPath     string
	Port                string
	SuccessCodes        string
	HealthyThreshold    *int64
	UnhealthyThreshold  *int64
	Interval            *int64
	Timeout             *int64
	DeregistrationDelay *int64
	GracePeriod         *int64
}

// A Secret represents an SSM or SecretsManager secret that can be rendered in CloudFormation.
type Secret interface {
	RequiresSub() bool
	ValueFrom() string
}

// ssmOrSecretARN is a Secret stored that can be referred by an SSM Parameter Name or a secret ARN.
type ssmOrSecretARN struct {
	value string
}

// RequiresSub returns true if the secret should be populated in CloudFormation with !Sub.
func (s ssmOrSecretARN) RequiresSub() bool {
	return false
}

// ValueFrom returns the valueFrom field for the secret.
func (s ssmOrSecretARN) ValueFrom() string {
	return s.value
}

// SecretFromSSMOrARN returns a Secret that refers to an SSM parameter or a secret ARN.
func SecretFromSSMOrARN(value string) ssmOrSecretARN {
	return ssmOrSecretARN{
		value: value,
	}
}

// secretsManagerName is a Secret that can be referred by a SecretsManager secret name.
type secretsManagerName struct {
	value string
}

// RequiresSub returns true if the secret should be populated in CloudFormation with !Sub.
func (s secretsManagerName) RequiresSub() bool {
	return true
}

// ValueFrom returns the resource ID of the SecretsManager secret for populating the ARN.
func (s secretsManagerName) ValueFrom() string {
	return fmt.Sprintf("secret:%s", s.value)
}

// Service returns the name of the SecretsManager service for populating the ARN.
func (s secretsManagerName) Service() string {
	return secretsmanager.ServiceName
}

// SecretFromSecretsManager returns a Secret that refers to SecretsManager secret name.
func SecretFromSecretsManager(value string) secretsManagerName {
	return secretsManagerName{
		value: value,
	}
}

// NetworkLoadBalancerListener holds configuration that's need for a Network Load Balancer listener.
type NetworkLoadBalancerListener struct {
	// The port and protocol that the Network Load Balancer listens to.
	Port     string
	Protocol string

	// The target container and port to which the traffic is routed to from the Network Load Balancer.
	TargetContainer string
	TargetPort      string

	SSLPolicy *string // The SSL policy applied when using TLS protocol.

	Aliases     []string
	Stickiness  *bool
	HealthCheck NLBHealthCheck
}

// NLBHealthCheck holds configuration for Network Load Balancer health check.
type NLBHealthCheck struct {
	Port               string // The port to which health check requests made from Network Load Balancer are routed to.
	HealthyThreshold   *int64
	UnhealthyThreshold *int64
	Timeout            *int64
	Interval           *int64
}

// NetworkLoadBalancer holds configuration that's needed for a Network Load Balancer.
type NetworkLoadBalancer struct {
	PublicSubnetCIDRs []string
	Listener          NetworkLoadBalancerListener
	MainContainerPort string
}

// AdvancedCount holds configuration for autoscaling and capacity provider
// parameters.
type AdvancedCount struct {
	Spot        *int
	Autoscaling *AutoscalingOpts
	Cps         []*CapacityProviderStrategy
}

// ContainerHealthCheck holds configuration for container health check.
type ContainerHealthCheck struct {
	Command     []string
	Interval    *int64
	Retries     *int64
	StartPeriod *int64
	Timeout     *int64
}

// CapacityProviderStrategy holds the configuration needed for a
// CapacityProviderStrategyItem on a Service
type CapacityProviderStrategy struct {
	Base             *int
	Weight           *int
	CapacityProvider string
}

// Cooldown holds configuration needed for autoscaling cooldown fields.
type Cooldown struct {
	ScaleInCooldown  *float64
	ScaleOutCooldown *float64
}

// AutoscalingOpts holds configuration that's needed for Auto Scaling.
type AutoscalingOpts struct {
	MinCapacity        *int
	MaxCapacity        *int
	CPU                *float64
	Memory             *float64
	Requests           *float64
	ResponseTime       *float64
	CPUCooldown        Cooldown
	MemCooldown        Cooldown
	ReqCooldown        Cooldown
	RespTimeCooldown   Cooldown
	QueueDelayCooldown Cooldown
	QueueDelay         *AutoscalingQueueDelayOpts
}

// AliasesForHostedZone maps hosted zone IDs to aliases that belong to it.
type AliasesForHostedZone map[string][]string

// AutoscalingQueueDelayOpts holds configuration to scale SQS queues.
type AutoscalingQueueDelayOpts struct {
	AcceptableBacklogPerTask int
}

// ObservabilityOpts holds configurations for observability.
type ObservabilityOpts struct {
	Tracing string // The name of the vendor used for tracing.
}

// DeploymentConfiguraitonOpts holds values for MinHealthyPercent and MaxPercent.
type DeploymentConfigurationOpts struct {
	// The lower limit on the number of tasks that should be running during a service deployment or when a container instance is draining.
	MinHealthyPercent int
	// The upper limit on the number of tasks that should be running during a service deployment or when a container instance is draining.
	MaxPercent int
}

// ExecuteCommandOpts holds configuration that's needed for ECS Execute Command.
type ExecuteCommandOpts struct{}

// StateMachineOpts holds configuration needed for State Machine retries and timeout.
type StateMachineOpts struct {
	Timeout *int
	Retries *int
}

// PublishOpts holds configuration needed if the service has publishers.
type PublishOpts struct {
	Topics []*Topic
}

// Topic holds information needed to render a SNSTopic in a container definition.
type Topic struct {
	Name *string
	Type string

	Region    string
	Partition string
	AccountID string
	App       string
	Env       string
	Svc       string
}

// SubscribeOpts holds configuration needed if the service has subscriptions.
type SubscribeOpts struct {
	Topics []*TopicSubscription
	Queue  *SQSQueue
}

// HasTopicQueues returns true if any individual subscription has a dedicated queue.
func (s *SubscribeOpts) HasTopicQueues() bool {
	for _, t := range s.Topics {
		if t.Queue != nil {
			return true
		}
	}
	return false
}

// TopicSubscription holds information needed to render a SNS Topic Subscription in a container definition.
type TopicSubscription struct {
	Name         *string
	Service      *string
	FilterPolicy *string
	Queue        *SQSQueue
}

// SQSQueue holds information needed to render a SQS Queue in a container definition.
type SQSQueue struct {
	Retention  *int64
	Delay      *int64
	Timeout    *int64
	DeadLetter *DeadLetterQueue
}

// DeadLetterQueue holds information needed to render a dead-letter SQS Queue in a container definition.
type DeadLetterQueue struct {
	Tries *uint16
}

// NetworkOpts holds AWS networking configuration for the workloads.
type NetworkOpts struct {
	SecurityGroups []string
	AssignPublicIP string
	// SubnetsType and SubnetIDs are mutually exclusive. They won't be set together.
	SubnetsType              string
	SubnetIDs                []string
	DenyDefaultSecurityGroup bool
}

// RuntimePlatformOpts holds configuration needed for Platform configuration.
type RuntimePlatformOpts struct {
	OS   string
	Arch string
}

// IsDefault returns true if the platform matches the default docker image platform of "linux/amd64".
func (p RuntimePlatformOpts) IsDefault() bool {
	if p.isEmpty() {
		return true
	}
	if p.OS == OSLinux && p.Arch == ArchX86 {
		return true
	}
	return false
}

// Version returns the Fargate platform version based on the selected os family.
func (p RuntimePlatformOpts) Version() string {
	for _, os := range osFamiliesForPV100 {
		if p.OS == os {
			return "1.0.0"
		}
	}
	return "LATEST"
}

func (p RuntimePlatformOpts) isEmpty() bool {
	return p.OS == "" && p.Arch == ""
}

// S3ObjectLocation represents an object stored in an S3 bucket.
type S3ObjectLocation struct {
	Bucket string // Name of the bucket.
	Key    string // Key of the object.
}

// WorkloadOpts holds optional data that can be provided to enable features in a workload stack template.
type WorkloadOpts struct {
	AppName            string
	EnvName            string
	WorkloadName       string
	SerializedManifest string // Raw manifest file used to deploy the workload.
	EnvVersion         string

	// Additional options that are common between **all** workload templates.
	Variables                map[string]string
	Secrets                  map[string]Secret
	Aliases                  []string
	HTTPSListener            bool
	Tags                     map[string]string        // Used by App Runner workloads to tag App Runner service resources
	NestedStack              *WorkloadNestedStackOpts // Outputs from nested stacks such as the addons stack.
	AddonsExtraParams        string                   // Additional user defined Parameters for the addons stack.
	Sidecars                 []*SidecarOpts
	LogConfig                *LogConfigOpts
	Autoscaling              *AutoscalingOpts
	CapacityProviders        []*CapacityProviderStrategy
	DesiredCountOnSpot       *int
	Storage                  *StorageOpts
	Network                  NetworkOpts
	ExecuteCommand           *ExecuteCommandOpts
	Platform                 RuntimePlatformOpts
	EntryPoint               []string
	Command                  []string
	DomainAlias              string
	DockerLabels             map[string]string
	DependsOn                map[string]string
	Publish                  *PublishOpts
	ServiceDiscoveryEndpoint string
	HTTPVersion              *string
	ALBEnabled               bool
	HostedZoneAliases        AliasesForHostedZone
	CredentialsParameter     string
<<<<<<< HEAD
	PermissionsBoundary      string
=======
	HTTPRedirect             bool
>>>>>>> 6132cb54

	// Additional options for service templates.
	WorkloadType            string
	HealthCheck             *ContainerHealthCheck
	HTTPHealthCheck         HTTPHealthCheckOpts
	DeregistrationDelay     *int64
	AllowedSourceIps        []string
	NLB                     *NetworkLoadBalancer
	DeploymentConfiguration DeploymentConfigurationOpts

	// Custom Resources backed by Lambda functions.
	CustomResources map[string]S3ObjectLocation

	// Additional options for job templates.
	ScheduleExpression string
	StateMachine       *StateMachineOpts

	// Additional options for request driven web service templates.
	StartCommand      *string
	EnableHealthCheck bool
	Observability     ObservabilityOpts

	// Input needed for the custom resource that adds a custom domain to the service.
	Alias                *string
	AWSSDKLayer          *string
	AppDNSDelegationRole *string
	AppDNSName           *string

	// Additional options for worker service templates.
	Subscribe *SubscribeOpts
}

// ParseLoadBalancedWebService parses a load balanced web service's CloudFormation template
// with the specified data object and returns its content.
func (t *Template) ParseLoadBalancedWebService(data WorkloadOpts) (*Content, error) {
	return t.parseSvc(lbWebSvcTplName, data, withSvcParsingFuncs())
}

// ParseRequestDrivenWebService parses a request-driven web service's CloudFormation template
// with the specified data object and returns its content.
func (t *Template) ParseRequestDrivenWebService(data WorkloadOpts) (*Content, error) {
	return t.parseSvc(rdWebSvcTplName, data, withSvcParsingFuncs())
}

// ParseBackendService parses a backend service's CloudFormation template with the specified data object and returns its content.
func (t *Template) ParseBackendService(data WorkloadOpts) (*Content, error) {
	return t.parseSvc(backendSvcTplName, data, withSvcParsingFuncs())
}

// ParseWorkerService parses a worker service's CloudFormation template with the specified data object and returns its content.
func (t *Template) ParseWorkerService(data WorkloadOpts) (*Content, error) {
	return t.parseSvc(workerSvcTplName, data, withSvcParsingFuncs())
}

// ParseScheduledJob parses a scheduled job's Cloudformation Template
func (t *Template) ParseScheduledJob(data WorkloadOpts) (*Content, error) {
	return t.parseJob(scheduledJobTplName, data, withSvcParsingFuncs())
}

// parseSvc parses a service's CloudFormation template with the specified data object and returns its content.
func (t *Template) parseSvc(name string, data interface{}, options ...ParseOption) (*Content, error) {
	return t.parseWkld(name, servicesDirName, data, options...)
}

// parseJob parses a job's Cloudformation template with the specified data object and returns its content.
func (t *Template) parseJob(name string, data interface{}, options ...ParseOption) (*Content, error) {
	return t.parseWkld(name, jobDirName, data, options...)
}

func (t *Template) parseWkld(name, wkldDirName string, data interface{}, options ...ParseOption) (*Content, error) {
	tpl, err := t.parse("base", fmt.Sprintf(fmtWkldCFTemplatePath, wkldDirName, name), options...)
	if err != nil {
		return nil, err
	}
	for _, templateName := range partialsWorkloadCFTemplateNames {
		nestedTpl, err := t.parse(templateName, fmt.Sprintf(fmtWkldPartialsCFTemplatePath, templateName), options...)
		if err != nil {
			return nil, err
		}
		_, err = tpl.AddParseTree(templateName, nestedTpl.Tree)
		if err != nil {
			return nil, fmt.Errorf("add parse tree of %s to base template: %w", templateName, err)
		}
	}
	buf := &bytes.Buffer{}
	if err := tpl.Execute(buf, data); err != nil {
		return nil, fmt.Errorf("execute template %s with data %v: %w", name, data, err)
	}
	return &Content{buf}, nil
}

func withSvcParsingFuncs() ParseOption {
	return func(t *template.Template) *template.Template {
		return t.Funcs(map[string]interface{}{
			"toSnakeCase":          ToSnakeCaseFunc,
			"hasSecrets":           hasSecrets,
			"fmtSlice":             FmtSliceFunc,
			"quoteSlice":           QuoteSliceFunc,
			"quote":                strconv.Quote,
			"randomUUID":           randomUUIDFunc,
			"jsonMountPoints":      generateMountPointJSON,
			"jsonSNSTopics":        generateSNSJSON,
			"jsonQueueURIs":        generateQueueURIJSON,
			"envControllerParams":  envControllerParameters,
			"logicalIDSafe":        StripNonAlphaNumFunc,
			"wordSeries":           english.WordSeries,
			"pluralWord":           english.PluralWord,
			"contains":             contains,
			"requiresVPCConnector": requiresVPCConnector,
		})
	}
}

func hasSecrets(opts WorkloadOpts) bool {
	if len(opts.Secrets) > 0 {
		return true
	}
	if opts.NestedStack != nil && (len(opts.NestedStack.SecretOutputs) > 0) {
		return true
	}
	return false
}

func randomUUIDFunc() (string, error) {
	id, err := uuid.NewRandom()
	if err != nil {
		return "", fmt.Errorf("generate random uuid: %w", err)
	}
	return id.String(), err
}

// envControllerParameters determines which parameters to include in the EnvController template.
func envControllerParameters(o WorkloadOpts) []string {
	parameters := []string{}
	if o.WorkloadType == "Load Balanced Web Service" {
		if o.ALBEnabled {
			parameters = append(parameters, "ALBWorkloads,")
		}
		parameters = append(parameters, "Aliases,") // YAML needs the comma separator; resolved in EnvContr.
	}
	if o.WorkloadType == "Backend Service" {
		if o.ALBEnabled {
			parameters = append(parameters, "InternalALBWorkloads,")
		}
	}
	if o.Network.SubnetsType == PrivateSubnetsPlacement {
		parameters = append(parameters, "NATWorkloads,")
	}
	if o.Storage != nil && o.Storage.requiresEFSCreation() {
		parameters = append(parameters, "EFSWorkloads,")
	}
	return parameters
}

func requiresVPCConnector(o WorkloadOpts) bool {
	if o.WorkloadType != "Request-Driven Web Service" {
		return false
	}
	return len(o.Network.SubnetIDs) > 0 || o.Network.SubnetsType != ""
}

func contains(list []string, s string) bool {
	for _, item := range list {
		if item == s {
			return true
		}
	}
	return false
}

// ARN determines the arn for a topic using the SNSTopic name and account information
func (t Topic) ARN() string {
	return fmt.Sprintf(snsARNPattern, t.Partition, t.Region, t.AccountID, t.App, t.Env, t.Svc, aws.StringValue(t.Name))
}<|MERGE_RESOLUTION|>--- conflicted
+++ resolved
@@ -519,11 +519,8 @@
 	ALBEnabled               bool
 	HostedZoneAliases        AliasesForHostedZone
 	CredentialsParameter     string
-<<<<<<< HEAD
 	PermissionsBoundary      string
-=======
 	HTTPRedirect             bool
->>>>>>> 6132cb54
 
 	// Additional options for service templates.
 	WorkloadType            string
