// Copyright Amazon.com, Inc. or its affiliates. All Rights Reserved.
// SPDX-License-Identifier: Apache-2.0

package template

import (
	"bytes"
	"fmt"
	"strconv"
	"text/template"
)

const (
	envCFTemplatePath          = "environment/cf.yml"
	fmtEnvCFSubTemplatePath    = "environment/partials/%s.yml"
	envBootstrapCFTemplatePath = "environment/bootstrap-cf.yml"
)

// Available env-controller managed feature names.
const (
	ALBFeatureName         = "ALBWorkloads"
	EFSFeatureName         = "EFSWorkloads"
	NATFeatureName         = "NATWorkloads"
	InternalALBFeatureName = "InternalALBWorkloads"
	AliasesFeatureName     = "Aliases"
)

// LastForceDeployIDOutputName is the logical ID of the deployment controller output.
const LastForceDeployIDOutputName = "LastForceDeployID"

var friendlyEnvFeatureName = map[string]string{
	ALBFeatureName:         "ALB",
	EFSFeatureName:         "EFS",
	NATFeatureName:         "NAT Gateway",
	InternalALBFeatureName: "Internal ALB",
	AliasesFeatureName:     "Aliases",
}

var leastVersionForFeature = map[string]string{
	ALBFeatureName:         "v1.0.0",
	EFSFeatureName:         "v1.3.0",
	NATFeatureName:         "v1.3.0",
	InternalALBFeatureName: "v1.10.0",
	AliasesFeatureName:     "v1.4.0",
}

// AvailableEnvFeatures returns a list of the latest available feature, named after their corresponding parameter names.
func AvailableEnvFeatures() []string {
	return []string{ALBFeatureName, EFSFeatureName, NATFeatureName, InternalALBFeatureName, AliasesFeatureName}
}

// FriendlyEnvFeatureName returns a user-friendly feature name given a env-controller managed parameter name.
// If there isn't one, it returns the parameter name that it is given.
func FriendlyEnvFeatureName(feature string) string {
	friendly, ok := friendlyEnvFeatureName[feature]
	if !ok {
		return feature
	}
	return friendly
}

// LeastVersionForFeature maps each feature to the least environment template version it requires.
func LeastVersionForFeature(feature string) string {
	return leastVersionForFeature[feature]
}

var (
	// Template names under "environment/partials/".
	envCFSubTemplateNames = []string{
		"cdn-resources",
		"cfn-execution-role",
		"custom-resources",
		"custom-resources-role",
		"environment-manager-role",
		"lambdas",
		"vpc-resources",
		"nat-gateways",
		"bootstrap-resources",
		"elb-access-logs",
		"mappings-regional-configs",
	}
)

var (
	// Template names under "environment/partials/".
	bootstrapEnvSubTemplateName = []string{
		"cfn-execution-role",
		"environment-manager-role",
		"bootstrap-resources",
	}
)

// EnvOpts holds data that can be provided to enable features in an environment stack template.
type EnvOpts struct {
	AppName string // The application name. Needed to create default value for svc discovery endpoint for upgraded environments.
	EnvName string
	Version string // The template version to use for the environment. If empty uses the "legacy" template.

	// Custom Resources backed by Lambda functions.
	CustomResources           map[string]S3ObjectLocation
	DNSDelegationLambda       string
	DNSCertValidatorLambda    string
	EnableLongARNFormatLambda string
	CustomDomainLambda        string

	ScriptBucketName     string
	PermissionsBoundary  string
	ArtifactBucketARN    string
	ArtifactBucketKeyARN string

	VPCConfig         VPCConfig
	PublicHTTPConfig  HTTPConfig
	PrivateHTTPConfig HTTPConfig
	Telemetry         *Telemetry
	CDNConfig         *CDNConfig

	LatestVersion      string
	SerializedManifest string // Serialized manifest used to render the environment template.
	ForceUpdateID      string

	DelegateDNS bool
}

// HasImportedCerts returns true if any https certificates have been
// imported to the environment.
func (e *EnvOpts) HasImportedCerts() bool {
	return len(e.PublicHTTPConfig.ImportedCertARNs) > 0 ||
		len(e.PrivateHTTPConfig.ImportedCertARNs) > 0 ||
		(e.CDNConfig != nil && e.CDNConfig.ImportedCertificate != nil)
}

// HTTPConfig represents configuration for a Load Balancer.
type HTTPConfig struct {
<<<<<<< HEAD
	CIDRPrefixListIDs  []string
	ImportedCertARNs   []string
	CustomALBSubnets   []string
	ELBAccessLogs      *ELBAccessLogs
	PublicALBSourceIPs []string
=======
	CIDRPrefixListIDs []string
	ImportedCertARNs  []string
	CustomALBSubnets  []string
	ELBAccessLogs     *ELBAccessLogs
	SSLPolicy         *string
>>>>>>> 3df4fcb5
}

// ELBAccessLogs represents configuration for ELB access logs S3 bucket.
type ELBAccessLogs struct {
	BucketName string
	Prefix     string
}

// ShouldCreateBucket returns true if copilot should create bucket on behalf of customer.
func (elb *ELBAccessLogs) ShouldCreateBucket() bool {
	if elb == nil {
		return false
	}
	return elb.BucketName == ""
}

// CDNConfig represents a Content Delivery Network deployed by CloudFront.
type CDNConfig struct {
	ImportedCertificate *string
	TerminateTLS        bool
}

type VPCConfig struct {
	Imported            *ImportVPC // If not-nil, use the imported VPC resources instead of the Managed VPC.
	Managed             ManagedVPC
	AllowVPCIngress     bool
	SecurityGroupConfig *SecurityGroupConfig
	FlowLogs            bool
}

// ImportVPC holds the fields to import VPC resources.
type ImportVPC struct {
	ID               string
	PublicSubnetIDs  []string
	PrivateSubnetIDs []string
}

// ManagedVPC holds the fields to configure a managed VPC.
type ManagedVPC struct {
	CIDR               string
	AZs                []string
	PublicSubnetCIDRs  []string
	PrivateSubnetCIDRs []string
}

// Telemetry represents optional observability and monitoring configuration.
type Telemetry struct {
	EnableContainerInsights bool
}

// SecurityGroupConfig holds the fields to import security group config
type SecurityGroupConfig struct {
	Ingress []SecurityGroupRule
	Egress  []SecurityGroupRule
}

// SecurityGroupRule holds the fields to import security group rule
type SecurityGroupRule struct {
	CidrIP     string
	FromPort   int
	IpProtocol string
	ToPort     int
}

// ParseEnv parses an environment's CloudFormation template with the specified data object and returns its content.
func (t *Template) ParseEnv(data *EnvOpts) (*Content, error) {
	tpl, err := t.parse("base", envCFTemplatePath, withEnvParsingFuncs())
	if err != nil {
		return nil, err
	}
	for _, templateName := range envCFSubTemplateNames {
		nestedTpl, err := t.parse(templateName, fmt.Sprintf(fmtEnvCFSubTemplatePath, templateName), withEnvParsingFuncs())
		if err != nil {
			return nil, err
		}
		_, err = tpl.AddParseTree(templateName, nestedTpl.Tree)
		if err != nil {
			return nil, fmt.Errorf("add parse tree of %s to base template: %w", templateName, err)
		}
	}
	buf := &bytes.Buffer{}
	if err := tpl.Execute(buf, data); err != nil {
		return nil, fmt.Errorf("execute environment template with data %v: %w", data, err)
	}
	return &Content{buf}, nil
}

// ParseEnvBootstrap parses the CloudFormation template that bootstrap IAM resources with the specified data object and returns its content.
func (t *Template) ParseEnvBootstrap(data *EnvOpts, options ...ParseOption) (*Content, error) {
	tpl, err := t.parse("base", envBootstrapCFTemplatePath, options...)
	if err != nil {
		return nil, err
	}
	for _, templateName := range bootstrapEnvSubTemplateName {
		nestedTpl, err := t.parse(templateName, fmt.Sprintf(fmtEnvCFSubTemplatePath, templateName), options...)
		if err != nil {
			return nil, err
		}
		_, err = tpl.AddParseTree(templateName, nestedTpl.Tree)
		if err != nil {
			return nil, fmt.Errorf("add parse tree of %s to base template: %w", templateName, err)
		}
	}
	buf := &bytes.Buffer{}
	if err := tpl.Execute(buf, data); err != nil {
		return nil, fmt.Errorf("execute environment template with data %v: %w", data, err)
	}
	return &Content{buf}, nil
}

func withEnvParsingFuncs() ParseOption {
	return func(t *template.Template) *template.Template {
		return t.Funcs(map[string]interface{}{
			"inc":      IncFunc,
			"fmtSlice": FmtSliceFunc,
			"quote":    strconv.Quote,
		})
	}
}<|MERGE_RESOLUTION|>--- conflicted
+++ resolved
@@ -131,19 +131,12 @@
 
 // HTTPConfig represents configuration for a Load Balancer.
 type HTTPConfig struct {
-<<<<<<< HEAD
 	CIDRPrefixListIDs  []string
 	ImportedCertARNs   []string
 	CustomALBSubnets   []string
 	ELBAccessLogs      *ELBAccessLogs
 	PublicALBSourceIPs []string
-=======
-	CIDRPrefixListIDs []string
-	ImportedCertARNs  []string
-	CustomALBSubnets  []string
-	ELBAccessLogs     *ELBAccessLogs
 	SSLPolicy         *string
->>>>>>> 3df4fcb5
 }
 
 // ELBAccessLogs represents configuration for ELB access logs S3 bucket.
