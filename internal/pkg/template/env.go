// Copyright Amazon.com, Inc. or its affiliates. All Rights Reserved.
// SPDX-License-Identifier: Apache-2.0

package template

import (
	"bytes"
	"fmt"
)

const (
	envCFTemplatePath          = "environment/cf.yml"
	fmtEnvCFSubTemplatePath    = "environment/partials/%s.yml"
	envBootstrapCFTemplatePath = "environment/bootstrap-cf.yml"
)

// Available env-controller managed feature names.
const (
	ALBFeatureName         = "ALBWorkloads"
	EFSFeatureName         = "EFSWorkloads"
	NATFeatureName         = "NATWorkloads"
	InternalALBFeatureName = "InternalALBWorkloads"
)

var friendlyEnvFeatureName = map[string]string{
	ALBFeatureName:         "ALB",
	EFSFeatureName:         "EFS",
	NATFeatureName:         "NAT Gateway",
	InternalALBFeatureName: "Internal ALB",
}

var leastVersionForFeature = map[string]string{
	ALBFeatureName:         "v1.0.0",
	EFSFeatureName:         "v1.3.0",
	NATFeatureName:         "v1.3.0",
	InternalALBFeatureName: "v1.10.0",
}

// AvailableEnvFeatures returns a list of the latest available feature, named after their corresponding parameter names.
func AvailableEnvFeatures() []string {
	return []string{ALBFeatureName, EFSFeatureName, NATFeatureName, InternalALBFeatureName}
}

// FriendlyEnvFeatureName returns a user-friendly feature name given a env-controller managed parameter name.
// If there isn't one, it returns the parameter name that it is given.
func FriendlyEnvFeatureName(feature string) string {
	friendly, ok := friendlyEnvFeatureName[feature]
	if !ok {
		return feature
	}
	return friendly
}

// LeastVersionForFeature maps each feature to the least environment template version it requires.
func LeastVersionForFeature(feature string) string {
	return leastVersionForFeature[feature]
}

var (
	// Template names under "environment/partials/".
	envCFSubTemplateNames = []string{
		"cdn-resources",
		"cfn-execution-role",
		"custom-resources",
		"custom-resources-role",
		"environment-manager-role",
		"lambdas",
		"vpc-resources",
		"nat-gateways",
		"bootstrap-resources",
	}
)

var (
	// Template names under "environment/partials/".
	bootstrapEnvSubTemplateName = []string{
		"cfn-execution-role",
		"environment-manager-role",
		"bootstrap-resources",
	}
)

// EnvOpts holds data that can be provided to enable features in an environment stack template.
type EnvOpts struct {
	AppName string // The application name. Needed to create default value for svc discovery endpoint for upgraded environments.
	EnvName string
	Version string // The template version to use for the environment. If empty uses the "legacy" template.

	// Custom Resourced backed by Lambda functions.
	CustomResources           map[string]S3ObjectLocation
	DNSDelegationLambda       string
	DNSCertValidatorLambda    string
	EnableLongARNFormatLambda string
	CustomDomainLambda        string

	ScriptBucketName     string
	ArtifactBucketARN    string
	ArtifactBucketKeyARN string

	VPCConfig                VPCConfig
	PublicImportedCertARNs   []string
	PrivateImportedCertARNs  []string
	CustomInternalALBSubnets []string
	AllowVPCIngress          bool
	Telemetry                *Telemetry
	SecurityGroupConfig      *SecurityGroupConfig
	LatestVersion            string
	Manifest                 string // Serialized manifest used to render the environment template.

<<<<<<< HEAD
	CDNConfig          *CDNConfig // If nil, no cdn is to be used
	SerializedManifest string     // Serialized manifest used to render the environment template.
=======
	CDNConfig *CDNConfig // If nil, no cdn is to be used

	LatestVersion      string
	SerializedManifest string // Serialized manifest used to render the environment template.
>>>>>>> 41856491
}

// CDNConfig represents a Content Delivery Network deployed by CloudFront.
type CDNConfig struct{}

type VPCConfig struct {
	Imported *ImportVPC // If not-nil, use the imported VPC resources instead of the Managed VPC.
	Managed  ManagedVPC
}

// SecurityGroupConfig holds the fields to import security group config
type SecurityGroupConfig struct {
	Ingress string
	Egress  string
}

// ImportVPC holds the fields to import VPC resources.
type ImportVPC struct {
	ID               string
	PublicSubnetIDs  []string
	PrivateSubnetIDs []string
}

// ManagedVPC holds the fields to configure a managed VPC.
type ManagedVPC struct {
	CIDR               string
	AZs                []string
	PublicSubnetCIDRs  []string
	PrivateSubnetCIDRs []string
}

// Telemetry represents optional observability and monitoring configuration.
type Telemetry struct {
	EnableContainerInsights bool
}

// ParseEnv parses an environment's CloudFormation template with the specified data object and returns its content.
func (t *Template) ParseEnv(data *EnvOpts, options ...ParseOption) (*Content, error) {
	tpl, err := t.parse("base", envCFTemplatePath, options...)
	if err != nil {
		return nil, err
	}
	for _, templateName := range envCFSubTemplateNames {
		nestedTpl, err := t.parse(templateName, fmt.Sprintf(fmtEnvCFSubTemplatePath, templateName), options...)
		if err != nil {
			return nil, err
		}
		_, err = tpl.AddParseTree(templateName, nestedTpl.Tree)
		if err != nil {
			return nil, fmt.Errorf("add parse tree of %s to base template: %w", templateName, err)
		}
	}
	buf := &bytes.Buffer{}
	if err := tpl.Execute(buf, data); err != nil {
		return nil, fmt.Errorf("execute environment template with data %v: %w", data, err)
	}
	return &Content{buf}, nil
}

// ParseEnvBootstrap parses the CloudFormation template that bootstrap IAM resources with the specified data object and returns its content.
func (t *Template) ParseEnvBootstrap(data *EnvOpts, options ...ParseOption) (*Content, error) {
	tpl, err := t.parse("base", envBootstrapCFTemplatePath, options...)
	if err != nil {
		return nil, err
	}
	for _, templateName := range bootstrapEnvSubTemplateName {
		nestedTpl, err := t.parse(templateName, fmt.Sprintf(fmtEnvCFSubTemplatePath, templateName), options...)
		if err != nil {
			return nil, err
		}
		_, err = tpl.AddParseTree(templateName, nestedTpl.Tree)
		if err != nil {
			return nil, fmt.Errorf("add parse tree of %s to base template: %w", templateName, err)
		}
	}
	buf := &bytes.Buffer{}
	if err := tpl.Execute(buf, data); err != nil {
		return nil, fmt.Errorf("execute environment template with data %v: %w", data, err)
	}
	return &Content{buf}, nil
}<|MERGE_RESOLUTION|>--- conflicted
+++ resolved
@@ -107,15 +107,8 @@
 	LatestVersion            string
 	Manifest                 string // Serialized manifest used to render the environment template.
 
-<<<<<<< HEAD
-	CDNConfig          *CDNConfig // If nil, no cdn is to be used
-	SerializedManifest string     // Serialized manifest used to render the environment template.
-=======
 	CDNConfig *CDNConfig // If nil, no cdn is to be used
-
-	LatestVersion      string
 	SerializedManifest string // Serialized manifest used to render the environment template.
->>>>>>> 41856491
 }
 
 // CDNConfig represents a Content Delivery Network deployed by CloudFront.
@@ -160,7 +153,7 @@
 	}
 	for _, templateName := range envCFSubTemplateNames {
 		nestedTpl, err := t.parse(templateName, fmt.Sprintf(fmtEnvCFSubTemplatePath, templateName), options...)
-		if err != nil {
+https://github.com/aws/copilot-cli/pull/3749/conflict?name=internal%252Fpkg%252Fdeploy%252Fcloudformation%252Fstack%252Fenv_integration_test.go&ancestor_oid=4af22fda307f52cacb90040c9cdc16f07b7d6c06&base_oid=1749cb2b6c200a86a5e0a1b05bb2cf8805f81a08&head_oid=ace0a8055b962d7a4833f7e1cd7877ab5d4268bd		if err != nil {
 			return nil, err
 		}
 		_, err = tpl.AddParseTree(templateName, nestedTpl.Tree)
