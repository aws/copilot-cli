// Copyright Amazon.com, Inc. or its affiliates. All Rights Reserved.
// SPDX-License-Identifier: Apache-2.0

package template

import (
	"bytes"
	"fmt"
)

const (
	envCFTemplatePath          = "environment/cf.yml"
	fmtEnvCFSubTemplatePath    = "environment/partials/%s.yml"
	envBootstrapCFTemplatePath = "environment/bootstrap-cf.yml"
)

// Available env-controller managed feature names.
const (
	ALBFeatureName         = "ALBWorkloads"
	EFSFeatureName         = "EFSWorkloads"
	NATFeatureName         = "NATWorkloads"
	InternalALBFeatureName = "InternalALBWorkloads"
)

var friendlyEnvFeatureName = map[string]string{
	ALBFeatureName:         "ALB",
	EFSFeatureName:         "EFS",
	NATFeatureName:         "NAT Gateway",
	InternalALBFeatureName: "Internal ALB",
}

var leastVersionForFeature = map[string]string{
	ALBFeatureName:         "v1.0.0",
	EFSFeatureName:         "v1.3.0",
	NATFeatureName:         "v1.3.0",
	InternalALBFeatureName: "v1.10.0",
}

// AvailableEnvFeatures returns a list of the latest available feature, named after their corresponding parameter names.
func AvailableEnvFeatures() []string {
	return []string{ALBFeatureName, EFSFeatureName, NATFeatureName, InternalALBFeatureName}
}

// FriendlyEnvFeatureName returns a user-friendly feature name given a env-controller managed parameter name.
// If there isn't one, it returns the parameter name that it is given.
func FriendlyEnvFeatureName(feature string) string {
	friendly, ok := friendlyEnvFeatureName[feature]
	if !ok {
		return feature
	}
	return friendly
}

// LeastVersionForFeature maps each feature to the least environment template version it requires.
func LeastVersionForFeature(feature string) string {
	return leastVersionForFeature[feature]
}

var (
	// Template names under "environment/partials/".
	envCFSubTemplateNames = []string{
		"cdn-resources",
		"cfn-execution-role",
		"custom-resources",
		"custom-resources-role",
		"environment-manager-role",
		"lambdas",
		"vpc-resources",
		"nat-gateways",
		"bootstrap-resources",
	}
)

var (
	// Template names under "environment/partials/".
	bootstrapEnvSubTemplateName = []string{
		"cfn-execution-role",
		"environment-manager-role",
		"bootstrap-resources",
	}
)

// EnvOpts holds data that can be provided to enable features in an environment stack template.
type EnvOpts struct {
	AppName string // The application name. Needed to create default value for svc discovery endpoint for upgraded environments.
	EnvName string
	Version string // The template version to use for the environment. If empty uses the "legacy" template.

	// Custom Resourced backed by Lambda functions.
	CustomResources           map[string]S3ObjectLocation
	DNSDelegationLambda       string
	DNSCertValidatorLambda    string
	EnableLongARNFormatLambda string
	CustomDomainLambda        string

	ScriptBucketName     string
	ArtifactBucketARN    string
	ArtifactBucketKeyARN string

	VPCConfig                 VPCConfig
	PublicFacingPrefixListIDs []string
	PublicImportedCertARNs    []string
	PrivateImportedCertARNs   []string
	CustomInternalALBSubnets  []string
	AllowVPCIngress           bool
	Telemetry                 *Telemetry

	CDNConfig *CDNConfig // If nil, no cdn is to be used

	CDNConfig *CDNConfig // If nil, no cdn is to be used

	LatestVersion      string
	SerializedManifest string // Serialized manifest used to render the environment template.
}

<<<<<<< HEAD
// CDNConfig represents configuration settings for a Content Delivery Network with CloudFront.
type CDNConfig struct {
}
=======
// CDNConfig represents a Content Delivery Network deployed by CloudFront.
type CDNConfig struct{}
>>>>>>> fd02b581

type VPCConfig struct {
	Imported *ImportVPC // If not-nil, use the imported VPC resources instead of the Managed VPC.
	Managed  ManagedVPC
}

// ImportVPC holds the fields to import VPC resources.
type ImportVPC struct {
	ID               string
	PublicSubnetIDs  []string
	PrivateSubnetIDs []string
}

// ManagedVPC holds the fields to configure a managed VPC.
type ManagedVPC struct {
	CIDR               string
	AZs                []string
	PublicSubnetCIDRs  []string
	PrivateSubnetCIDRs []string
}

// Telemetry represents optional observability and monitoring configuration.
type Telemetry struct {
	EnableContainerInsights bool
}

// ParseEnv parses an environment's CloudFormation template with the specified data object and returns its content.
func (t *Template) ParseEnv(data *EnvOpts, options ...ParseOption) (*Content, error) {
	tpl, err := t.parse("base", envCFTemplatePath, options...)
	if err != nil {
		return nil, err
	}
	for _, templateName := range envCFSubTemplateNames {
		nestedTpl, err := t.parse(templateName, fmt.Sprintf(fmtEnvCFSubTemplatePath, templateName), options...)
		if err != nil {
			return nil, err
		}
		_, err = tpl.AddParseTree(templateName, nestedTpl.Tree)
		if err != nil {
			return nil, fmt.Errorf("add parse tree of %s to base template: %w", templateName, err)
		}
	}
	buf := &bytes.Buffer{}
	if err := tpl.Execute(buf, data); err != nil {
		return nil, fmt.Errorf("execute environment template with data %v: %w", data, err)
	}
	return &Content{buf}, nil
}

// ParseEnvBootstrap parses the CloudFormation template that bootstrap IAM resources with the specified data object and returns its content.
func (t *Template) ParseEnvBootstrap(data *EnvOpts, options ...ParseOption) (*Content, error) {
	tpl, err := t.parse("base", envBootstrapCFTemplatePath, options...)
	if err != nil {
		return nil, err
	}
	for _, templateName := range bootstrapEnvSubTemplateName {
		nestedTpl, err := t.parse(templateName, fmt.Sprintf(fmtEnvCFSubTemplatePath, templateName), options...)
		if err != nil {
			return nil, err
		}
		_, err = tpl.AddParseTree(templateName, nestedTpl.Tree)
		if err != nil {
			return nil, fmt.Errorf("add parse tree of %s to base template: %w", templateName, err)
		}
	}
	buf := &bytes.Buffer{}
	if err := tpl.Execute(buf, data); err != nil {
		return nil, fmt.Errorf("execute environment template with data %v: %w", data, err)
	}
	return &Content{buf}, nil
}<|MERGE_RESOLUTION|>--- conflicted
+++ resolved
@@ -107,20 +107,12 @@
 
 	CDNConfig *CDNConfig // If nil, no cdn is to be used
 
-	CDNConfig *CDNConfig // If nil, no cdn is to be used
-
 	LatestVersion      string
 	SerializedManifest string // Serialized manifest used to render the environment template.
 }
 
-<<<<<<< HEAD
-// CDNConfig represents configuration settings for a Content Delivery Network with CloudFront.
-type CDNConfig struct {
-}
-=======
 // CDNConfig represents a Content Delivery Network deployed by CloudFront.
 type CDNConfig struct{}
->>>>>>> fd02b581
 
 type VPCConfig struct {
 	Imported *ImportVPC // If not-nil, use the imported VPC resources instead of the Managed VPC.
