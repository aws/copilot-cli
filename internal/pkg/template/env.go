// Copyright Amazon.com, Inc. or its affiliates. All Rights Reserved.
// SPDX-License-Identifier: Apache-2.0

package template

import (
	"bytes"
	"fmt"
	"strconv"
	"text/template"
)

const (
	envCFTemplatePath          = "environment/cf.yml"
	fmtEnvCFSubTemplatePath    = "environment/partials/%s.yml"
	envBootstrapCFTemplatePath = "environment/bootstrap-cf.yml"
)

// Available env-controller managed feature names.
const (
	ALBFeatureName         = "ALBWorkloads"
	EFSFeatureName         = "EFSWorkloads"
	NATFeatureName         = "NATWorkloads"
	InternalALBFeatureName = "InternalALBWorkloads"
	AliasesFeatureName     = "Aliases"
)

// LastForceDeployIDOutputName is the logical ID of the deployment controller output.
const LastForceDeployIDOutputName = "LastForceDeployID"

var friendlyEnvFeatureName = map[string]string{
	ALBFeatureName:         "ALB",
	EFSFeatureName:         "EFS",
	NATFeatureName:         "NAT Gateway",
	InternalALBFeatureName: "Internal ALB",
	AliasesFeatureName:     "Aliases",
}

var leastVersionForFeature = map[string]string{
	ALBFeatureName:         "v1.0.0",
	EFSFeatureName:         "v1.3.0",
	NATFeatureName:         "v1.3.0",
	InternalALBFeatureName: "v1.10.0",
	AliasesFeatureName:     "v1.4.0",
}

// AvailableEnvFeatures returns a list of the latest available feature, named after their corresponding parameter names.
func AvailableEnvFeatures() []string {
	return []string{ALBFeatureName, EFSFeatureName, NATFeatureName, InternalALBFeatureName, AliasesFeatureName}
}

// FriendlyEnvFeatureName returns a user-friendly feature name given a env-controller managed parameter name.
// If there isn't one, it returns the parameter name that it is given.
func FriendlyEnvFeatureName(feature string) string {
	friendly, ok := friendlyEnvFeatureName[feature]
	if !ok {
		return feature
	}
	return friendly
}

// LeastVersionForFeature maps each feature to the least environment template version it requires.
func LeastVersionForFeature(feature string) string {
	return leastVersionForFeature[feature]
}

var (
	// Template names under "environment/partials/".
	envCFSubTemplateNames = []string{
		"cdn-resources",
		"cfn-execution-role",
		"custom-resources",
		"custom-resources-role",
		"environment-manager-role",
		"lambdas",
		"vpc-resources",
		"nat-gateways",
		"bootstrap-resources",
	}
)

var (
	// Template names under "environment/partials/".
	bootstrapEnvSubTemplateName = []string{
		"cfn-execution-role",
		"environment-manager-role",
		"bootstrap-resources",
	}
)

// EnvOpts holds data that can be provided to enable features in an environment stack template.
type EnvOpts struct {
	AppName string // The application name. Needed to create default value for svc discovery endpoint for upgraded environments.
	EnvName string
	Version string // The template version to use for the environment. If empty uses the "legacy" template.

	// Custom Resourced backed by Lambda functions.
	CustomResources           map[string]S3ObjectLocation
	DNSDelegationLambda       string
	DNSCertValidatorLambda    string
	EnableLongARNFormatLambda string
	CustomDomainLambda        string

	ScriptBucketName     string
	ArtifactBucketARN    string
	ArtifactBucketKeyARN string

<<<<<<< HEAD
	VPCConfig                     VPCConfig
	PublicFacingCIDRPrefixListIDs []string
	PublicImportedCertARNs        []string
	PrivateImportedCertARNs       []string
	CustomInternalALBSubnets      []string
	AllowVPCIngress               bool
	Telemetry                     *Telemetry

	CDNConfig           *CDNConfig // If nil, no cdn is to be used
	SecurityGroupConfig SecurityGroupConfig
=======
	VPCConfig         VPCConfig
	PublicHTTPConfig  HTTPConfig
	PrivateHTTPConfig HTTPConfig
	Telemetry         *Telemetry
	CDNConfig         *CDNConfig
>>>>>>> 901bdec8

	LatestVersion      string
	SerializedManifest string // Serialized manifest used to render the environment template.
	ForceUpdateID      string
}

// HTTPConfig represents configuration for a Load Balancer.
type HTTPConfig struct {
	CIDRPrefixListIDs []string
	ImportedCertARNs  []string
	CustomALBSubnets  []string
}

// CDNConfig represents a Content Delivery Network deployed by CloudFront.
type CDNConfig struct{}

type VPCConfig struct {
	Imported        *ImportVPC // If not-nil, use the imported VPC resources instead of the Managed VPC.
	Managed         ManagedVPC
	AllowVPCIngress bool
}

// ImportVPC holds the fields to import VPC resources.
type ImportVPC struct {
	ID               string
	PublicSubnetIDs  []string
	PrivateSubnetIDs []string
}

// ManagedVPC holds the fields to configure a managed VPC.
type ManagedVPC struct {
	CIDR               string
	AZs                []string
	PublicSubnetCIDRs  []string
	PrivateSubnetCIDRs []string
}

// Telemetry represents optional observability and monitoring configuration.
type Telemetry struct {
	EnableContainerInsights bool
}

// SecurityGroupConfig holds the fields to import security group config
type SecurityGroupConfig struct {
	Ingress []SecurityGroupRule
	Egress  []SecurityGroupRule
}

// SecurityGroupRule holds the fields to import security group rule
type SecurityGroupRule struct {
	CidrIP     string
	FromPort   int
	IpProtocol string
	ToPort     int
}

// ParseEnv parses an environment's CloudFormation template with the specified data object and returns its content.
func (t *Template) ParseEnv(data *EnvOpts) (*Content, error) {
	tpl, err := t.parse("base", envCFTemplatePath, withEnvParsingFuncs())
	if err != nil {
		return nil, err
	}
	for _, templateName := range envCFSubTemplateNames {
		nestedTpl, err := t.parse(templateName, fmt.Sprintf(fmtEnvCFSubTemplatePath, templateName), withEnvParsingFuncs())
		if err != nil {
			return nil, err
		}
		_, err = tpl.AddParseTree(templateName, nestedTpl.Tree)
		if err != nil {
			return nil, fmt.Errorf("add parse tree of %s to base template: %w", templateName, err)
		}
	}
	buf := &bytes.Buffer{}
	if err := tpl.Execute(buf, data); err != nil {
		return nil, fmt.Errorf("execute environment template with data %v: %w", data, err)
	}
	return &Content{buf}, nil
}

// ParseEnvBootstrap parses the CloudFormation template that bootstrap IAM resources with the specified data object and returns its content.
func (t *Template) ParseEnvBootstrap(data *EnvOpts, options ...ParseOption) (*Content, error) {
	tpl, err := t.parse("base", envBootstrapCFTemplatePath, options...)
	if err != nil {
		return nil, err
	}
	for _, templateName := range bootstrapEnvSubTemplateName {
		nestedTpl, err := t.parse(templateName, fmt.Sprintf(fmtEnvCFSubTemplatePath, templateName), options...)
		if err != nil {
			return nil, err
		}
		_, err = tpl.AddParseTree(templateName, nestedTpl.Tree)
		if err != nil {
			return nil, fmt.Errorf("add parse tree of %s to base template: %w", templateName, err)
		}
	}
	buf := &bytes.Buffer{}
	if err := tpl.Execute(buf, data); err != nil {
		return nil, fmt.Errorf("execute environment template with data %v: %w", data, err)
	}
	return &Content{buf}, nil
}

func withEnvParsingFuncs() ParseOption {
	return func(t *template.Template) *template.Template {
		return t.Funcs(map[string]interface{}{
			"inc":      IncFunc,
			"fmtSlice": FmtSliceFunc,
			"quote":    strconv.Quote,
		})
	}
}<|MERGE_RESOLUTION|>--- conflicted
+++ resolved
@@ -105,24 +105,12 @@
 	ArtifactBucketARN    string
 	ArtifactBucketKeyARN string
 
-<<<<<<< HEAD
-	VPCConfig                     VPCConfig
-	PublicFacingCIDRPrefixListIDs []string
-	PublicImportedCertARNs        []string
-	PrivateImportedCertARNs       []string
-	CustomInternalALBSubnets      []string
-	AllowVPCIngress               bool
-	Telemetry                     *Telemetry
-
-	CDNConfig           *CDNConfig // If nil, no cdn is to be used
-	SecurityGroupConfig SecurityGroupConfig
-=======
 	VPCConfig         VPCConfig
 	PublicHTTPConfig  HTTPConfig
 	PrivateHTTPConfig HTTPConfig
 	Telemetry         *Telemetry
 	CDNConfig         *CDNConfig
->>>>>>> 901bdec8
+  SecurityGroupConfig SecurityGroupConfig
 
 	LatestVersion      string
 	SerializedManifest string // Serialized manifest used to render the environment template.
@@ -158,8 +146,6 @@
 	AZs                []string
 	PublicSubnetCIDRs  []string
 	PrivateSubnetCIDRs []string
-}
-
 // Telemetry represents optional observability and monitoring configuration.
 type Telemetry struct {
 	EnableContainerInsights bool
