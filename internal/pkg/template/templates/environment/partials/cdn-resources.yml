--- conflicted
+++ resolved
@@ -16,9 +16,6 @@
         - CustomOriginConfig:
             OriginProtocolPolicy: match-viewer
           DomainName: !GetAtt PublicLoadBalancer.DNSName
-<<<<<<< HEAD
-          Id: !Sub 'copilot-${AppName}-${EnvironmentName}-origin'
-=======
           Id: !Sub 'copilot-${AppName}-${EnvironmentName}-origin'
 {{- if not .PublicHTTPConfig.ImportedCertARNs}}
       ViewerCertificate:
@@ -56,5 +53,4 @@
     TargetRegion: "us-east-1"
     EnvRegion: !Ref AWS::Region
     CertificateArn: !Ref HTTPSCert
-{{- end}}
->>>>>>> ab29a84e
+{{- end}}