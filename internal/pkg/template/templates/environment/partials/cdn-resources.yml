--- conflicted
+++ resolved
@@ -9,10 +9,7 @@
         AllowedMethods: ["GET", "HEAD", "OPTIONS", "PUT", "PATCH", "POST", "DELETE"]
         CachePolicyId: 4135ea2d-6df8-44a3-9df3-4b5a84be39ad # See https://go.aws/3bJid3k
         TargetOriginId: !Sub 'copilot-${AppName}-${EnvironmentName}-origin'
-<<<<<<< HEAD
         OriginRequestPolicyId: 216adef6-5c7f-47e4-b989-5492eafa07d3 # See https://go.aws/3BIE8CP
-=======
->>>>>>> 6ac58a16
         ViewerProtocolPolicy: allow-all
       Enabled: true
       IPV6Enabled: true
