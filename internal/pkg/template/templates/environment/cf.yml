--- conflicted
+++ resolved
@@ -193,25 +193,6 @@
       Subnets: [ {{range $ind, $cidr := .VPCConfig.Managed.PublicSubnetCIDRs}}!Ref PublicSubnet{{inc $ind}}, {{end}} ]
 {{- end}}
       Type: application
-<<<<<<< HEAD
-  InternalLoadBalancer:
-    Metadata:
-      'aws:copilot:description': 'An internal Application Load Balancer to distribute private traffic from within the VPC to your services'
-    Condition: CreateInternalALB
-    Type: AWS::ElasticLoadBalancingV2::LoadBalancer
-    Properties:
-      Scheme: internal
-      SecurityGroups: [ !GetAtt InternalLoadBalancerSecurityGroup.GroupId ]
-{{- if .CustomInternalALBSubnets}}
-      Subnets: [ {{range $subnet := .CustomInternalALBSubnets}}{{$subnet}}, {{end}} ]
-{{- else if .VPCConfig.Imported}}
-      Subnets: [ {{range $id := .VPCConfig.Imported.PrivateSubnetIDs}}{{$id}}, {{end}} ]
-{{- else}}
-      Subnets: [ {{range $ind, $cidr := .VPCConfig.Managed.PrivateSubnetCIDRs}}!Ref PrivateSubnet{{inc $ind}}, {{end}} ]
-{{- end}}
-      Type: application
-=======
->>>>>>> 63a514c9
   # Assign a dummy target group that with no real services as targets, so that we can create
   # the listeners for the services.
   DefaultHTTPTargetGroup:
@@ -282,7 +263,9 @@
     Properties:
       Scheme: internal
       SecurityGroups: [ !GetAtt InternalLoadBalancerSecurityGroup.GroupId ]
-{{- if .VPCConfig.Imported}}
+{{- if .CustomInternalALBSubnets}}
+      Subnets: [ {{range $subnet := .CustomInternalALBSubnets}}{{$subnet}}, {{end}} ]
+{{- else if .VPCConfig.Imported}}
       Subnets: [ {{range $id := .VPCConfig.Imported.PrivateSubnetIDs}}{{$id}}, {{end}} ]
 {{- else}}
       Subnets: [ {{range $ind, $cidr := .VPCConfig.Managed.PrivateSubnetCIDRs}}!Ref PrivateSubnet{{inc $ind}}, {{end}} ]
