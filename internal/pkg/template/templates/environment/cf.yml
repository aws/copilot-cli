# Copyright Amazon.com Inc. or its affiliates. All Rights Reserved.
# SPDX-License-Identifier: MIT-0
Description: CloudFormation environment template for infrastructure shared among Copilot workloads.
Metadata:
  Version: {{ .LatestVersion }}
{{- if .SerializedManifest }}
  Manifest: |
{{indent 4 .SerializedManifest}}
{{- end}}
Parameters:
  AppName:
    Type: String
  EnvironmentName:
    Type: String
  ALBWorkloads:
    Type: String
  InternalALBWorkloads:
    Type: String
  EFSWorkloads:
    Type: String
  NATWorkloads:
    Type: String
  ToolsAccountPrincipalARN:
    Type: String
  AppDNSName:
    Type: String
  AppDNSDelegationRole:
    Type: String
  Aliases:
    Type: String
  CreateHTTPSListener:
    Type: String
    AllowedValues: [true, false]
  CreateInternalHTTPSListener:
    Type: String
    AllowedValues: [true, false]
  ServiceDiscoveryEndpoint:
    Type: String
Conditions:
  CreateALB:
    !Not [!Equals [ !Ref ALBWorkloads, "" ]]
  CreateInternalALB:
    !Not [!Equals [ !Ref InternalALBWorkloads, "" ]]
  DelegateDNS:
    !Not [!Equals [ !Ref AppDNSName, "" ]]
  ExportHTTPSListener: !And
    - !Condition CreateALB
    - !Equals [ !Ref CreateHTTPSListener, true ]
  ExportInternalHTTPSListener: !And
    - !Condition CreateInternalALB
    - !Equals [ !Ref CreateInternalHTTPSListener, true ]
  CreateEFS:
    !Not [!Equals [ !Ref EFSWorkloads, ""]]
  CreateNATGateways:
    !Not [!Equals [ !Ref NATWorkloads, ""]]
  HasAliases:
    !Not [!Equals [ !Ref Aliases, "" ]]
Resources:
{{include "bootstrap-resources" . | indent 2}}
{{- if .CDNConfig}}
{{include "cdn-resources" . | indent 2}}
{{- end}}
{{- if not .VPCConfig.Imported}}
{{include "vpc-resources" .VPCConfig.Managed | indent 2}}
{{include "nat-gateways" .VPCConfig.Managed | indent 2}}
{{- end}}
  # Creates a service discovery namespace with the form provided in the parameter.
  # For new environments after 1.5.0, this is "env.app.local". For upgraded environments from
  # before 1.5.0, this is app.local.
  ServiceDiscoveryNamespace:
    Metadata:
      'aws:copilot:description': 'A private DNS namespace for discovering services within the environment'
    Type: AWS::ServiceDiscovery::PrivateDnsNamespace
    Properties:
      Name: !Ref ServiceDiscoveryEndpoint
{{- if .VPCConfig.Imported}}
      Vpc: {{.VPCConfig.Imported.ID}}
{{- else}}
      Vpc: !Ref VPC
{{- end}}
  Cluster:
    Metadata:
      'aws:copilot:description': 'An ECS cluster to group your services'
    Type: AWS::ECS::Cluster
    Properties:
      CapacityProviders: ['FARGATE', 'FARGATE_SPOT']
      Configuration:
        ExecuteCommandConfiguration:
          Logging: DEFAULT
{{- if .Telemetry}}
      ClusterSettings:
        - Name: containerInsights
          {{- if .Telemetry.EnableContainerInsights}}
          Value: enabled
          {{- else}}
          Value: disabled
          {{- end}}
{{- end}}
  PublicLoadBalancerSecurityGroup:
    Metadata:
      'aws:copilot:description': 'A security group for your load balancer allowing HTTP and HTTPS traffic'
    Condition: CreateALB
    Type: AWS::EC2::SecurityGroup
    Properties:
      GroupDescription: Access to the public facing load balancer
      SecurityGroupIngress:
        - CidrIp: 0.0.0.0/0
          Description: Allow from anyone on port 80
          FromPort: 80
          IpProtocol: tcp
          ToPort: 80
        - CidrIp: 0.0.0.0/0
          Description: Allow from anyone on port 443
          FromPort: 443
          IpProtocol: tcp
          ToPort: 443
{{- if .VPCConfig.Imported}}
      VpcId: {{.VPCConfig.Imported.ID}}
{{- else}}
      VpcId: !Ref VPC
{{- end}}
      Tags:
        - Key: Name
          Value: !Sub 'copilot-${AppName}-${EnvironmentName}-lb'
  InternalLoadBalancerSecurityGroup:
    Metadata:
      'aws:copilot:description': 'A security group for your internal load balancer allowing HTTP traffic from within the VPC'
    Condition: CreateInternalALB
    Type: AWS::EC2::SecurityGroup
    Properties:
      GroupDescription: Access to the internal load balancer
{{- if .VPCConfig.Imported}}
      VpcId: {{.VPCConfig.Imported.ID}}
{{- else}}
      VpcId: !Ref VPC
{{- end}}
      Tags:
        - Key: Name
          Value: !Sub 'copilot-${AppName}-${EnvironmentName}-internal-lb'
  # Only accept requests coming from the public ALB, internal ALB, or other containers in the same security group.
  EnvironmentSecurityGroup:
    Metadata:
      'aws:copilot:description': 'A security group to allow your containers to talk to each other'
    Type: AWS::EC2::SecurityGroup
    Properties:
      GroupDescription: !Join ['', [!Ref AppName, '-', !Ref EnvironmentName, EnvironmentSecurityGroup]]
{{- if .VPCConfig.Imported}}
      VpcId: {{.VPCConfig.Imported.ID}}
{{- else}}
      VpcId: !Ref VPC
{{- end}}
      Tags:
        - Key: Name
          Value: !Sub 'copilot-${AppName}-${EnvironmentName}-env'
  EnvironmentSecurityGroupIngressFromPublicALB:
    Type: AWS::EC2::SecurityGroupIngress
    Condition: CreateALB
    Properties:
      Description: Ingress from the public ALB
      GroupId: !Ref EnvironmentSecurityGroup
      IpProtocol: -1
      SourceSecurityGroupId: !Ref PublicLoadBalancerSecurityGroup
  EnvironmentSecurityGroupIngressFromInternalALB:
    Type: AWS::EC2::SecurityGroupIngress
    Condition: CreateInternalALB
    Properties:
      Description: Ingress from the internal ALB
      GroupId: !Ref EnvironmentSecurityGroup
      IpProtocol: -1
      SourceSecurityGroupId: !Ref InternalLoadBalancerSecurityGroup
  EnvironmentSecurityGroupIngressFromSelf:
    Type: AWS::EC2::SecurityGroupIngress
    Properties:
      Description: Ingress from other containers in the same security group
      GroupId: !Ref EnvironmentSecurityGroup
      IpProtocol: -1
      SourceSecurityGroupId: !Ref EnvironmentSecurityGroup
  InternalALBIngressFromEnvironmentSecurityGroup:
    Type: AWS::EC2::SecurityGroupIngress
    Condition: CreateInternalALB
    Properties:
      Description: Ingress from the env security group
      GroupId: !Ref InternalLoadBalancerSecurityGroup
      IpProtocol: -1
      SourceSecurityGroupId: !Ref EnvironmentSecurityGroup
{{- if .AllowVPCIngress }}
  InternalLoadBalancerSecurityGroupIngressFromHttp:
    Metadata:
      'aws:copilot:description': 'An inbound rule to the internal load balancer security group for port 80 within the VPC'
    Type: AWS::EC2::SecurityGroupIngress
    Condition: CreateInternalALB
    Properties:
      Description: Allow from within the VPC on port 80
      CidrIp: 0.0.0.0/0
      FromPort: 80
      ToPort: 80
      IpProtocol: tcp
      GroupId: !Ref InternalLoadBalancerSecurityGroup
  InternalLoadBalancerSecurityGroupIngressFromHttps:
    Metadata:
      'aws:copilot:description': 'An inbound rule to the internal load balancer security group for port 443 within the VPC'
    Type: AWS::EC2::SecurityGroupIngress
    Condition: ExportInternalHTTPSListener
    Properties:
      Description: Allow from within the VPC on port 443
      CidrIp: 0.0.0.0/0
      FromPort: 443
      ToPort: 443
      IpProtocol: tcp
      GroupId: !Ref InternalLoadBalancerSecurityGroup
{{- end}}
  PublicLoadBalancer:
    Metadata:
      'aws:copilot:description': 'An Application Load Balancer to distribute public traffic to your services'
    Condition: CreateALB
    Type: AWS::ElasticLoadBalancingV2::LoadBalancer
    Properties:
      Scheme: internet-facing
      SecurityGroups: [ !GetAtt PublicLoadBalancerSecurityGroup.GroupId ]
{{- if .VPCConfig.Imported}}
      Subnets: [ {{range $id := .VPCConfig.Imported.PublicSubnetIDs}}{{$id}}, {{end}} ]
{{- else}}
      Subnets: [ {{range $ind, $cidr := .VPCConfig.Managed.PublicSubnetCIDRs}}!Ref PublicSubnet{{inc $ind}}, {{end}} ]
{{- end}}
      Type: application
  # Assign a dummy target group that with no real services as targets, so that we can create
  # the listeners for the services.
  DefaultHTTPTargetGroup:
    Type: AWS::ElasticLoadBalancingV2::TargetGroup
    Condition: CreateALB
    Properties:
      #  Check if your application is healthy within 20 = 10*2 seconds, compared to 2.5 mins = 30*5 seconds.
      HealthCheckIntervalSeconds: 10 # Default is 30.
      HealthyThresholdCount: 2       # Default is 5.
      HealthCheckTimeoutSeconds: 5
      Port: 80
      Protocol: HTTP
      TargetGroupAttributes:
        - Key: deregistration_delay.timeout_seconds
          Value: 60                  # Default is 300.
      TargetType: ip
{{- if .VPCConfig.Imported}}
      VpcId: {{.VPCConfig.Imported.ID}}
{{- else}}
      VpcId: !Ref VPC
{{- end}}
  HTTPListener:
    Metadata:
      'aws:copilot:description': 'A load balancer listener to route HTTP traffic'
    Type: AWS::ElasticLoadBalancingV2::Listener
    Condition: CreateALB
    Properties:
      DefaultActions:
        - TargetGroupArn: !Ref DefaultHTTPTargetGroup
          Type: forward
      LoadBalancerArn: !Ref PublicLoadBalancer
      Port: 80
      Protocol: HTTP
  HTTPSListener:
    Metadata:
      'aws:copilot:description': 'A load balancer listener to route HTTPS traffic'
    Type: AWS::ElasticLoadBalancingV2::Listener
    Condition: ExportHTTPSListener
    Properties:
      Certificates:
{{- if .PublicImportedCertARNs}}
        - CertificateArn: {{index .PublicImportedCertARNs 0}}
{{- else}}
        - CertificateArn: !Ref HTTPSCert
{{- end}}
      DefaultActions:
        - TargetGroupArn: !Ref DefaultHTTPTargetGroup
          Type: forward
      LoadBalancerArn: !Ref PublicLoadBalancer
      Port: 443
      Protocol: HTTPS
{{- range $ind, $arn := .PublicImportedCertARNs}}
{{- if gt $ind 0}}
  HTTPSImportCertificate{{inc $ind}}:
    Type: AWS::ElasticLoadBalancingV2::ListenerCertificate
    Condition: ExportHTTPSListener
    Properties:
      ListenerArn: !Ref HTTPSListener
      Certificates:
        - CertificateArn: {{$arn}}
{{- end}}
{{- end}}
  InternalLoadBalancer:
    Metadata:
      'aws:copilot:description': 'An internal Application Load Balancer to distribute private traffic from within the VPC to your services'
    Condition: CreateInternalALB
    Type: AWS::ElasticLoadBalancingV2::LoadBalancer
    Properties:
      Scheme: internal
      SecurityGroups: [ !GetAtt InternalLoadBalancerSecurityGroup.GroupId ]
{{- if .CustomInternalALBSubnets}}
      Subnets: {{fmtSlice .CustomInternalALBSubnets}}
{{- else if .VPCConfig.Imported}}
      Subnets: {{fmtSlice .VPCConfig.Imported.PrivateSubnetIDs}}
{{- else}}
      Subnets: [ {{range $ind, $cidr := .VPCConfig.Managed.PrivateSubnetCIDRs}}!Ref PrivateSubnet{{inc $ind}}, {{end}} ]
{{- end}}
      Type: application
  # Assign a dummy target group that with no real services as targets, so that we can create
  # the listeners for the services.
  DefaultInternalHTTPTargetGroup:
    Type: AWS::ElasticLoadBalancingV2::TargetGroup
    Condition: CreateInternalALB
    Properties:
      #  Check if your application is healthy within 20 = 10*2 seconds, compared to 2.5 mins = 30*5 seconds.
      HealthCheckIntervalSeconds: 10 # Default is 30.
      HealthyThresholdCount: 2       # Default is 5.
      HealthCheckTimeoutSeconds: 5
      Port: 80
      Protocol: HTTP
      TargetGroupAttributes:
        - Key: deregistration_delay.timeout_seconds
          Value: 60                  # Default is 300.
      TargetType: ip
{{- if .VPCConfig.Imported}}
      VpcId: {{.VPCConfig.Imported.ID}}
{{- else}}
      VpcId: !Ref VPC
{{- end}}
  InternalHTTPListener:
    Metadata:
      'aws:copilot:description': 'An internal load balancer listener to route HTTP traffic'
    Type: AWS::ElasticLoadBalancingV2::Listener
    Condition: CreateInternalALB
    Properties:
      DefaultActions:
        - TargetGroupArn: !Ref DefaultInternalHTTPTargetGroup
          Type: forward
      LoadBalancerArn: !Ref InternalLoadBalancer
      Port: 80
      Protocol: HTTP
  InternalHTTPSListener:
    Metadata:
      'aws:copilot:description': 'An internal load balancer listener to route HTTPS traffic'
    Type: AWS::ElasticLoadBalancingV2::Listener
    Condition: ExportInternalHTTPSListener
    Properties:
{{- if .PrivateImportedCertARNs}}
      Certificates:
        - CertificateArn: {{index .PrivateImportedCertARNs 0}}
{{- end}}
      DefaultActions:
        - TargetGroupArn: !Ref DefaultInternalHTTPTargetGroup
          Type: forward
      LoadBalancerArn: !Ref InternalLoadBalancer
      Port: 443
      Protocol: HTTPS
{{- range $ind, $arn := .PrivateImportedCertARNs}}
{{- if gt $ind 0}}
  InternalHTTPSImportCertificate{{inc $ind}}:
    Type: AWS::ElasticLoadBalancingV2::ListenerCertificate
    Condition: ExportInternalHTTPSListener
    Properties:
      ListenerArn: !Ref InternalHTTPSListener
      Certificates:
        - CertificateArn: {{$arn}}
{{- end}}
{{- end}}
  {{- if not .PrivateImportedCertARNs}}
  InternalWorkloadsHostedZone:
    Metadata:
      'aws:copilot:description': 'A hosted zone named {{.EnvName}}.{{.AppName}}.internal for backends behind a private load balancer'
    Condition: CreateInternalALB
    Type: AWS::Route53::HostedZone
    Properties:
      Name: !Sub ${EnvironmentName}.${AppName}.internal
      VPCs:
        {{- if .VPCConfig.Imported}}
        - VPCId: {{.VPCConfig.Imported.ID}}
          VPCRegion: !Ref AWS::Region
        {{- else}}
        - VPCId: !Ref VPC
          VPCRegion: !Ref AWS::Region
        {{- end}}
  {{- end}}
  FileSystem:
    Condition: CreateEFS
    Type: AWS::EFS::FileSystem
    Metadata:
      'aws:copilot:description': 'An EFS filesystem for persistent task storage'
    Properties:
      BackupPolicy:
        Status: ENABLED
      Encrypted: true
      FileSystemPolicy:
        Version: '2012-10-17'
        Id: CopilotEFSPolicy
        Statement:
          - Sid: AllowIAMFromTaggedRoles
            Effect: Allow
            Principal:
              AWS: '*'
            Action:
              - elasticfilesystem:ClientWrite
              - elasticfilesystem:ClientMount
            Condition:
              Bool:
                'elasticfilesystem:AccessedViaMountTarget': true
              StringEquals:
                'iam:ResourceTag/copilot-application': !Sub '${AppName}'
                'iam:ResourceTag/copilot-environment': !Sub '${EnvironmentName}'
          - Sid: DenyUnencryptedAccess
            Effect: Deny
            Principal: '*'
            Action: 'elasticfilesystem:*'
            Condition:
              Bool:
                'aws:SecureTransport': false
      LifecyclePolicies:
        - TransitionToIA: AFTER_30_DAYS
      PerformanceMode: generalPurpose
      ThroughputMode: bursting
  EFSSecurityGroup:
    Metadata:
      'aws:copilot:description': 'A security group to allow your containers to talk to EFS storage'
    Type: AWS::EC2::SecurityGroup
    Condition: CreateEFS
    Properties:
      GroupDescription: !Join ['', [!Ref AppName, '-', !Ref EnvironmentName, EFSSecurityGroup]]
{{- if .VPCConfig.Imported}}
      VpcId: {{.VPCConfig.Imported.ID}}
{{- else}}
      VpcId: !Ref VPC
{{- end}}
      Tags:
        - Key: Name
          Value: !Sub 'copilot-${AppName}-${EnvironmentName}-efs'
  EFSSecurityGroupIngressFromEnvironment:
    Type: AWS::EC2::SecurityGroupIngress
    Condition: CreateEFS
    Properties:
      Description: Ingress from containers in the Environment Security Group.
      GroupId: !Ref EFSSecurityGroup
      IpProtocol: -1
      SourceSecurityGroupId: !Ref EnvironmentSecurityGroup
{{- if .VPCConfig.Imported}}
{{- range $ind, $id := .VPCConfig.Imported.PrivateSubnetIDs}}
  MountTarget{{inc $ind}}:
    Type: AWS::EFS::MountTarget
    Condition: CreateEFS
    Properties:
      FileSystemId: !Ref FileSystem
      SubnetId: {{$id}}
      SecurityGroups:
        - !Ref EFSSecurityGroup
{{- end}}
{{- else}}
{{- range $ind, $cidr := .VPCConfig.Managed.PrivateSubnetCIDRs}}
  MountTarget{{inc $ind}}:
    Type: AWS::EFS::MountTarget
    Condition: CreateEFS
    Properties:
      FileSystemId: !Ref FileSystem
      SubnetId: !Ref PrivateSubnet{{inc $ind}}
      SecurityGroups:
        - !Ref EFSSecurityGroup
{{- end}}
{{- end}}
{{- if not .PublicImportedCertARNs}}
{{include "custom-resources-role" . | indent 2}}
  EnvironmentHostedZone:
    Metadata:
      'aws:copilot:description': "A Route 53 Hosted Zone for the environment's subdomain"
    Type: "AWS::Route53::HostedZone"
    Condition: DelegateDNS
    Properties:
      HostedZoneConfig:
        Comment: !Sub "HostedZone for environment ${EnvironmentName} - ${EnvironmentName}.${AppName}.${AppDNSName}"
      Name: !Sub ${EnvironmentName}.${AppName}.${AppDNSName}
{{include "lambdas" . | indent 2}}
{{include "custom-resources" . | indent 2}}
{{- end}}
Outputs:
  VpcId:
{{- if .VPCConfig.Imported}}
    Value: {{.VPCConfig.Imported.ID}}
{{- else}}
    Value: !Ref VPC
{{- end}}
    Export:
      Name: !Sub ${AWS::StackName}-VpcId
{{- if not .VPCConfig.Imported}}
  PublicSubnets:
    Value: !Join [ ',', [ {{range $ind, $cidr := .VPCConfig.Managed.PublicSubnetCIDRs}}!Ref PublicSubnet{{inc $ind}}, {{end}}] ]
    Export:
      Name: !Sub ${AWS::StackName}-PublicSubnets
{{- else if ne (len .VPCConfig.Imported.PublicSubnetIDs) 0}}
  PublicSubnets:
    Value: !Join [ ',', [ {{range $id := .VPCConfig.Imported.PublicSubnetIDs}}{{$id}}, {{end}}] ]
    Export:
      Name: !Sub ${AWS::StackName}-PublicSubnets
{{- end}}
{{- if not .VPCConfig.Imported}}
  PrivateSubnets:
    Value: !Join [ ',', [ {{range $ind, $cidr := .VPCConfig.Managed.PrivateSubnetCIDRs}}!Ref PrivateSubnet{{inc $ind}}, {{end}}] ]
    Export:
      Name: !Sub ${AWS::StackName}-PrivateSubnets
{{- else if ne (len .VPCConfig.Imported.PrivateSubnetIDs) 0}}
  PrivateSubnets:
    Value: !Join [ ',', [ {{range $id := .VPCConfig.Imported.PrivateSubnetIDs}}{{$id}}, {{end}}] ]
    Export:
      Name: !Sub ${AWS::StackName}-PrivateSubnets
{{- end}}
{{- if not .VPCConfig.Imported}}
  InternetGatewayID:
    Value: !Ref InternetGateway
    Export:
      Name: !Sub ${AWS::StackName}-InternetGatewayID
{{- end}}
{{- if not .VPCConfig.Imported}}
  PublicRouteTableID:
    Value: !Ref PublicRouteTable
    Export:
      Name: !Sub ${AWS::StackName}-PublicRouteTableID
{{- end}}
{{- if not .VPCConfig.Imported}}
  PrivateRouteTableIDs:
    Condition: CreateNATGateways
    Value: !Join [ ',', [ {{range $ind, $cidr := .VPCConfig.Managed.PrivateSubnetCIDRs}}!Ref PrivateRouteTable{{inc $ind}}, {{end}}] ]
    Export:
      Name: !Sub ${AWS::StackName}-PrivateRouteTableIDs
{{- end}}
  ServiceDiscoveryNamespaceID:
    Value: !GetAtt ServiceDiscoveryNamespace.Id
    Export:
      Name: !Sub ${AWS::StackName}-ServiceDiscoveryNamespaceID
  EnvironmentSecurityGroup:
    Value: !Ref EnvironmentSecurityGroup
    Export:
      Name: !Sub ${AWS::StackName}-EnvironmentSecurityGroup
  PublicLoadBalancerDNSName:
    Condition: CreateALB
    Value: !GetAtt PublicLoadBalancer.DNSName
    Export:
      Name: !Sub ${AWS::StackName}-PublicLoadBalancerDNS
  PublicLoadBalancerFullName:
    Condition: CreateALB
    Value: !GetAtt PublicLoadBalancer.LoadBalancerFullName
    Export:
      Name: !Sub ${AWS::StackName}-PublicLoadBalancerFullName
  PublicLoadBalancerHostedZone:
    Condition: CreateALB
    Value: !GetAtt PublicLoadBalancer.CanonicalHostedZoneID
    Export:
      Name: !Sub ${AWS::StackName}-CanonicalHostedZoneID
  HTTPListenerArn:
    Condition: CreateALB
    Value: !Ref HTTPListener
    Export:
      Name: !Sub ${AWS::StackName}-HTTPListenerArn
  HTTPSListenerArn:
    Condition: ExportHTTPSListener
    Value: !Ref HTTPSListener
    Export:
      Name: !Sub ${AWS::StackName}-HTTPSListenerArn
  DefaultHTTPTargetGroupArn:
    Condition: CreateALB
    Value: !Ref DefaultHTTPTargetGroup
    Export:
      Name: !Sub ${AWS::StackName}-DefaultHTTPTargetGroup
  InternalLoadBalancerDNSName:
    Condition: CreateInternalALB
    Value: !GetAtt InternalLoadBalancer.DNSName
    Export:
      Name: !Sub ${AWS::StackName}-InternalLoadBalancerDNS
  InternalLoadBalancerFullName:
    Condition: CreateInternalALB
    Value: !GetAtt InternalLoadBalancer.LoadBalancerFullName
    Export:
      Name: !Sub ${AWS::StackName}-InternalLoadBalancerFullName
  InternalLoadBalancerHostedZone:
    Condition: CreateInternalALB
    Value: !GetAtt InternalLoadBalancer.CanonicalHostedZoneID
    Export:
      Name: !Sub ${AWS::StackName}-InternalLoadBalancerCanonicalHostedZoneID
  {{- if not .PrivateImportedCertARNs}}
  InternalWorkloadsHostedZone:
    Condition: CreateInternalALB
    Value: !GetAtt InternalWorkloadsHostedZone.Id
    Export:
      Name: !Sub ${AWS::StackName}-InternalWorkloadsHostedZoneID
  InternalWorkloadsHostedZoneName:
    Condition: CreateInternalALB
    Value: !Sub ${EnvironmentName}.${AppName}.internal
    Export:
      Name: !Sub ${AWS::StackName}-InternalWorkloadsHostedZoneName
  {{- end}}
  InternalHTTPListenerArn:
    Condition: CreateInternalALB
    Value: !Ref InternalHTTPListener
    Export:
      Name: !Sub ${AWS::StackName}-InternalHTTPListenerArn
  InternalHTTPSListenerArn:
    Condition: ExportInternalHTTPSListener
    Value: !Ref InternalHTTPSListener
    Export:
      Name: !Sub ${AWS::StackName}-InternalHTTPSListenerArn
  InternalLoadBalancerSecurityGroup:
    Condition: CreateInternalALB
    Value: !Ref InternalLoadBalancerSecurityGroup
    Export:
      Name: !Sub ${AWS::StackName}-InternalLoadBalancerSecurityGroup
  ClusterId:
    Value: !Ref Cluster
    Export:
      Name: !Sub ${AWS::StackName}-ClusterId
  EnvironmentManagerRoleARN:
    Value: !GetAtt EnvironmentManagerRole.Arn
    Description: The role to be assumed by the ecs-cli to manage environments.
    Export:
      Name: !Sub ${AWS::StackName}-EnvironmentManagerRoleARN
  CFNExecutionRoleARN:
    Value: !GetAtt CloudformationExecutionRole.Arn
    Description: The role to be assumed by the Cloudformation service when it deploys application infrastructure.
    Export:
      Name: !Sub ${AWS::StackName}-CFNExecutionRoleARN
{{- if not .PublicImportedCertARNs}}
  EnvironmentHostedZone:
    Condition: DelegateDNS
    Value: !Ref EnvironmentHostedZone
    Description: The HostedZone for this environment's private DNS.
    Export:
      Name: !Sub ${AWS::StackName}-HostedZone
  EnvironmentSubdomain:
    Condition: DelegateDNS
    Value: !Sub ${EnvironmentName}.${AppName}.${AppDNSName}
    Description: The domain name of this environment.
    Export:
      Name: !Sub ${AWS::StackName}-SubDomain
{{- end}}
  EnabledFeatures:
    Value: !Sub '${ALBWorkloads},${InternalALBWorkloads},${EFSWorkloads},${NATWorkloads},${Aliases}'
    Description: Required output to force the stack to update if mutating feature params, like ALBWorkloads, does not change the template.
  ManagedFileSystemID:
    Condition: CreateEFS
    Value: !Ref FileSystem
    Description: The ID of the Copilot-managed EFS filesystem.
    Export:
      Name: !Sub ${AWS::StackName}-FilesystemID
<<<<<<< HEAD
{{- if .CDNConfig}}
  CloudFrontDomainName:
    Condition: CreateALB
    Value: !GetAtt CloudFrontDistribution.DomainName
    Description: The domain name of an associated Cloud Front Distribution.
{{- end}}
=======
  LastForceDeployID:
    Value: {{quote .ForceUpdateID}}
    Description: Optionally force the template to update when no immediate resource change is present.
>>>>>>> d1386561
<|MERGE_RESOLUTION|>--- conflicted
+++ resolved
@@ -642,15 +642,12 @@
     Description: The ID of the Copilot-managed EFS filesystem.
     Export:
       Name: !Sub ${AWS::StackName}-FilesystemID
-<<<<<<< HEAD
 {{- if .CDNConfig}}
   CloudFrontDomainName:
     Condition: CreateALB
     Value: !GetAtt CloudFrontDistribution.DomainName
     Description: The domain name of an associated Cloud Front Distribution.
 {{- end}}
-=======
   LastForceDeployID:
     Value: {{quote .ForceUpdateID}}
-    Description: Optionally force the template to update when no immediate resource change is present.
->>>>>>> d1386561
+    Description: Optionally force the template to update when no immediate resource change is present.