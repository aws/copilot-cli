--- conflicted
+++ resolved
@@ -38,20 +38,13 @@
 {{- if not .TaskConfig.IsWindows}}
 exec: true     # Enable running commands in your container.
 {{- end}}
-<<<<<<< HEAD
 network:
   connect: true # Enable Service Connect for in-VPC traffic between services.
 
-storage:
-{{- if not .TaskConfig.IsWindows}}
-  readonly_fs: true       # Limit to read-only access to mounted root filesystems by default.
-=======
-  
 {{- if not .TaskConfig.IsWindows}}
 
 # storage:
   # readonly_fs: true       # Limit to read-only access to mounted root filesystems.
->>>>>>> 950f62e3
 {{- end}}
  
 # Optional fields for more advanced use-cases.
