--- conflicted
+++ resolved
@@ -41,14 +41,8 @@
   
 {{- if not .TaskConfig.IsWindows}}
 
-<<<<<<< HEAD
-storage:
-{{- if not .TaskConfig.IsWindows}}
-  readonly_fs: true       # Limit to read-only access to mounted root filesystems by default.
-=======
 # storage:
   # readonly_fs: true       # Limit to read-only access to mounted root filesystems.
->>>>>>> 112d9af4
 {{- end}}
  
 # Optional fields for more advanced use-cases.
