# Copyright Amazon.com Inc. or its affiliates. All Rights Reserved.
# SPDX-License-Identifier: MIT-0
AWSTemplateFormatVersion: 2010-09-09
Description: CloudFormation template that represents a load balanced web service on Amazon ECS.
Parameters:
  AppName:
    Type: String
  EnvName:
    Type: String
  WorkloadName:
    Type: String
  ContainerImage:
    Type: String
  ContainerPort:
    Type: Number
  TaskCPU:
    Type: String
  TaskMemory:
    Type: String
  TaskCount:
    Type: Number
  DNSDelegated:
    Type: String
    AllowedValues: [true, false]
  LogRetention:
    Type: Number
  AddonsTemplateURL:
    Description: 'URL of the addons nested stack template within the S3 bucket.'
    Type: String
    Default: ""
  EnvFileARN:
    Description: 'URL of the environment file.'
    Type: String
    Default: ""
  TargetContainer:
    Type: String
  TargetPort:
    Type: Number
{{- if .NLB }}
  NLBAliases:
    Type: String
    Default: ""
  NLBPort:
    Type: String
{{- end }}
{{- if .ALBEnabled}}
  HTTPSEnabled:
    Type: String
    AllowedValues: [true, false]
  RulePath:
    Type: String
  Stickiness:
    Type: String
    Default: false
{{- end}}
Conditions:
{{- if .ALBEnabled}}
  IsDefaultRootPath:
    !Equals [!Ref RulePath, "/"]
{{- end}}
  HasAssociatedDomain:
    !Equals [!Ref DNSDelegated, true]
  HasAddons: # If a bucket URL is specified, that means the template exists.
    !Not [!Equals [!Ref AddonsTemplateURL, ""]]
  HasEnvFile:
    !Not [!Equals [!Ref EnvFileARN, ""]]
Resources:
{{include "loggroup" . | indent 2}}

  TaskDefinition:
    Metadata:
      'aws:copilot:description': 'An ECS task definition to group your containers and run them on ECS'
    Type: AWS::ECS::TaskDefinition
    DependsOn: LogGroup
    Properties:
{{include "fargate-taskdef-base-properties" . | indent 6}}
      ContainerDefinitions:
{{include "workload-container" . | indent 8}}
{{- include "sidecars" . | indent 8}}

{{if .Storage -}}
{{include "volumes" . | indent 6}}
{{- end}}
{{include "executionrole" . | indent 2}}
{{include "taskrole" . | indent 2}}
{{include "servicediscovery" . | indent 2}}
{{- if .Autoscaling}}
{{include "autoscaling" . | indent 2}}
  {{if .Autoscaling.Requests}}
  AutoScalingPolicyALBSumRequestCountPerTarget:
    Type: AWS::ApplicationAutoScaling::ScalingPolicy
    Properties:
      PolicyName: !Join ['-', [!Ref WorkloadName, ALBSumRequestCountPerTarget, ScalingPolicy]]
      PolicyType: TargetTrackingScaling
      ScalingTargetId: !Ref AutoScalingTarget
      TargetTrackingScalingPolicyConfiguration:
        CustomizedMetricSpecification:
          Dimensions:
            - Name: LoadBalancer
              Value: !GetAtt EnvControllerAction.PublicLoadBalancerFullName
            - Name: TargetGroup
              Value: !GetAtt TargetGroup.TargetGroupFullName
          MetricName: RequestCountPerTarget
          Namespace: AWS/ApplicationELB
          Statistic: Sum
        ScaleInCooldown: 120
        ScaleOutCooldown: 60
        TargetValue: {{.Autoscaling.Requests}}
  {{- end}}
  {{if .Autoscaling.ResponseTime}}
  AutoScalingPolicyALBAverageResponseTime:
    Type: AWS::ApplicationAutoScaling::ScalingPolicy
    Properties:
      PolicyName: !Join ['-', [!Ref WorkloadName, ALBAverageResponseTime, ScalingPolicy]]
      PolicyType: TargetTrackingScaling
      ScalingTargetId: !Ref AutoScalingTarget
      TargetTrackingScalingPolicyConfiguration:
        CustomizedMetricSpecification:
          Dimensions:
            - Name: LoadBalancer
              Value: !GetAtt EnvControllerAction.PublicLoadBalancerFullName
            - Name: TargetGroup
              Value: !GetAtt TargetGroup.TargetGroupFullName
          MetricName: TargetResponseTime
          Namespace: AWS/ApplicationELB
          Statistic: Average
        ScaleInCooldown: 120
        ScaleOutCooldown: 60
        TargetValue: {{.Autoscaling.ResponseTime}}
  {{- end}}
{{- end}}

{{include "env-controller" . | indent 2}}

  Service:
    Metadata:
      'aws:copilot:description': 'An ECS service to run and maintain your tasks in the environment cluster'
    Type: AWS::ECS::Service
    DependsOn:
    {{- if .ALBEnabled}}
    {{- if .HTTPSListener}}
      - HTTPListenerRuleWithDomain
      - HTTPSListenerRule
    {{- else}}
      - HTTPListenerRule
    {{- end}}
    {{- end}}
    {{- if .NLB}}
      - NLBListener
    {{- end}}
    Properties:
{{include "service-base-properties" . | indent 6}}
      # This may need to be adjusted if the container takes a while to start up
      HealthCheckGracePeriodSeconds: {{.HTTPHealthCheck.GracePeriod}}
      LoadBalancers:
  {{- if .ALBEnabled}}
        - ContainerName: !Ref TargetContainer
          ContainerPort: !Ref TargetPort
          TargetGroupArn: !Ref TargetGroup
  {{- end}}
  {{- if .NLB}}
        - ContainerName: {{.NLB.Listener.TargetContainer}}
          ContainerPort:  {{.NLB.Listener.TargetPort}}
          TargetGroupArn: !Ref NLBTargetGroup
  {{- end}}
      ServiceRegistries:
        - RegistryArn: !GetAtt DiscoveryService.Arn
          Port: !Ref ContainerPort

{{- if .ALBEnabled}}
<<<<<<< HEAD
{{include "alb" . | indent 2}}
=======
  TargetGroup:
    Metadata:
      'aws:copilot:description': 'A target group to connect the load balancer to your service'
    Type: AWS::ElasticLoadBalancingV2::TargetGroup
    Properties:
      HealthCheckPath: {{.HTTPHealthCheck.HealthCheckPath}} # Default is '/'.
{{- if .HTTPHealthCheck.Port}}
      HealthCheckPort: {{.HTTPHealthCheck.Port}} # Default is 'traffic-port'.
{{- end}}
{{- if .HTTPHealthCheck.SuccessCodes}}
      Matcher: 
        HttpCode: {{.HTTPHealthCheck.SuccessCodes}}
{{- end}}
{{- if .HTTPHealthCheck.HealthyThreshold}}
      HealthyThresholdCount: {{.HTTPHealthCheck.HealthyThreshold}}
{{- end}}
{{- if .HTTPHealthCheck.UnhealthyThreshold}}
      UnhealthyThresholdCount: {{.HTTPHealthCheck.UnhealthyThreshold}}
{{- end}}
{{- if .HTTPHealthCheck.Interval}}
      HealthCheckIntervalSeconds: {{.HTTPHealthCheck.Interval}}
{{- end}}
{{- if .HTTPHealthCheck.Timeout}}
      HealthCheckTimeoutSeconds: {{.HTTPHealthCheck.Timeout}}
{{- end}}
      Port: !Ref ContainerPort
      Protocol: HTTP
{{- if .HTTPVersion}}
      ProtocolVersion: {{.HTTPVersion}}
{{- end}}
      TargetGroupAttributes:
        - Key: deregistration_delay.timeout_seconds
          Value: {{.DeregistrationDelay}}  # ECS Default is 300; Copilot default is 60.
        - Key: stickiness.enabled
          Value: !Ref Stickiness
      TargetType: ip
      VpcId:
        Fn::ImportValue:
          !Sub "${AppName}-${EnvName}-VpcId"
  RulePriorityFunction:
    Type: AWS::Lambda::Function
    Properties:
      Code:
        ZipFile: |
          {{.RulePriorityLambda}}
      Handler: "index.nextAvailableRulePriorityHandler"
      Timeout: 600
      MemorySize: 512
      Role: !GetAtt 'CustomResourceRole.Arn'
      Runtime: nodejs12.x

  CustomResourceRole:
    Metadata:
      'aws:copilot:description': 'An IAM role used by custom resources to describe your ECS service'
    Type: AWS::IAM::Role
    Properties:
      AssumeRolePolicyDocument:
        Version: 2012-10-17
        Statement:
          -
            Effect: Allow
            Principal:
              Service:
                - lambda.amazonaws.com
            Action:
              - sts:AssumeRole
      Path: /
      Policies:
        - PolicyName: "DNSandACMAccess"
          PolicyDocument:
            Version: '2012-10-17'
            Statement:
            - Effect: Allow
              Action:
                - elasticloadbalancing:DescribeRules
              Resource: "*"
{{- if .Autoscaling }}
        - PolicyName: "DelegateDesiredCountAccess"
          PolicyDocument:
            Version: '2012-10-17'
            Statement:
            - Sid: ECS
              Effect: Allow
              Action:
                - ecs:DescribeServices
              Resource: "*"
              Condition: 
                ArnEquals: 
                  'ecs:cluster':
                    Fn::Sub:
                      - arn:${AWS::Partition}:ecs:${AWS::Region}:${AWS::AccountId}:cluster/${ClusterName}
                      - ClusterName:
                          Fn::ImportValue:
                            !Sub '${AppName}-${EnvName}-ClusterId'
            - Sid: ResourceGroups
              Effect: Allow
              Action:
                - resource-groups:GetResources
              Resource: "*"
            - Sid: Tags
              Effect: Allow
              Action:
                - "tag:GetResources"
              Resource: "*"
{{- end}}
      ManagedPolicyArns:
        - !Sub arn:${AWS::Partition}:iam::aws:policy/service-role/AWSLambdaBasicExecutionRole

{{- if .HTTPSListener}}
{{include "https-listener" . | indent 2}}
{{- else}}
{{include "http-listener" . | indent 2}}
>>>>>>> 8dfb6707
{{- end}}
{{- if .NLB}}
{{include "nlb" . | indent 2}}
{{- end}}

{{include "efs-access-point" . | indent 2}}

{{include "addons" . | indent 2}}

{{include "publish" . | indent 2}}

Outputs:
  DiscoveryServiceARN:
    Description: ARN of the Discovery Service.
    Value: !GetAtt DiscoveryService.Arn
    Export:
      Name: !Sub ${AWS::StackName}-DiscoveryServiceARN
  {{- if .NLB}}
  PublicNetworkLoadBalancerDNSName:
    Value: !GetAtt PublicNetworkLoadBalancer.DNSName
    Export:
      Name: !Sub ${AWS::StackName}-PublicNetworkLoadBalancerDNSName
  {{- end}}<|MERGE_RESOLUTION|>--- conflicted
+++ resolved
@@ -168,122 +168,7 @@
           Port: !Ref ContainerPort
 
 {{- if .ALBEnabled}}
-<<<<<<< HEAD
 {{include "alb" . | indent 2}}
-=======
-  TargetGroup:
-    Metadata:
-      'aws:copilot:description': 'A target group to connect the load balancer to your service'
-    Type: AWS::ElasticLoadBalancingV2::TargetGroup
-    Properties:
-      HealthCheckPath: {{.HTTPHealthCheck.HealthCheckPath}} # Default is '/'.
-{{- if .HTTPHealthCheck.Port}}
-      HealthCheckPort: {{.HTTPHealthCheck.Port}} # Default is 'traffic-port'.
-{{- end}}
-{{- if .HTTPHealthCheck.SuccessCodes}}
-      Matcher: 
-        HttpCode: {{.HTTPHealthCheck.SuccessCodes}}
-{{- end}}
-{{- if .HTTPHealthCheck.HealthyThreshold}}
-      HealthyThresholdCount: {{.HTTPHealthCheck.HealthyThreshold}}
-{{- end}}
-{{- if .HTTPHealthCheck.UnhealthyThreshold}}
-      UnhealthyThresholdCount: {{.HTTPHealthCheck.UnhealthyThreshold}}
-{{- end}}
-{{- if .HTTPHealthCheck.Interval}}
-      HealthCheckIntervalSeconds: {{.HTTPHealthCheck.Interval}}
-{{- end}}
-{{- if .HTTPHealthCheck.Timeout}}
-      HealthCheckTimeoutSeconds: {{.HTTPHealthCheck.Timeout}}
-{{- end}}
-      Port: !Ref ContainerPort
-      Protocol: HTTP
-{{- if .HTTPVersion}}
-      ProtocolVersion: {{.HTTPVersion}}
-{{- end}}
-      TargetGroupAttributes:
-        - Key: deregistration_delay.timeout_seconds
-          Value: {{.DeregistrationDelay}}  # ECS Default is 300; Copilot default is 60.
-        - Key: stickiness.enabled
-          Value: !Ref Stickiness
-      TargetType: ip
-      VpcId:
-        Fn::ImportValue:
-          !Sub "${AppName}-${EnvName}-VpcId"
-  RulePriorityFunction:
-    Type: AWS::Lambda::Function
-    Properties:
-      Code:
-        ZipFile: |
-          {{.RulePriorityLambda}}
-      Handler: "index.nextAvailableRulePriorityHandler"
-      Timeout: 600
-      MemorySize: 512
-      Role: !GetAtt 'CustomResourceRole.Arn'
-      Runtime: nodejs12.x
-
-  CustomResourceRole:
-    Metadata:
-      'aws:copilot:description': 'An IAM role used by custom resources to describe your ECS service'
-    Type: AWS::IAM::Role
-    Properties:
-      AssumeRolePolicyDocument:
-        Version: 2012-10-17
-        Statement:
-          -
-            Effect: Allow
-            Principal:
-              Service:
-                - lambda.amazonaws.com
-            Action:
-              - sts:AssumeRole
-      Path: /
-      Policies:
-        - PolicyName: "DNSandACMAccess"
-          PolicyDocument:
-            Version: '2012-10-17'
-            Statement:
-            - Effect: Allow
-              Action:
-                - elasticloadbalancing:DescribeRules
-              Resource: "*"
-{{- if .Autoscaling }}
-        - PolicyName: "DelegateDesiredCountAccess"
-          PolicyDocument:
-            Version: '2012-10-17'
-            Statement:
-            - Sid: ECS
-              Effect: Allow
-              Action:
-                - ecs:DescribeServices
-              Resource: "*"
-              Condition: 
-                ArnEquals: 
-                  'ecs:cluster':
-                    Fn::Sub:
-                      - arn:${AWS::Partition}:ecs:${AWS::Region}:${AWS::AccountId}:cluster/${ClusterName}
-                      - ClusterName:
-                          Fn::ImportValue:
-                            !Sub '${AppName}-${EnvName}-ClusterId'
-            - Sid: ResourceGroups
-              Effect: Allow
-              Action:
-                - resource-groups:GetResources
-              Resource: "*"
-            - Sid: Tags
-              Effect: Allow
-              Action:
-                - "tag:GetResources"
-              Resource: "*"
-{{- end}}
-      ManagedPolicyArns:
-        - !Sub arn:${AWS::Partition}:iam::aws:policy/service-role/AWSLambdaBasicExecutionRole
-
-{{- if .HTTPSListener}}
-{{include "https-listener" . | indent 2}}
-{{- else}}
-{{include "http-listener" . | indent 2}}
->>>>>>> 8dfb6707
 {{- end}}
 {{- if .NLB}}
 {{include "nlb" . | indent 2}}
