# The manifest for the "{{.Name}}" service.
# Read the full specification for the "Worker Service" type at:
# https://aws.github.io/copilot-cli/docs/manifest/worker-service/

# Your service name will be used in naming your resources like log groups, ECS services, etc.
name: {{.Name}}
type: {{.Type}}

# Configuration for your containers and service.
image:
{{- if .ImageConfig.Build.BuildArgs.Dockerfile}}
  # Docker build arguments.
  build: {{.ImageConfig.Build.BuildArgs.Dockerfile}}
{{- end}}
{{- if .ImageConfig.Image.Location}}
  location: {{.ImageConfig.Image.Location}}
{{- end}}
{{- if not .ImageConfig.HealthCheck.IsEmpty}}
  healthcheck:
    # Container health checks
    command: {{fmtSlice (quoteSlice .ImageConfig.HealthCheck.Command)}}
    interval: {{.ImageConfig.HealthCheck.Interval}}
    retries: {{.ImageConfig.HealthCheck.Retries}}
    timeout: {{.ImageConfig.HealthCheck.Timeout}}
    start_period: {{.ImageConfig.HealthCheck.StartPeriod}}
{{- end}}

cpu: {{.CPU}}       # Number of CPU units for the task.
memory: {{.Memory}}    # Amount of memory in MiB used by the task.
{{- if .Platform.PlatformString}}
platform: {{.Platform.PlatformString}}  # See https://aws.github.io/copilot-cli/docs/manifest/worker-service/#platform
{{- end}}
count: {{.Count.Value}}       # Number of tasks that should be running in your service.
{{- if not .TaskConfig.IsWindows }}
exec: true     # Enable running commands in your container.
<<<<<<< HEAD
{{- end}}
{{- if .Subscribe}}{{- if .Subscribe.Topics}}
# The events will be available in an SQS queue via the env var $COPILOT_SQS_QUEUE_ARN
=======
{{if .Subscribe}}{{- if .Subscribe.Topics}}
# The events can be be received from an SQS queue via the env var $COPILOT_QUEUE_URI.
>>>>>>> 28e91b9d
subscribe:
  topics:
{{- range $topic := .Subscribe.Topics}}
    - name: {{$topic.Name}}
      service: {{$topic.Service}}
{{- end}}
{{- else}}
# You can register to topics from other services.
# The events can be be received from an SQS queue via the env var $COPILOT_QUEUE_URI.
# subscribe:
#   topics: 
#     - name: topic-from-another-service
#       service: another-service
{{- end}}{{- end}}

# Optional fields for more advanced use-cases.
#
#variables:                    # Pass environment variables as key value pairs.
#  LOG_LEVEL: info

#secrets:                      # Pass secrets from AWS Systems Manager (SSM) Parameter Store.
#  GITHUB_TOKEN: GITHUB_TOKEN  # The key is the name of the environment variable, the value is the name of the SSM parameter.

# You can override any of the values defined above by environment.
#environments:
#  test:
#    count: 2               # Number of tasks to run for the "test" environment.<|MERGE_RESOLUTION|>--- conflicted
+++ resolved
@@ -33,14 +33,9 @@
 count: {{.Count.Value}}       # Number of tasks that should be running in your service.
 {{- if not .TaskConfig.IsWindows }}
 exec: true     # Enable running commands in your container.
-<<<<<<< HEAD
 {{- end}}
-{{- if .Subscribe}}{{- if .Subscribe.Topics}}
-# The events will be available in an SQS queue via the env var $COPILOT_SQS_QUEUE_ARN
-=======
 {{if .Subscribe}}{{- if .Subscribe.Topics}}
 # The events can be be received from an SQS queue via the env var $COPILOT_QUEUE_URI.
->>>>>>> 28e91b9d
 subscribe:
   topics:
 {{- range $topic := .Subscribe.Topics}}
