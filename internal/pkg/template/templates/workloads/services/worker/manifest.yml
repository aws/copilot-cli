# The manifest for the "{{.Name}}" service.
# Read the full specification for the "Worker Service" type at:
# https://aws.github.io/copilot-cli/docs/manifest/worker-service/

# Your service name will be used in naming your resources like log groups, ECS services, etc.
name: {{.Name}}
type: {{.Type}}

# Configuration for your containers and service.
image:
{{- if .ImageConfig.Image.Build.BuildArgs.Dockerfile}}
  # Docker build arguments.
  build: {{.ImageConfig.Image.Build.BuildArgs.Dockerfile}}
{{- end}}
{{- if .ImageConfig.Image.Location}}
  location: {{.ImageConfig.Image.Location}}
{{- end}}
{{- if not .ImageConfig.HealthCheck.IsEmpty}}
  healthcheck:
    # Container health checks
    command: {{fmtSlice (quoteSlice .ImageConfig.HealthCheck.Command)}}
    interval: {{.ImageConfig.HealthCheck.Interval}}
    retries: {{.ImageConfig.HealthCheck.Retries}}
    timeout: {{.ImageConfig.HealthCheck.Timeout}}
    start_period: {{.ImageConfig.HealthCheck.StartPeriod}}
{{- end}}

cpu: {{.CPU}}       # Number of CPU units for the task.
memory: {{.Memory}}    # Amount of memory in MiB used by the task.
{{- if .Platform.PlatformString}}
platform: {{.Platform.PlatformString}}  # See https://aws.github.io/copilot-cli/docs/manifest/worker-service/#platform
{{- end}}
count: {{.Count.Value}}       # Number of tasks that should be running in your service.
{{- if not .TaskConfig.IsWindows }}
exec: true     # Enable running commands in your container.
{{- end}}
<<<<<<< HEAD

storage:
{{- if not .TaskConfig.IsWindows}}
  readonly_fs: true       # Limit to read-only access to mounted root filesystems by default.
=======
  
{{- if not .TaskConfig.IsWindows}}

# storage:
  # readonly_fs: true       # Limit to read-only access to mounted root filesystems.
>>>>>>> 950f62e3
{{- end}}

{{if .Subscribe}}{{- if .Subscribe.Topics}}
# The events can be be received from an SQS queue via the env var $COPILOT_QUEUE_URI.
subscribe:
  topics:
{{- range $topic := .Subscribe.Topics}}
    - name: {{$topic.Name}}
      service: {{$topic.Service}}
      {{- if $topic.Queue.Enabled }}
      queue: {{ $topic.Queue.Enabled }}
      {{- end }}
{{- end}}
  {{- if .Subscribe.Queue.FIFO.Enable }}
  queue:
    fifo: {{ .Subscribe.Queue.FIFO.Enable }}
  {{- end }}
{{- else}}
# You can register to topics from other services.
# The events can be be received from an SQS queue via the env var $COPILOT_QUEUE_URI.
# subscribe:
#   topics: 
#     - name: topic-from-another-service
#       service: another-service
{{- end}}{{- end}}

# Optional fields for more advanced use-cases.
#
#variables:                    # Pass environment variables as key value pairs.
#  LOG_LEVEL: info

#secrets:                      # Pass secrets from AWS Systems Manager (SSM) Parameter Store.
#  GITHUB_TOKEN: GITHUB_TOKEN  # The key is the name of the environment variable, the value is the name of the SSM parameter.

# You can override any of the values defined above by environment.
#environments:
#  test:
#    count: 2               # Number of tasks to run for the "test" environment.
#    deployment:            # The deployment strategy for the "test" environment.
#       rolling: 'recreate' # Stops existing tasks before new ones are started for faster deployments.<|MERGE_RESOLUTION|>--- conflicted
+++ resolved
@@ -34,18 +34,11 @@
 {{- if not .TaskConfig.IsWindows }}
 exec: true     # Enable running commands in your container.
 {{- end}}
-<<<<<<< HEAD
-
-storage:
-{{- if not .TaskConfig.IsWindows}}
-  readonly_fs: true       # Limit to read-only access to mounted root filesystems by default.
-=======
   
 {{- if not .TaskConfig.IsWindows}}
 
 # storage:
   # readonly_fs: true       # Limit to read-only access to mounted root filesystems.
->>>>>>> 950f62e3
 {{- end}}
 
 {{if .Subscribe}}{{- if .Subscribe.Topics}}
