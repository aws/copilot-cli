# Copyright Amazon.com Inc. or its affiliates. All Rights Reserved.
# SPDX-License-Identifier: MIT-0
AWSTemplateFormatVersion: 2010-09-09
Description: CloudFormation template that represents a static site backed by S3.

{{- /*
!¡!¡!¡!¡!¡!¡
If you are adding resources to this template, make sure to add the resources to
the TriggerStateMachineAction.DependsOn list. This will ensure that files
are only copied to Bucket if all other resources are successfully created.
!¡!¡!¡!¡!¡!¡
*/ -}}

{{- if .SerializedManifest }}
Metadata:
  Manifest: |
{{indent 4 .SerializedManifest}}
{{- end }}

Parameters:
  AppName:
    Type: String
  EnvName:
    Type: String
  WorkloadName:
    Type: String
  AddonsTemplateURL:
    Description: URL of the addons nested stack template within the S3 bucket.
    Type: String
    Default: ""

Conditions:
  HasAddons: !Not [!Equals [!Ref AddonsTemplateURL, ""]]

Resources:
  Bucket:
    Metadata:
      aws:copilot:description: An S3 Bucket to store the static site's assets
    Type: AWS::S3::Bucket
    Properties:
      VersioningConfiguration:
        Status: Enabled
      AccessControl: Private
      BucketEncryption:
        ServerSideEncryptionConfiguration:
          - ServerSideEncryptionByDefault:
              SSEAlgorithm: AES256
      PublicAccessBlockConfiguration:
        BlockPublicAcls: true
        BlockPublicPolicy: true
      OwnershipControls:
        Rules:
          - ObjectOwnership: BucketOwnerEnforced

  BucketPolicyForCloudFront:
    Metadata:
      'aws:copilot:description': 'A bucket policy to grant CloudFront read access to the Static Site bucket'
    Type: AWS::S3::BucketPolicy
    Properties:
      Bucket: !Ref Bucket
      PolicyDocument:
        Version: 2012-10-17
        Statement:
          - Sid: ForceHTTPS
            Effect: Deny
            Principal: "*"
            Action: s3:*
            Resource:
              - !Sub ${Bucket.Arn}
              - !Sub ${Bucket.Arn}/*
            Condition:
              Bool:
                aws:SecureTransport: false
          - Sid: AllowCloudFrontServicePrincipalReadOnly
            Effect: Allow
            Principal:
              Service: cloudfront.amazonaws.com
            Action: s3:GetObject
            Resource:
              - !Sub
                - arn:${AWS::Partition}:s3:::${bucket}
                - bucket: !Ref Bucket
              - !Sub
                - arn:${AWS::Partition}:s3:::${bucket}/*
                - bucket: !Ref Bucket
            Condition:
              StringEquals:
                AWS:SourceArn: !Sub
                  - arn:${AWS::Partition}:cloudfront::${AWS::AccountId}:distribution/${cfDistributionID}
                  - cfDistributionID: !Ref CloudFrontDistribution

  CloudFrontOriginAccessControl:
    Metadata:
      'aws:copilot:description': 'Access control to make the content in the S3 bucket only accessible through CloudFront'
    Type: AWS::CloudFront::OriginAccessControl
    Properties:
      OriginAccessControlConfig:
          Description: !Sub 'Access control for static s3 origin for ${AppName}-${EnvName}-${WorkloadName}'
          # Truncate the name to allow at most 64 characters.
          Name: {{trancateWithHashPadding (printf "%s-%s-%s" .AppName .EnvName .WorkloadName) 58 6}}
          OriginAccessControlOriginType: s3
          SigningBehavior: always
          SigningProtocol: sigv4

  CloudFrontViewerRequestRewriteFunction:
    Metadata:
      'aws:copilot:description': 'CloudFront Function to rewrite viewer request for static site'
    Type: AWS::CloudFront::Function
    Properties: 
      AutoPublish: true
      FunctionCode: |
        function handler(e){var i=e.request,n=i.uri;return n.endsWith("/")?i.uri+="index.html":n.includes(".")||(i.uri+="/index.html"),i}
      FunctionConfig: 
        Comment: CloudFront Function to rewrite viewer request for static site
        Runtime: cloudfront-js-1.0
      # Truncate the name to allow at most 64 characters.
      Name: {{printf "%.64s" (printf "%s-%s-%s" .AppName .EnvName .WorkloadName)}}

  CloudFrontDistribution:
    Metadata:
      'aws:copilot:description': 'A CloudFront distribution for global content delivery'
    Type: AWS::CloudFront::Distribution
    Properties:
      DistributionConfig:
        {{- if .StaticSiteAlias}}
        Aliases: [{{.StaticSiteAlias}}]
        {{- end}}
        DefaultCacheBehavior:
          Compress: true
          AllowedMethods: ["GET", "HEAD"]
<<<<<<< HEAD
          ViewerProtocolPolicy: allow-all
          FunctionAssociations:
            - EventType: viewer-request
              FunctionARN: !GetAtt CloudFrontViewerRequestRewriteFunction.FunctionARN
=======
          ViewerProtocolPolicy: redirect-to-https
>>>>>>> 6d37cfdf
          CachePolicyId: 658327ea-f89d-4fab-a63d-7e88639e58f6 # See https://go.aws/3bJid3k
          TargetOriginId: !Sub 'copilot-${AppName}-${EnvName}-${WorkloadName}'
        Enabled: true
        IPV6Enabled: true
        Origins:
          - Id: !Sub 'copilot-${AppName}-${EnvName}-${WorkloadName}'
            DomainName: !GetAtt Bucket.RegionalDomainName
            OriginAccessControlId: !Ref CloudFrontOriginAccessControl
            # Workaround for using Origin Access Control as Origin Access Identity is still
            # required when the origin is an S3 bucket.
            S3OriginConfig:
              OriginAccessIdentity: ''
        {{- if .StaticSiteAlias}}
        ViewerCertificate:
          AcmCertificateArn: !Ref CertificateValidatorAction
          MinimumProtocolVersion: TLSv1
          SslSupportMethod:  sni-only
        {{- end}}

  TriggerStateMachineFunction:
    Metadata:
      aws:copilot:description: A lambda that triggers the file-copying state machine
    Type: AWS::Lambda::Function
    Properties:
      Handler: index.handler
      Role: !GetAtt TriggerStateMachineFunctionRole.Arn
      Runtime: nodejs16.x
      Timeout: 900
      MemorySize: 512
      {{- with $cr := index .CustomResources "TriggerStateMachineFunction" }}
      Code:
        S3Bucket: {{$cr.Bucket}}
        S3Key: {{$cr.Key}}
      {{- end }}

  TriggerStateMachineFunctionRole:
    Metadata:
      aws:copilot:description: An IAM Role for the lambda that triggers the file-copying state machine.
    Type: AWS::IAM::Role
    Properties:
      {{- if .PermissionsBoundary}}
      PermissionsBoundary: !Sub arn:${AWS::Partition}:iam::${AWS::AccountId}:policy/{{.PermissionsBoundary}}
      {{- end}}
      AssumeRolePolicyDocument:
        Version: 2012-10-17
        Statement:
          - Effect: Allow
            Principal:
              Service: lambda.amazonaws.com
            Action: sts:AssumeRole
      Policies:
        - PolicyName: TriggerStateMachine
          PolicyDocument:
            Version: 2012-10-17
            Statement:
              - Effect: Allow
                Action: states:StartSyncExecution
                Resource: !GetAtt CopyAssetsStateMachine.Arn
      ManagedPolicyArns:
        - !Sub arn:${AWS::Partition}:iam::aws:policy/service-role/AWSLambdaBasicExecutionRole

  TriggerStateMachineAction:
    Metadata:
      aws:copilot:description: A custom resource to trigger the file-copying state machine
    Type: Custom::TriggerStateMachine
    DependsOn:
      - Bucket
      - BucketPolicyForCloudFront
      - CloudFrontOriginAccessControl
      - CloudFrontDistribution
      - TriggerStateMachineFunction
      - TriggerStateMachineFunctionRole
      - CopyAssetsStateMachine {{- /* This is a real dependency */}}
      - CopyAssetsStateMachineRole
      - EnvManagerS3Access
      {{- if .StaticSiteAlias}}
      - CustomDomainAction
      - CustomDomainFunction
      - CustomDomainRole
      - CertificateValidatorAction
      - CertificateValidationFunction
      - CertificateValidatorRole
      {{- end}}
    Properties:
      ServiceToken: !GetAtt TriggerStateMachineFunction.Arn
      StateMachineARN: !GetAtt CopyAssetsStateMachine.Arn
      # include file mapping path as an input so the state
      # machine is only triggered if this file path changes.
      AssetMappingFilePath: {{.AssetMappingFilePath}}

  CopyAssetsStateMachine:
    Type: AWS::StepFunctions::StateMachine
    Properties:
      RoleArn: !GetAtt CopyAssetsStateMachineRole.Arn
      StateMachineType: EXPRESS
      Definition:
        Comment: A state machine that triggers a file-copying lambda for each uploaded asset
        StartAt: GetMappingFile
        States:
          GetMappingFile:
            Type: Task
            Resource: arn:aws:states:::aws-sdk:s3:getObject
            Parameters:
              Bucket: {{.AssetMappingFileBucket}}
              Key: {{.AssetMappingFilePath}}
            ResultSelector:
              files.$: States.StringToJson($.Body)
            ResultPath: $.GetMappingFile
            Next: CopyFiles
          CopyFiles:
            Type: Map
            End: true
            ItemsPath: $.GetMappingFile.files
            ItemProcessor:
              ProcessorConfig:
                Mode: INLINE
              StartAt: ContentTypeChoice
              States:
                ContentTypeChoice:
                  Type: Choice
                  Choices:
                    - Or:
                      - Variable: $.contentType
                        IsPresent: false
                      - Variable: $.contentType
                        StringMatches: ""
                      Next: CopyFile
                  Default: CopyFileWithContentType
                CopyFile:
                  Type: Task
                  End: true
                  Resource: arn:aws:states:::aws-sdk:s3:copyObject
                  Parameters:
                    CopySource.$: States.Format('{{.AssetMappingFileBucket}}/{}', $.path)
                    Bucket: !Ref Bucket
                    Key.$: $.destPath
                    MetadataDirective: "REPLACE"
                CopyFileWithContentType:
                  Type: Task
                  End: true
                  Resource: arn:aws:states:::aws-sdk:s3:copyObject
                  Parameters:
                    CopySource.$: States.Format('{{.AssetMappingFileBucket}}/{}', $.path)
                    Bucket: !Ref Bucket
                    Key.$: $.destPath
                    ContentType.$: $.contentType
                    # Required otherwise ContentType won't be applied.
                    # See https://github.com/aws/aws-sdk-js/issues/1092 for more.
                    MetadataDirective: "REPLACE"

  CopyAssetsStateMachineRole:
    Metadata:
      aws:copilot:description: An IAM Role for the state machine that triggers the copy lambda
    Type: AWS::IAM::Role
    Properties:
      {{- if .PermissionsBoundary}}
      PermissionsBoundary: !Sub arn:${AWS::Partition}:iam::${AWS::AccountId}:policy/{{.PermissionsBoundary}}
      {{- end}}
      AssumeRolePolicyDocument:
        Version: 2012-10-17
        Statement:
          - Effect: Allow
            Principal:
              Service:
                - states.amazonaws.com
            Action: sts:AssumeRole
      Policies:
        - PolicyName: ArtifactBucketAccess
          PolicyDocument:
            Version: 2012-10-17
            Statement:
              - Effect: Allow
                Action: s3:GetObject
                Resource:
                  - arn:aws:s3:::{{.AssetMappingFileBucket}}/{{.AssetMappingFilePath}}
                  - arn:aws:s3:::{{.AssetMappingFileBucket}}/local-assets/*
        - PolicyName: ServiceBucketAccess
          PolicyDocument:
            Version: 2012-10-17
            Statement:
              - Effect: Allow
                Action:
                  - s3:PutObject
                Resource: !Sub arn:aws:s3:::${Bucket}/*

  EnvManagerS3Access:
    Metadata:
      aws:copilot:description: A policy that gives the Env Manager role access to this site's S3 Bucket
    Type: AWS::IAM::Policy
    Properties:
      Roles:
        - !Sub "${AppName}-${EnvName}-EnvManagerRole"
      PolicyName: !Sub "${WorkloadName}-S3Access"
      PolicyDocument:
        Version: 2012-10-17
        Statement:
          - Effect: Allow
            Action:
              - s3:ListBucket
              - s3:ListBucketVersions
              - s3:DeleteObject
              - s3:DeleteObjectVersion
            Resource:
              - !Sub arn:aws:s3:::${Bucket}
              - !Sub arn:aws:s3:::${Bucket}/*

{{- if .StaticSiteAlias}}
  CustomDomainAction:
    Metadata:
      'aws:copilot:description': "Add A-records for your Static Site alias"
    Type: Custom::CustomDomainFunction
    Properties:
      ServiceToken: !GetAtt CustomDomainFunction.Arn
      PublicAccessHostedZoneID: Z2FDTNDATAQYW2 # See https://go.aws/3cPhvlX
      PublicAccessDNS: !GetAtt CloudFrontDistribution.DomainName
      EnvHostedZoneId:
        Fn::ImportValue:
          !Sub "${AppName}-${EnvName}-HostedZone"
      EnvName: !Ref EnvName
      AppName: !Ref AppName
      ServiceName: !Ref WorkloadName
      RootDNSRole: {{ .AppDNSDelegationRole }}
      DomainName:  {{ .AppDNSName }}
      Aliases: {{ if .StaticSiteAlias }} [{{ quote .StaticSiteAlias }}] {{ else }} [] {{ end }}

  CustomDomainFunction:
    Type: AWS::Lambda::Function
    Properties:
      {{- with $cr := index .CustomResources "CustomDomainFunction" }}
      Code:
        S3Bucket: {{$cr.Bucket}}
        S3Key: {{$cr.Key}}
      {{- end }}
      Handler: "index.handler"
      Timeout: 900
      MemorySize: 512
      Role: !GetAtt 'CustomDomainRole.Arn'
      Runtime: nodejs16.x

  CustomDomainRole:
    Metadata:
      'aws:copilot:description': "An IAM role {{- if .PermissionsBoundary}} with permissions boundary {{.PermissionsBoundary}} {{- end}} to update the Route 53 hosted zone"
    Type: AWS::IAM::Role
    Properties:
      AssumeRolePolicyDocument:
        Version: '2012-10-17'
        Statement:
          -
            Effect: Allow
            Principal:
              Service:
                - lambda.amazonaws.com
            Action:
              - sts:AssumeRole
      {{- if .PermissionsBoundary}}
      PermissionsBoundary: !Sub 'arn:${AWS::Partition}:iam::${AWS::AccountId}:policy/{{.PermissionsBoundary}}'
      {{- end}}
      Path: /
      Policies:
        - PolicyName: "CustomDomainPolicy"
          PolicyDocument:
            Version: '2012-10-17'
            Statement:
              - Sid: AllowAssumeRole
                Effect: Allow
                Action: sts:AssumeRole
                Resource: {{ .AppDNSDelegationRole }}
              - Sid: HostedZoneAccess
                Effect: Allow
                Action:
                  - "route53:ChangeResourceRecordSets"
                  - "route53:Get*"
                  - "route53:Describe*"
                  - "route53:ListResourceRecordSets"
                  - "route53:ListHostedZonesByName"
                Resource: "*"
      ManagedPolicyArns:
        - !Sub arn:${AWS::Partition}:iam::aws:policy/service-role/AWSLambdaBasicExecutionRole

  CertificateValidatorAction:
    Metadata:
      'aws:copilot:description': "Request and validate the certificate for your Static Site"
    Type: Custom::CertificateValidationFunction
    Properties:
      ServiceToken: !GetAtt CertificateValidationFunction.Arn
      EnvHostedZoneId:
        Fn::ImportValue:
          !Sub "${AppName}-${EnvName}-HostedZone"
      EnvName: !Ref EnvName
      AppName: !Ref AppName
      ServiceName: !Ref WorkloadName
      RootDNSRole: {{ .AppDNSDelegationRole }}
      DomainName:  {{ .AppDNSName }}
      IsCloudFrontCertificate: true
      Aliases: {{ if .StaticSiteAlias }} [{{ quote .StaticSiteAlias }}] {{ else }} [] {{ end }}

  CertificateValidationFunction:
    Type: AWS::Lambda::Function
    Properties:
      {{- with $cr := index .CustomResources "CertificateValidationFunction" }}
      Code:
        S3Bucket: {{$cr.Bucket}}
        S3Key: {{$cr.Key}}
      {{- end }}
      Handler: "index.handler"
      Timeout: 900
      MemorySize: 512
      Role: !GetAtt 'CertificateValidatorRole.Arn'
      Runtime: nodejs16.x

  CertificateValidatorRole:
    Metadata:
      'aws:copilot:description': "An IAM role {{- if .PermissionsBoundary}} with permissions boundary {{.PermissionsBoundary}} {{- end}} to request and validate a certificate for your service"
    Type: AWS::IAM::Role
    Properties:
      AssumeRolePolicyDocument:
        Version: '2012-10-17'
        Statement:
          -
            Effect: Allow
            Principal:
              Service:
                - lambda.amazonaws.com
            Action:
              - sts:AssumeRole
      {{- if .PermissionsBoundary}}
      PermissionsBoundary: !Sub 'arn:${AWS::Partition}:iam::${AWS::AccountId}:policy/{{.PermissionsBoundary}}'
      {{- end}}
      Path: /
      Policies:
        - PolicyName: "CertValidatorPolicy"
          PolicyDocument:
            Version: '2012-10-17'
            Statement:
              - Sid: AllowAssumeRole
                Effect: Allow
                Action: sts:AssumeRole
                Resource: {{ .AppDNSDelegationRole }}
              - Sid: HostedZoneUpdateAndWait
                Effect: Allow
                Action: route53:ChangeResourceRecordSets
                Resource: "*"
              - Sid: HostedZoneRead
                Effect: Allow
                Action:
                  - route53:ListResourceRecordSets
                  - route53:GetChange
                Resource: "*"
              - Sid: ServiceCertificateDelete
                Effect: Allow
                Action: acm:DeleteCertificate
                Resource: "*"
                Condition:
                  StringEquals:
                    'aws:ResourceTag/copilot-application': !Sub '${AppName}'
                    'aws:ResourceTag/copilot-environment': !Sub '${EnvName}'
                    'aws:ResourceTag/copilot-service': !Sub '${WorkloadName}'
              - Sid: TaggedResourcesRead
                Effect: Allow
                Action: tag:GetResources
                Resource: "*"
              - Sid: ServiceCertificateCreate
                Effect: Allow
                Action:
                  - acm:RequestCertificate
                  - acm:AddTagsToCertificate
                Resource: "*"
                Condition:
                  StringEquals:
                    'aws:ResourceTag/copilot-application': !Sub '${AppName}'
                    'aws:ResourceTag/copilot-environment': !Sub '${EnvName}'
                    'aws:ResourceTag/copilot-service': !Sub '${WorkloadName}'
              - Sid: CertificateRead
                Effect: Allow
                Action: acm:DescribeCertificate
                Resource: "*"
      ManagedPolicyArns:
        - !Sub arn:${AWS::Partition}:iam::aws:policy/service-role/AWSLambdaBasicExecutionRole
{{- end}}

Outputs:
  CloudFrontDistributionDomainName:
    Value: !GetAtt CloudFrontDistribution.DomainName
    Export:
      Name: !Sub ${AWS::StackName}-CloudFrontDistributionDomainName
  {{- if .StaticSiteAlias}}
  CloudFrontDistributionAlternativeDomainName:
    Value: {{ quote .StaticSiteAlias }}
    Export:
      Name: !Sub ${AWS::StackName}-CloudFrontDistributionAlternativeDomainName
  {{- end}}<|MERGE_RESOLUTION|>--- conflicted
+++ resolved
@@ -95,12 +95,12 @@
     Type: AWS::CloudFront::OriginAccessControl
     Properties:
       OriginAccessControlConfig:
-          Description: !Sub 'Access control for static s3 origin for ${AppName}-${EnvName}-${WorkloadName}'
-          # Truncate the name to allow at most 64 characters.
-          Name: {{trancateWithHashPadding (printf "%s-%s-%s" .AppName .EnvName .WorkloadName) 58 6}}
-          OriginAccessControlOriginType: s3
-          SigningBehavior: always
-          SigningProtocol: sigv4
+        Description: !Sub 'Access control for static s3 origin for ${AppName}-${EnvName}-${WorkloadName}'
+        # Truncate the name to allow at most 64 characters.
+        Name: {{trancateWithHashPadding (printf "%s-%s-%s" .AppName .EnvName .WorkloadName) 58 6}}
+        OriginAccessControlOriginType: s3
+        SigningBehavior: always
+        SigningProtocol: sigv4
 
   CloudFrontViewerRequestRewriteFunction:
     Metadata:
@@ -113,8 +113,8 @@
       FunctionConfig: 
         Comment: CloudFront Function to rewrite viewer request for static site
         Runtime: cloudfront-js-1.0
-      # Truncate the name to allow at most 64 characters.
-      Name: {{printf "%.64s" (printf "%s-%s-%s" .AppName .EnvName .WorkloadName)}}
+        # Truncate the name to allow at most 64 characters.
+        Name: {{trancateWithHashPadding (printf "%s-%s-%s" .AppName .EnvName .WorkloadName) 58 6}}
 
   CloudFrontDistribution:
     Metadata:
@@ -128,14 +128,10 @@
         DefaultCacheBehavior:
           Compress: true
           AllowedMethods: ["GET", "HEAD"]
-<<<<<<< HEAD
-          ViewerProtocolPolicy: allow-all
           FunctionAssociations:
             - EventType: viewer-request
               FunctionARN: !GetAtt CloudFrontViewerRequestRewriteFunction.FunctionARN
-=======
           ViewerProtocolPolicy: redirect-to-https
->>>>>>> 6d37cfdf
           CachePolicyId: 658327ea-f89d-4fab-a63d-7e88639e58f6 # See https://go.aws/3bJid3k
           TargetOriginId: !Sub 'copilot-${AppName}-${EnvName}-${WorkloadName}'
         Enabled: true
