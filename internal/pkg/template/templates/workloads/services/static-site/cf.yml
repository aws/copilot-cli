# Copyright Amazon.com Inc. or its affiliates. All Rights Reserved.
# SPDX-License-Identifier: MIT-0
AWSTemplateFormatVersion: 2010-09-09
Description: CloudFormation template that represents a static site backed by S3.

{{- /*
!¡!¡!¡!¡!¡!¡
If you are adding resources to this template, make sure to add the resources to
the TriggerStateMachineAction.DependsOn list. This will ensure that files
are only copied to Bucket if all other resources are successfully created.
!¡!¡!¡!¡!¡!¡
*/ -}}

{{- if .SerializedManifest }}
Metadata:
  Manifest: |
{{indent 4 .SerializedManifest}}
{{- end }}

Parameters:
  AppName:
    Type: String
  EnvName:
    Type: String
  WorkloadName:
    Type: String
  AddonsTemplateURL:
    Description: URL of the addons nested stack template within the S3 bucket.
    Type: String
    Default: ""

Conditions:
  HasAddons: !Not [!Equals [!Ref AddonsTemplateURL, ""]]

Resources:
  Bucket:
    Metadata:
      aws:copilot:description: An S3 Bucket to store the static site's assets
    Type: AWS::S3::Bucket
    Properties:
      VersioningConfiguration:
        Status: Enabled
      AccessControl: Private
      BucketEncryption:
        ServerSideEncryptionConfiguration:
          - ServerSideEncryptionByDefault:
              SSEAlgorithm: AES256
      PublicAccessBlockConfiguration:
        BlockPublicAcls: true
        BlockPublicPolicy: true
      OwnershipControls:
        Rules:
          - ObjectOwnership: BucketOwnerEnforced

  BucketPolicyForCloudFront:
    Metadata:
      'aws:copilot:description': 'A bucket policy to grant CloudFront read access to the Static Site bucket'
    Type: AWS::S3::BucketPolicy
    Properties:
      Bucket: !Ref Bucket
      PolicyDocument:
        Version: 2012-10-17
        Statement:
          - Sid: ForceHTTPS
            Effect: Deny
            Principal: "*"
            Action: s3:*
            Resource:
              - !Sub ${Bucket.Arn}
              - !Sub ${Bucket.Arn}/*
            Condition: 
              Bool:
                aws:SecureTransport: false
          - Sid: AllowCloudFrontServicePrincipalReadOnly
            Effect: Allow
            Principal:
              Service: cloudfront.amazonaws.com
            Action: s3:GetObject
            Resource:
              - !Sub
                - arn:${AWS::Partition}:s3:::${bucket}
                - bucket: !Ref Bucket
              - !Sub
                - arn:${AWS::Partition}:s3:::${bucket}/*
                - bucket: !Ref Bucket
            Condition: 
              StringEquals:
                AWS:SourceArn: !Sub
                  - arn:${AWS::Partition}:cloudfront::${AWS::AccountId}:distribution/${cfDistributionID}
                  - cfDistributionID: !Ref CloudFrontDistribution

  CloudFrontOriginAccessControl:
    Metadata:
      'aws:copilot:description': 'Access control to make the content in the S3 bucket only accessible through CloudFront'
    Type: AWS::CloudFront::OriginAccessControl
    Properties: 
      OriginAccessControlConfig: 
          Description: Access control for static s3 origin
          Name: !Sub 'copilot-${AppName}-${EnvName}-${WorkloadName}-origin-access-control'
          OriginAccessControlOriginType: s3
          SigningBehavior: always
          SigningProtocol: sigv4

  CloudFrontDistribution:
    Metadata:
      'aws:copilot:description': 'A CloudFront distribution for global content delivery'
    Type: AWS::CloudFront::Distribution
    Properties:
      DistributionConfig:
        {{- if .StaticSiteAlias}}
        Aliases: [{{.StaticSiteAlias}}]
        {{- end}}
        DefaultCacheBehavior:
          Compress: true
          AllowedMethods: ["GET", "HEAD"]
          ViewerProtocolPolicy: allow-all
          CachePolicyId: 658327ea-f89d-4fab-a63d-7e88639e58f6 # See https://go.aws/3bJid3k
          TargetOriginId: !Sub 'copilot-${AppName}-${EnvName}-${WorkloadName}'
        Enabled: true
        IPV6Enabled: true
        Origins:
          - Id: !Sub 'copilot-${AppName}-${EnvName}-${WorkloadName}'
            DomainName: !GetAtt Bucket.RegionalDomainName
            OriginAccessControlId: !Ref CloudFrontOriginAccessControl
            # Workaround for using Origin Access Control as Origin Access Identity is still 
            # required when the origin is an S3 bucket.
            S3OriginConfig:
              OriginAccessIdentity: '' 
<<<<<<< HEAD
        ViewerCertificate:
          !If
            - HasAssociatedDomain
            - AcmCertificateArn: !Ref CertificateValidatorAction
              MinimumProtocolVersion: TLSv1
              SslSupportMethod:  sni-only
            - !Ref AWS::NoValue
=======
        {{- if .StaticSiteAlias}}
        ViewerCertificate:
          AcmCertificateArn: !Ref CertificateValidatorAction
          MinimumProtocolVersion: TLSv1
          SslSupportMethod:  sni-only
        {{- end}}
>>>>>>> b54d9ce0

  TriggerStateMachineFunction:
    Metadata:
      aws:copilot:description: A lambda that triggers the file-copying state machine
    Type: AWS::Lambda::Function
    Properties:
      Handler: index.handler
      Role: !GetAtt TriggerStateMachineFunctionRole.Arn
      Runtime: nodejs16.x
      Timeout: 900
      MemorySize: 512
      {{- with $cr := index .CustomResources "TriggerStateMachineFunction" }}
      Code:
        S3Bucket: {{$cr.Bucket}}
        S3Key: {{$cr.Key}}
      {{- end }}

  TriggerStateMachineFunctionRole:
    Metadata:
      aws:copilot:description: An IAM Role for the lambda that triggers the file-copying state machine.
    Type: AWS::IAM::Role
    Properties:
      {{- if .PermissionsBoundary}}
      PermissionsBoundary: !Sub arn:${AWS::Partition}:iam::${AWS::AccountId}:policy/{{.PermissionsBoundary}}
      {{- end}}
      AssumeRolePolicyDocument:
        Version: 2012-10-17
        Statement:
          - Effect: Allow
            Principal:
              Service: lambda.amazonaws.com
            Action: sts:AssumeRole
      Policies:
        - PolicyName: TriggerStateMachine
          PolicyDocument:
            Version: 2012-10-17
            Statement:
              - Effect: Allow
                Action: states:StartSyncExecution
                Resource: !GetAtt CopyAssetsStateMachine.Arn
      ManagedPolicyArns:
        - !Sub arn:${AWS::Partition}:iam::aws:policy/service-role/AWSLambdaBasicExecutionRole

  TriggerStateMachineAction:
    Metadata:
      aws:copilot:description: A custom resource to trigger the file-copying state machine
    Type: Custom::TriggerStateMachine
    DependsOn: 
      - CopyAssetsStateMachine {{- /* This is a real dependency */}}
      - Bucket
      - BucketPolicyForCloudFront
      - CloudFrontOriginAccessControl
      - CloudFrontDistribution
      - TriggerStateMachineFunction
      - TriggerStateMachineFunctionRole
      - CopyAssetsStateMachine
      - CopyAssetsStateMachineRole
      - CopyAssetsFunction
      - CopyAssetsFunctionRole
      - EnvManagerS3Access
    Properties:
      ServiceToken: !GetAtt TriggerStateMachineFunction.Arn
      StateMachineARN: !GetAtt CopyAssetsStateMachine.Arn
      SourceBucket: {{ .AssetMappingFileBucket }}
      AssetMappingFilePath: {{ .AssetMappingFilePath }}
      DestinationBucket: !Ref Bucket

  CopyAssetsStateMachine:
    Type: AWS::StepFunctions::StateMachine
    Properties:
      RoleArn: !GetAtt CopyAssetsStateMachineRole.Arn
      StateMachineType: EXPRESS
      Definition:
        Comment: A state machine that triggers a file-copying lambda for each uploaded asset
        StartAt: GetMappingFile
        States:
          GetMappingFile:
            Type: Task
            Parameters:
              Bucket.$: $.SourceBucket
              Key.$: $.AssetMappingFilePath
            Resource: arn:aws:states:::aws-sdk:s3:getObject
            ResultSelector:
              files.$: States.StringToJson($.Body)
            ResultPath: $.GetMappingFile
            Next: CopyFiles
          CopyFiles:
            Type: Map
            End: true
            ItemsPath: $.GetMappingFile.files
            ItemSelector:
              mapping.$: $$.Map.Item.Value
              destBucket.$: $.DestinationBucket
              srcBucket.$: $.SourceBucket
            ItemProcessor:
              ProcessorConfig:
                Mode: INLINE
              StartAt: CopyFile
              States:
                CopyFile:
                  Type: Task
                  End: true
                  Resource: !GetAtt CopyAssetsFunction.Arn

  CopyAssetsStateMachineRole:
    Metadata:
      aws:copilot:description: An IAM Role for the state machine that triggers the copy lambda
    Type: AWS::IAM::Role
    Properties:
      {{- if .PermissionsBoundary}}
      PermissionsBoundary: !Sub arn:${AWS::Partition}:iam::${AWS::AccountId}:policy/{{.PermissionsBoundary}}
      {{- end}}
      AssumeRolePolicyDocument:
        Version: 2012-10-17
        Statement:
          - Effect: Allow
            Principal:
              Service:
                - states.amazonaws.com
            Action: sts:AssumeRole
      Policies:
        - PolicyName: InvokeLambda
          PolicyDocument:
            Version: 2012-10-17
            Statement:
              - Effect: Allow
                Action: lambda:InvokeFunction
                Resource: !GetAtt CopyAssetsFunction.Arn
        - PolicyName: S3Access
          PolicyDocument:
            Version: 2012-10-17
            Statement:
              - Effect: Allow
                Action: s3:GetObject
                Resource: arn:aws:s3:::{{ .AssetMappingFileBucket }}/{{ .AssetMappingFilePath }}

  CopyAssetsFunction:
    Metadata:
      aws:copilot:description: A lambda function to copy assets into the static site bucket
    Type: AWS::Lambda::Function
    Properties:
      Handler: index.handler
      Role: !GetAtt CopyAssetsFunctionRole.Arn
      Runtime: nodejs16.x
      Timeout: 60
      MemorySize: 512
      {{- with $cr := index .CustomResources "CopyAssetsFunction" }}
      Code:
        S3Bucket: {{$cr.Bucket}}
        S3Key: {{$cr.Key}}
      {{- end }}

  CopyAssetsFunctionRole:
    Metadata:
      aws:copilot:description: An IAM Role for the lambda that copies assets into the static site bucket
    Type: AWS::IAM::Role
    Properties:
      {{- if .PermissionsBoundary}}
      PermissionsBoundary: !Sub arn:${AWS::Partition}:iam::${AWS::AccountId}:policy/{{.PermissionsBoundary}}
      {{- end}}
      AssumeRolePolicyDocument:
        Version: 2012-10-17
        Statement:
          - Effect: Allow
            Principal:
              Service: lambda.amazonaws.com
            Action: sts:AssumeRole
      Policies:
        - PolicyName: CopyFromS3
          PolicyDocument:
            Version: 2012-10-17
            Statement:
              - Effect: Allow
                Action:
                  - s3:GetObject
                Resource: arn:aws:s3:::{{ .AssetMappingFileBucket }}/*
        - PolicyName: CopyToS3
          PolicyDocument:
            Version: 2012-10-17
            Statement:
              - Effect: Allow
                Action:
                  - s3:PutObject
                Resource: !Sub arn:aws:s3:::${Bucket}/*
      ManagedPolicyArns:
        - !Sub arn:${AWS::Partition}:iam::aws:policy/service-role/AWSLambdaBasicExecutionRole
  
  EnvManagerS3Access:
    Metadata:
      aws:copilot:description: A policy that gives the Env Manager role access to this site's S3 Bucket
    Type: AWS::IAM::Policy
    Properties:
      Roles:
        - !Sub "${AppName}-${EnvName}-EnvManagerRole"
      PolicyName: !Sub "${WorkloadName}-S3Access"
      PolicyDocument:
        Version: 2012-10-17
        Statement:
          - Effect: Allow
            Action:
              - s3:ListBucket
              - s3:ListBucketVersions
              - s3:DeleteObject
              - s3:DeleteObjectVersion
            Resource:
              - !Sub arn:aws:s3:::${Bucket}
              - !Sub arn:aws:s3:::${Bucket}/*

{{- if .StaticSiteAlias}}
  CustomDomainAction:
    Metadata:
      'aws:copilot:description': "Add A-records for your Static Site alias"
    Type: Custom::CustomDomainFunction
    Properties:
      ServiceToken: !GetAtt CustomDomainFunction.Arn
      PublicAccessHostedZoneID: Z2FDTNDATAQYW2 # See https://go.aws/3cPhvlX
      PublicAccessDNS: !GetAtt CloudFrontDistribution.DomainName
      EnvHostedZoneId:
        Fn::ImportValue:
          !Sub "${AppName}-${EnvName}-HostedZone"
      EnvName: !Ref EnvName
      AppName: !Ref AppName
      ServiceName: !Ref WorkloadName
      RootDNSRole: {{ .AppDNSDelegationRole }}
      DomainName:  {{ .AppDNSName }}
      Aliases: {{ if .StaticSiteAlias }} [{{ quote .StaticSiteAlias }}] {{ else }} [] {{ end }}

  CustomDomainFunction:
    Type: AWS::Lambda::Function
    Properties:
      {{- with $cr := index .CustomResources "CustomDomainFunction" }}
      Code:
        S3Bucket: {{$cr.Bucket}}
        S3Key: {{$cr.Key}}
      {{- end }}
      Handler: "index.handler"
      Timeout: 900
      MemorySize: 512
      Role: !GetAtt 'CustomDomainRole.Arn'
      Runtime: nodejs16.x

  CustomDomainRole:
    Metadata:
      'aws:copilot:description': "An IAM role {{- if .PermissionsBoundary}} with permissions boundary {{.PermissionsBoundary}} {{- end}} to update the Route 53 hosted zone"
    Type: AWS::IAM::Role
    Properties:
      AssumeRolePolicyDocument:
        Version: '2012-10-17'
        Statement:
          -
            Effect: Allow
            Principal:
              Service:
                - lambda.amazonaws.com
            Action:
              - sts:AssumeRole
      {{- if .PermissionsBoundary}}
      PermissionsBoundary: !Sub 'arn:${AWS::Partition}:iam::${AWS::AccountId}:policy/{{.PermissionsBoundary}}'
      {{- end}}
      Path: /
      Policies:
        - PolicyName: "CustomDomainPolicy"
          PolicyDocument:
            Version: '2012-10-17'
            Statement:
              - Sid: AllowAssumeRole
                Effect: Allow
                Action: sts:AssumeRole
                Resource: {{ .AppDNSDelegationRole }}
              - Sid: HostedZoneAccess
                Effect: Allow
                Action:
                  - "route53:ChangeResourceRecordSets"
                  - "route53:Get*"
                  - "route53:Describe*"
                  - "route53:ListResourceRecordSets"
                  - "route53:ListHostedZonesByName"
                Resource: "*"
      ManagedPolicyArns:
        - !Sub arn:${AWS::Partition}:iam::aws:policy/service-role/AWSLambdaBasicExecutionRole

  CertificateValidatorAction:
    Metadata:
      'aws:copilot:description': "Request and validate the certificate for your Static Site"
    Type: Custom::CertificateValidationFunction
<<<<<<< HEAD
    Condition: HasAssociatedDomain
=======
>>>>>>> b54d9ce0
    Properties:
      ServiceToken: !GetAtt CertificateValidationFunction.Arn
      EnvHostedZoneId:
        Fn::ImportValue:
          !Sub "${AppName}-${EnvName}-HostedZone"
      EnvName: !Ref EnvName
      AppName: !Ref AppName
      ServiceName: !Ref WorkloadName
      RootDNSRole: {{ .AppDNSDelegationRole }}
      DomainName:  {{ .AppDNSName }}
      IsCloudFrontCertificate: true
      Aliases: {{ if .StaticSiteAlias }} [{{ quote .StaticSiteAlias }}] {{ else }} [] {{ end }}

  CertificateValidationFunction:
    Type: AWS::Lambda::Function
<<<<<<< HEAD
    Condition: HasAssociatedDomain
=======
>>>>>>> b54d9ce0
    Properties:
      {{- with $cr := index .CustomResources "CertificateValidationFunction" }}
      Code:
        S3Bucket: {{$cr.Bucket}}
        S3Key: {{$cr.Key}}
      {{- end }}
      Handler: "index.handler"
      Timeout: 900
      MemorySize: 512
      Role: !GetAtt 'CertificateValidatorRole.Arn'
      Runtime: nodejs16.x

  CertificateValidatorRole:
    Metadata:
      'aws:copilot:description': "An IAM role {{- if .PermissionsBoundary}} with permissions boundary {{.PermissionsBoundary}} {{- end}} to request and validate a certificate for your service"
    Type: AWS::IAM::Role
    Properties:
      AssumeRolePolicyDocument:
        Version: '2012-10-17'
        Statement:
          -
            Effect: Allow
            Principal:
              Service:
                - lambda.amazonaws.com
            Action:
              - sts:AssumeRole
      {{- if .PermissionsBoundary}}
      PermissionsBoundary: !Sub 'arn:${AWS::Partition}:iam::${AWS::AccountId}:policy/{{.PermissionsBoundary}}'
      {{- end}}
      Path: /
      Policies:
        - PolicyName: "CertValidatorPolicy"
          PolicyDocument:
            Version: '2012-10-17'
            Statement:
              - Sid: AllowAssumeRole
                Effect: Allow
                Action: sts:AssumeRole
<<<<<<< HEAD
                Resource: "*"
=======
                Resource: {{ .AppDNSDelegationRole }}
>>>>>>> b54d9ce0
              - Sid: HostedZoneUpdateAndWait
                Effect: Allow
                Action: route53:ChangeResourceRecordSets
                Resource: "*"
              - Sid: HostedZoneRead
                Effect: Allow
                Action:
                  - route53:ListResourceRecordSets
                  - route53:GetChange
                Resource: "*"
              - Sid: ServiceCertificateDelete
                Effect: Allow
                Action: acm:DeleteCertificate
                Resource: "*"
                Condition:
                  StringEquals:
                    'aws:ResourceTag/copilot-application': !Sub '${AppName}'
                    'aws:ResourceTag/copilot-environment': !Sub '${EnvName}'
                    'aws:ResourceTag/copilot-service': !Sub '${WorkloadName}'
              - Sid: TaggedResourcesRead
                Effect: Allow
                Action: tag:GetResources
                Resource: "*"
              - Sid: ServiceCertificateCreate
                Effect: Allow
                Action:
                  - acm:RequestCertificate
                  - acm:AddTagsToCertificate
                Resource: "*"
                Condition:
                  StringEquals:
                    'aws:ResourceTag/copilot-application': !Sub '${AppName}'
                    'aws:ResourceTag/copilot-environment': !Sub '${EnvName}'
                    'aws:ResourceTag/copilot-service': !Sub '${WorkloadName}'
              - Sid: CertificateRead
                Effect: Allow
                Action: acm:DescribeCertificate
                Resource: "*"
      ManagedPolicyArns:
        - !Sub arn:${AWS::Partition}:iam::aws:policy/service-role/AWSLambdaBasicExecutionRole
{{- end}}

Outputs:
  CloudFrontDistributionDomainName:
    Value: !GetAtt CloudFrontDistribution.DomainName
    Export:
      Name: !Sub ${AWS::StackName}-CloudFrontDistributionDomainName
  {{- if .StaticSiteAlias}}
  CloudFrontDistributionAlternativeDomainName:
    Value: {{ quote .StaticSiteAlias }}
    Export:
      Name: !Sub ${AWS::StackName}-CloudFrontDistributionAlternativeDomainName
  {{- end}}<|MERGE_RESOLUTION|>--- conflicted
+++ resolved
@@ -126,22 +126,12 @@
             # required when the origin is an S3 bucket.
             S3OriginConfig:
               OriginAccessIdentity: '' 
-<<<<<<< HEAD
-        ViewerCertificate:
-          !If
-            - HasAssociatedDomain
-            - AcmCertificateArn: !Ref CertificateValidatorAction
-              MinimumProtocolVersion: TLSv1
-              SslSupportMethod:  sni-only
-            - !Ref AWS::NoValue
-=======
         {{- if .StaticSiteAlias}}
         ViewerCertificate:
           AcmCertificateArn: !Ref CertificateValidatorAction
           MinimumProtocolVersion: TLSv1
           SslSupportMethod:  sni-only
         {{- end}}
->>>>>>> b54d9ce0
 
   TriggerStateMachineFunction:
     Metadata:
@@ -427,10 +417,6 @@
     Metadata:
       'aws:copilot:description': "Request and validate the certificate for your Static Site"
     Type: Custom::CertificateValidationFunction
-<<<<<<< HEAD
-    Condition: HasAssociatedDomain
-=======
->>>>>>> b54d9ce0
     Properties:
       ServiceToken: !GetAtt CertificateValidationFunction.Arn
       EnvHostedZoneId:
@@ -446,10 +432,6 @@
 
   CertificateValidationFunction:
     Type: AWS::Lambda::Function
-<<<<<<< HEAD
-    Condition: HasAssociatedDomain
-=======
->>>>>>> b54d9ce0
     Properties:
       {{- with $cr := index .CustomResources "CertificateValidationFunction" }}
       Code:
@@ -489,11 +471,7 @@
               - Sid: AllowAssumeRole
                 Effect: Allow
                 Action: sts:AssumeRole
-<<<<<<< HEAD
-                Resource: "*"
-=======
                 Resource: {{ .AppDNSDelegationRole }}
->>>>>>> b54d9ce0
               - Sid: HostedZoneUpdateAndWait
                 Effect: Allow
                 Action: route53:ChangeResourceRecordSets
