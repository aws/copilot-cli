PublicNetworkLoadBalancer:
  Metadata:
    'aws:copilot:description': 'A Network Load Balancer to distribute public traffic to your service'
  Condition: CreateNLB # TODO: Add a condition in service template.
  Type: AWS::ElasticLoadBalancingV2::LoadBalancer
  Properties:
    Scheme: internet-facing
    Subnets:
      Fn::importValue:
        !Sub ${AppName}-${EnvName}-PublicSubnets
    Type: network
    # Name: omitted. Let CFN generates one for us.
    # SubnetMappings: omitted. Specify `Subnets` instead. `SubnetMappings` is used when we need a static Elastic IP address to be associated with a subnet.
    # Tags: omitted. The template has app/env/service tags, which should be propagated to this lb resource.
    # LoadBalancerAttributes: omitted.
    #    - The three available attributes for an NLB are: deletion_protection, access_logs, cross_zone load balancing. All are disabled by default.

NLBListener:
  Type: AWS::ElasticLoadBalancingV2::Listener
  Properties:
    DefaultActions:
      - TargetGroupArn: !Ref NLBTargetGroup
        Type: forward
    LoadBalancerArn: !Ref PublicNetworkLoadBalancer
<<<<<<< HEAD
    Port: {{ .NLB.Listener.Port }}
    Protocol: {{ .NLB.Listener.Protocol }}
{{- if eq .Protocol TLS }}
=======
    Port: {{ .ListenerPort }}
    Protocol: {{ .Protocol }}
{{- if eq .Protocol "TLS" }}
>>>>>>> db0b4872
{{- if .AlpnPolicy}}
    AlpnPolicy: {{ .AlpnPolicy }}
{{- end}}
    Certificates:
      - CertificateArn:
          !GetAtt EnvControllerAction.HTTPSCert
{{- if .SSLPolicy }}
    SslPolicy: {{ .SSLPolicy }}
{{- end}}
{{- end}}

NLBTargetGroup:
  Metadata:
    'aws:copilot:description': 'A target group to connect the network load balancer to your service'
  Type: AWS::ElasticLoadBalancingV2::TargetGroup
  Properties:
    {{- if .HTTPHealthCheck.HealthyThreshold }}
    HealthyThresholdCount: {{.HTTPHealthCheck.HealthyThreshold}}
    {{- end }}
    {{- if .HTTPHealthCheck.UnhealthyThreshold }}
    UnhealthyThresholdCount: {{.HTTPHealthCheck.UnhealthyThreshold}}
    {{- end }}
    {{- if .HTTPHealthCheck.Interval }}
    HealthCheckIntervalSeconds: {{.HTTPHealthCheck.Interval}}
    {{- end }}
    {{- if .HTTPHealthCheck.Timeout }}
    HealthCheckTimeoutSeconds: {{.HTTPHealthCheck.Timeout}}
    {{- end }}
    Port: !Ref ContainerPort
    Protocol: {{ .NLB.Listener.Protocol }}
    TargetGroupAttributes:
      - Key: deregistration_delay.timeout_seconds
        Value: {{.DeregistrationDelay}}  # ECS Default is 300; Copilot default is 60.
      - Key: stickiness.enabled
        Value: !Ref Stickiness
      - Key: deregistration_delay.connection_termination.enabled
        Value: false # NOTE: Default is false  TODO: remove this comment and investigate if we should surface this or not.
      - Key: preserve_client_ip.enabled
        Value: false # NOTE: Default is false for TCP/TLS. Must be true for UDP / UCP_UDP # TODO: remove this comment & exclude this attribute from template.
      - Key: proxy_protocol_v2.enabled
        Value: false # NOTE: Default is false  TODO: remove this comment and investigate if we should surface this or not.
    TargetType: ip
    VpcId:
      Fn::ImportValue:
        !Sub "${AppName}-${EnvName}-VpcId"
    # HealthCheckEnabled: Omitted. Always enabled for ip target.
    # HealthCheckPort: Omitted. Default is traffic-port.
    # HealthCheckProtocol: Omitted. Default is TCP for NLB. UDP/TCP_UDP/TLS are not supported.
    # IpAddressType: Omitted. Default is ipv4.
    # Name: Omitted. Let CFN generates one.
    # Tags: Omitted. Propagated from stack.
    # ProtocolVersion: Only needed for HTTP/HTTPS protocol.
    # Targets: Omitted.
    # TargetGroupAttributes.stickiness.type: Omitted, since the only possible value for NLB is source_ip.

{{- if not .Aliases}}
NLBDNSAlias:
  Metadata:
    'aws:copilot:description': 'The default alias record for the NLB'
  Type: AWS::Route53::RecordSetGroup
  Condition: HTTPSLoadBalancer
  Properties:
    HostedZoneId:
      Fn::ImportValue:
        !Sub "${AppName}-${EnvName}-HostedZone"
    Comment: !Sub "Default NetworkLoadBalancer alias for service ${WorkloadName}"
    RecordSets:
      - Name:
          !Join
          - '.'
          - - !Sub "${WorkloadName}-nlb"
            - Fn::ImportValue:
                !Sub "${AppName}-${EnvName}-SubDomain"
            - ""
        Type: A
        AliasTarget:
          HostedZoneId: !GetAtt EnvControllerAction.PublicLoadBalancerHostedZone
          DNSName: !GetAtt EnvControllerAction.PublicLoadBalancerDNSName
{{- end}}<|MERGE_RESOLUTION|>--- conflicted
+++ resolved
@@ -22,15 +22,9 @@
       - TargetGroupArn: !Ref NLBTargetGroup
         Type: forward
     LoadBalancerArn: !Ref PublicNetworkLoadBalancer
-<<<<<<< HEAD
     Port: {{ .NLB.Listener.Port }}
     Protocol: {{ .NLB.Listener.Protocol }}
-{{- if eq .Protocol TLS }}
-=======
-    Port: {{ .ListenerPort }}
-    Protocol: {{ .Protocol }}
 {{- if eq .Protocol "TLS" }}
->>>>>>> db0b4872
 {{- if .AlpnPolicy}}
     AlpnPolicy: {{ .AlpnPolicy }}
 {{- end}}
