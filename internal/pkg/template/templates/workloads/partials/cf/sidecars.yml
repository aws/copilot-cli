--- conflicted
+++ resolved
@@ -47,14 +47,9 @@
 {{include "image-overrides" . | indent 2}}  
 {{- if and $sidecar.PortMappings (gt (len $sidecar.PortMappings) 0)}}
   PortMappings:
-<<<<<<< HEAD
     {{range $portMapping := $sidecar.PortMappings}}
     {{- if eq $portMapping.Name $sidecar.Name}}
     - ContainerPort: {{$portMapping.ContainerPort}}
-    {{- if and $.ServiceConnect $.SCFeatureFlag}} # remove when release
-=======
-    - ContainerPort: {{$sidecar.Port}}
->>>>>>> 9e4983ac
     {{/* Multiple exposed port is not supported yet. Therefore, if the target container is the sidecar, the target port must be the one and only one port that the container exposes. */}}
     {{- if eq $.HTTPTargetContainer.Name $sidecar.Name}}
       Name: {{ (portMappingName $portMapping.Name $portMapping.ContainerPort) }}
