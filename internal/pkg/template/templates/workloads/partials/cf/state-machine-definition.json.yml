{
  "Version": "1.0",
  "Comment": "Run AWS Fargate task",
  {{- if .StateMachine}}
  {{- if .StateMachine.Timeout}}
  "TimeoutSeconds": {{.StateMachine.Timeout}},
  {{- end}}
  {{- end}}
  "StartAt": "Run Fargate Task",
  "States": {
    "Run Fargate Task": {
      "Type": "Task",
      "Resource": "arn:${Partition}:states:::ecs:runTask.sync",
      "Parameters": {
        "LaunchType": "FARGATE",
<<<<<<< HEAD
        "PlatformVersion": {{.Platform.Version}}
=======
        "PlatformVersion": "{{.Platform.Version}}",
>>>>>>> ca29513c
        "Cluster": "${Cluster}",
        "TaskDefinition": "${TaskDefinition}",
        "PropagateTags": "TASK_DEFINITION",
        "Group.$": "$$.Execution.Name",
        "NetworkConfiguration": {
          "AwsvpcConfiguration": {
            "Subnets": ["${Subnets}"],
            "AssignPublicIp": "${AssignPublicIp}",
            "SecurityGroups": ["${SecurityGroups}"]
          }
        }
      },
      {{- if .StateMachine}}
      {{- if .StateMachine.Retries}}
      "Retry": [
        {
          "ErrorEquals": [
            "States.ALL"
          ],
          "IntervalSeconds": 10,
          "MaxAttempts": {{.StateMachine.Retries}},
          "BackoffRate": 1.5
        }
      ],
      {{- end}}
      {{- end}}
      "End": true
    }
  }
}<|MERGE_RESOLUTION|>--- conflicted
+++ resolved
@@ -13,11 +13,7 @@
       "Resource": "arn:${Partition}:states:::ecs:runTask.sync",
       "Parameters": {
         "LaunchType": "FARGATE",
-<<<<<<< HEAD
-        "PlatformVersion": {{.Platform.Version}}
-=======
         "PlatformVersion": "{{.Platform.Version}}",
->>>>>>> ca29513c
         "Cluster": "${Cluster}",
         "TaskDefinition": "${TaskDefinition}",
         "PropagateTags": "TASK_DEFINITION",
