// Copyright Amazon.com, Inc. or its affiliates. All Rights Reserved.
// SPDX-License-Identifier: Apache-2.0

// Package s3 provides a client to retrieve Copilot S3 information.
package s3

import (
	"fmt"
	"sort"
	"strings"

	"github.com/aws/aws-sdk-go/aws/session"
	"github.com/aws/copilot-cli/internal/pkg/aws/resourcegroups"
	"github.com/aws/copilot-cli/internal/pkg/aws/s3"
	"github.com/aws/copilot-cli/internal/pkg/deploy"
)

const (
	bucketType = "s3:bucket"
)

type resourceGetter interface {
	GetResourcesByTags(resourceType string, tags map[string]string) ([]*resourcegroups.Resource, error)
}

// Client retrieves Copilot S3 service information from AWS.
type Client struct {
	rgGetter resourceGetter
}

// New inits a new Client.
func New(sess *session.Session) *Client {
	return &Client{
		rgGetter: resourcegroups.New(sess),
	}
}

// BucketName returns the bucket name given the Copilot app, env, and Static Site service name.
func (c Client) BucketName(app, env, svc string) (string, error) {
	tags := tags(map[string]string{
		deploy.AppTagKey:     app,
		deploy.EnvTagKey:     env,
		deploy.ServiceTagKey: svc,
	})
	buckets, err := c.rgGetter.GetResourcesByTags(bucketType, tags)
	if err != nil {
		return "", fmt.Errorf("get S3 bucket with tags %s: %w", tags.String(), err)
	}
	if len(buckets) == 0 {
<<<<<<< HEAD
		return "", &ErrNotFound{
			app: app,
			env: env,
			svc: svc,
		}
=======
		return "", fmt.Errorf("no S3 bucket found with tags %s", tags.String())
>>>>>>> 19d2818c
	}
	if len(buckets) > 1 {
		return "", fmt.Errorf("more than one S3 bucket with tags %s", tags.String())
	}
	bucketName, _, err := s3.ParseARN(buckets[0].ARN)
	if err != nil {
		return "", fmt.Errorf("parse ARN %s: %w", buckets[0].ARN, err)
	}
	return bucketName, nil
}

<<<<<<< HEAD
// ErrNotFound is returned when no bucket is found
// matching the given tags.
type ErrNotFound struct {
	app, env, svc string
}

func (e *ErrNotFound) Error() string {
	return fmt.Sprintf("no S3 bucket found with tags %s, %s, %s", e.app, e.env, e.svc)
=======
type tags map[string]string

func (tags tags) String() string {
	serialized := make([]string, len(tags))
	var i = 0
	for k, v := range tags {
		serialized[i] = fmt.Sprintf("%q=%q", k, v)
		i += 1
	}
	sort.SliceStable(serialized, func(i, j int) bool { return serialized[i] < serialized[j] })
	return strings.Join(serialized, ",")
>>>>>>> 19d2818c
}<|MERGE_RESOLUTION|>--- conflicted
+++ resolved
@@ -47,15 +47,7 @@
 		return "", fmt.Errorf("get S3 bucket with tags %s: %w", tags.String(), err)
 	}
 	if len(buckets) == 0 {
-<<<<<<< HEAD
-		return "", &ErrNotFound{
-			app: app,
-			env: env,
-			svc: svc,
-		}
-=======
-		return "", fmt.Errorf("no S3 bucket found with tags %s", tags.String())
->>>>>>> 19d2818c
+		return "", &ErrNotFound{tags}
 	}
 	if len(buckets) > 1 {
 		return "", fmt.Errorf("more than one S3 bucket with tags %s", tags.String())
@@ -67,16 +59,6 @@
 	return bucketName, nil
 }
 
-<<<<<<< HEAD
-// ErrNotFound is returned when no bucket is found
-// matching the given tags.
-type ErrNotFound struct {
-	app, env, svc string
-}
-
-func (e *ErrNotFound) Error() string {
-	return fmt.Sprintf("no S3 bucket found with tags %s, %s, %s", e.app, e.env, e.svc)
-=======
 type tags map[string]string
 
 func (tags tags) String() string {
@@ -88,5 +70,14 @@
 	}
 	sort.SliceStable(serialized, func(i, j int) bool { return serialized[i] < serialized[j] })
 	return strings.Join(serialized, ",")
->>>>>>> 19d2818c
+}
+
+// ErrNotFound is returned when no bucket is found
+// matching the given tags.
+type ErrNotFound struct {
+	tags tags
+}
+
+func (e *ErrNotFound) Error() string {
+	return fmt.Sprintf("no S3 bucket found with tags %s", e.tags.String())
 }