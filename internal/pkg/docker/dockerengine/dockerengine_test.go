--- conflicted
+++ resolved
@@ -162,10 +162,6 @@
 			controller := gomock.NewController(t)
 			tc.setupMocks(controller)
 			s := CmdClient{
-<<<<<<< HEAD
-				runner:  mockCmd,
-				runtime: dockerBinary,
-=======
 				runner: mockCmd,
 				lookupEnv: func(key string) (string, bool) {
 					if val, ok := tc.envVars[key]; ok {
@@ -173,7 +169,7 @@
 					}
 					return "", false
 				},
->>>>>>> fc71fcf3
+				runtime: dockerBinary,
 			}
 			buildInput := BuildArguments{
 				Context:    tc.context,
@@ -263,13 +259,9 @@
 
 		// WHEN
 		cmd := CmdClient{
-<<<<<<< HEAD
-			runner:  m,
-			runtime: dockerBinary,
-=======
 			runner:    m,
 			lookupEnv: emptyLookupEnv,
->>>>>>> fc71fcf3
+			runtime: dockerBinary,
 		}
 		digest, err := cmd.Push("aws_account_id.dkr.ecr.region.amazonaws.com/my-web-app", "g123bfc")
 
@@ -315,13 +307,9 @@
 
 		// WHEN
 		cmd := CmdClient{
-<<<<<<< HEAD
-			runner:  m,
 			runtime: dockerBinary,
-=======
 			runner:    m,
 			lookupEnv: emptyLookupEnv,
->>>>>>> fc71fcf3
 		}
 		_, err := cmd.Push("uri")
 
@@ -338,13 +326,9 @@
 
 		// WHEN
 		cmd := CmdClient{
-<<<<<<< HEAD
-			runner:  m,
 			runtime: dockerBinary,
-=======
 			runner:    m,
 			lookupEnv: emptyLookupEnv,
->>>>>>> fc71fcf3
 		}
 		_, err := cmd.Push("uri")
 
@@ -367,13 +351,9 @@
 
 		// WHEN
 		cmd := CmdClient{
-<<<<<<< HEAD
-			runner:  m,
 			runtime: dockerBinary,
-=======
 			runner:    m,
 			lookupEnv: emptyLookupEnv,
->>>>>>> fc71fcf3
 		}
 		_, err := cmd.Push("aws_account_id.dkr.ecr.region.amazonaws.com/my-web-app", "g123bfc")
 
