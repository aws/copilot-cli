// Copyright Amazon.com, Inc. or its affiliates. All Rights Reserved.
// SPDX-License-Identifier: Apache-2.0

// Package dockerengine provides functionality to interact with the Docker server.
package dockerengine

import (
	"bytes"
	"encoding/json"
	"errors"
	"fmt"
	"io/ioutil"
	"os"
	osexec "os/exec"
	"path/filepath"
	"sort"
	"strings"

	"github.com/aws/copilot-cli/internal/pkg/exec"
	"github.com/aws/copilot-cli/internal/pkg/term/log"
)

// Cmd is the interface implemented by external commands.
type Cmd interface {
	Run(name string, args []string, options ...exec.CmdOption) error
}

// Operating systems and architectures supported by docker.
const (
	OSLinux   = "linux"
	OSWindows = "windows"

	ArchAMD64 = "amd64"
	ArchX86   = "x86_64"
	ArchARM   = "arm"
	ArchARM64 = "arm64"
)

const (
	credStoreECRLogin = "ecr-login"      // set on `credStore` attribute in docker configuration file
	podmanEnvVarKey   = "COPILOT_PODMAN" // Environment Variable which needs to be set to enable podman support
	dockerBinary      = "docker"         // default binary name of docker
	podmanBinary      = "podman"         // default binary name of podman
)

// CmdClient represents the docker client to interact with the server via external commands.
type CmdClient struct {
	runner Cmd
	// Override in unit tests.
<<<<<<< HEAD
	buf      *bytes.Buffer
	homePath string
	runtime  string
=======
	buf       *bytes.Buffer
	homePath  string
	lookupEnv func(string) (string, bool)
>>>>>>> fc71fcf3
}

// New returns CmdClient to make requests against the Docker daemon via external commands.
func New(cmd Cmd) CmdClient {
	return CmdClient{
<<<<<<< HEAD
		runner:   cmd,
		homePath: userHomeDirectory(),
		runtime:  getContainerRuntime(),
=======
		runner:    cmd,
		homePath:  userHomeDirectory(),
		lookupEnv: os.LookupEnv,
>>>>>>> fc71fcf3
	}
}

// BuildArguments holds the arguments that can be passed while building a container.
type BuildArguments struct {
	URI        string            // Required. Location of ECR Repo. Used to generate image name in conjunction with tag.
	Tags       []string          // Optional. List of tags to apply to the image besides "latest".
	Dockerfile string            // Required. Dockerfile to pass to `docker build` via --file flag.
	Context    string            // Optional. Build context directory to pass to `docker build`.
	Target     string            // Optional. The target build stage to pass to `docker build`.
	CacheFrom  []string          // Optional. Images to consider as cache sources to pass to `docker build`
	Platform   string            // Optional. OS/Arch to pass to `docker build`.
	Args       map[string]string // Optional. Build args to pass via `--build-arg` flags. Equivalent to ARG directives in dockerfile.
}

type dockerConfig struct {
	CredsStore  string            `json:"credsStore,omitempty"`
	CredHelpers map[string]string `json:"credHelpers,omitempty"`
}

// GetRuntime will return the used container runtime
func (c CmdClient) GetRuntime() string {
	return c.runtime
}

// Build will run a `docker build` command for the given ecr repo URI and build arguments.
func (c CmdClient) Build(in *BuildArguments) error {
	dfDir := in.Context
	if dfDir == "" { // Context wasn't specified use the Dockerfile's directory as context.
		dfDir = filepath.Dir(in.Dockerfile)
	}

	args := []string{"build"}

	// Add additional image tags to the docker build call.
	args = append(args, "-t", in.URI)
	for _, tag := range in.Tags {
		args = append(args, "-t", imageName(in.URI, tag))
	}

	// Podman Docs to --cache-from flag in build command:
	// Podman does not currently support caching so this is a NOOP.
	// (This option is not available with the remote Podman client)
	//
	// just use it when building with dockerBinary
	if c.runtime == dockerBinary {
		// Add cache from options.
		for _, imageFrom := range in.CacheFrom {
			args = append(args, "--cache-from", imageFrom)
		}
	}

	// Add target option.
	if in.Target != "" {
		args = append(args, "--target", in.Target)
	}

	// Add platform option.
	if in.Platform != "" {
		args = append(args, "--platform", in.Platform)
	}

	// Plain display if we're in a CI environment.
	if ci, _ := c.lookupEnv("CI"); ci == "true" {
		args = append(args, "--progress", "plain")
	}

	// Add the "args:" override section from manifest to the docker build call.
	// Collect the keys in a slice to sort for test stability.
	var keys []string
	for k := range in.Args {
		keys = append(keys, k)
	}
	sort.Strings(keys)
	for _, k := range keys {
		args = append(args, "--build-arg", fmt.Sprintf("%s=%s", k, in.Args[k]))
	}

	args = append(args, dfDir, "-f", in.Dockerfile)
	// If host platform is not linux/amd64, show the user how the container image is being built; if the build fails (if their docker server doesn't have multi-platform-- and therefore `--platform` capability, for instance) they may see why.
	if in.Platform != "" {
		log.Infof("Building your container image: docker %s\n", strings.Join(args, " "))
	}
	if err := c.runner.Run(c.runtime, args); err != nil {
		return fmt.Errorf("building image: %w", err)
	}

	return nil
}

// Login will run a `docker login` command against the Service repository URI with the input uri and auth data.
func (c CmdClient) Login(uri, username, password string) error {
	err := c.runner.Run(c.runtime,
		[]string{"login", "-u", username, "--password-stdin", uri},
		exec.Stdin(strings.NewReader(password)))

	if err != nil {
		return fmt.Errorf("authenticate to ECR: %w", err)
	}

	return nil
}

// Push pushes the images with the specified tags and ecr repository URI, and returns the image digest on success.
func (c CmdClient) Push(uri string, tags ...string) (digest string, err error) {
	images := []string{uri}
	for _, tag := range tags {
		images = append(images, imageName(uri, tag))
	}
	var args []string
	if ci, _ := c.lookupEnv("CI"); ci == "true" {
		args = append(args, "--quiet")
	}

	for _, img := range images {
<<<<<<< HEAD
		if err := c.runner.Run(c.runtime, []string{"push", img}); err != nil {
			return "", fmt.Errorf("%v push %s: %w", c.runtime, img, err)
=======
		if err := c.runner.Run("docker", append([]string{"push", img}, args...)); err != nil {
			return "", fmt.Errorf("docker push %s: %w", img, err)
>>>>>>> fc71fcf3
		}
	}
	buf := new(strings.Builder)
	if err := c.runner.Run(c.runtime, []string{"inspect", "--format", "'{{json (index .RepoDigests 0)}}'", uri}, exec.Stdout(buf)); err != nil {
		return "", fmt.Errorf("inspect image digest for %s: %w", uri, err)
	}
	repoDigest := strings.Trim(strings.TrimSpace(buf.String()), `"'`) // remove new lines and quotes from output
	parts := strings.SplitAfter(repoDigest, "@")
	if len(parts) != 2 {
		return "", fmt.Errorf("parse the digest from the repo digest '%s'", repoDigest)
	}
	return parts[1], nil
}

// CheckEngineRunning will run `docker/podman info` command to check if the container engine is running.
func (c CmdClient) CheckEngineRunning() error {
	if _, err := osexec.LookPath(c.runtime); err != nil {
		return ErrContainerCommandNotFound{
			containerRuntime: c.runtime,
		}
	}
	buf := &bytes.Buffer{}
	err := c.runner.Run(c.runtime, []string{"info", "-f", "'{{json .}}'"}, exec.Stdout(buf))
	if err != nil {
		return fmt.Errorf("get %v info: %w", c.runtime, err)
	}
	// Trim redundant prefix and suffix. For example: '{"ServerErrors":["Cannot connect...}'\n returns
	// {"ServerErrors":["Cannot connect...}
	out := strings.TrimSuffix(strings.TrimPrefix(strings.TrimSpace(buf.String()), "'"), "'")
	type dockerEngineNotRunningMsg struct {
		ServerErrors []string `json:"ServerErrors"`
	}
	var msg dockerEngineNotRunningMsg
	if err := json.Unmarshal([]byte(out), &msg); err != nil {
		return fmt.Errorf("unmarshal %v info message: %w", c.runtime, err)
	}
	if len(msg.ServerErrors) == 0 {
		return nil
	}
	return &ErrDockerDaemonNotResponsive{
		msg: strings.Join(msg.ServerErrors, "\n"),
	}
}

// GetPlatform will run the `docker version/podman info` command to get the OS/Arch.
func (c CmdClient) GetPlatform() (os, arch string, err error) {
	if _, err := osexec.LookPath(c.runtime); err != nil {
		return "", "", ErrContainerCommandNotFound{containerRuntime: c.runtime}
	}
	switch c.runtime {
	case dockerBinary:
		return c.getPlatformDocker()
	case podmanBinary:
		return c.getPlatformPodman()
	}
	return "", "", errors.New("unknown container runtime")
}

func (c CmdClient) getPlatformPodman() (string, string, error) {
	buf := &bytes.Buffer{}
	err := c.runner.Run(c.runtime, []string{"info", "-f", "'{{json .Host}}'"}, exec.Stdout(buf))
	if err != nil {
		return "", "", fmt.Errorf("run podman info: %w", err)
	}

	out := strings.TrimSuffix(strings.TrimPrefix(strings.TrimSpace(buf.String()), "'"), "'")
	var podmanInfo struct {
		OS   string `json:"os"`
		Arch string `json:"arch"`
	}

	if err := json.Unmarshal([]byte(out), &podmanInfo); err != nil {
		return "", "", fmt.Errorf("unmarshal podman platform: %w", err)
	}

	return podmanInfo.OS, podmanInfo.Arch, nil
}

func (c CmdClient) getPlatformDocker() (string, string, error) {
	buf := &bytes.Buffer{}
	err := c.runner.Run(c.runtime, []string{"version", "-f", "'{{json .Server}}'"}, exec.Stdout(buf))
	if err != nil {
		return "", "", fmt.Errorf("run docker version: %w", err)
	}

	out := strings.TrimSuffix(strings.TrimPrefix(strings.TrimSpace(buf.String()), "'"), "'")
	type dockerServer struct {
		OS   string `json:"Os"`
		Arch string `json:"Arch"`
	}
	var platform dockerServer
	if err := json.Unmarshal([]byte(out), &platform); err != nil {
		return "", "", fmt.Errorf("unmarshal docker platform: %w", err)

	}
	return platform.OS, platform.Arch, nil
}

func imageName(uri, tag string) string {
	if tag == "" {
		return uri // If no tag is specified build with latest.
	}
	return fmt.Sprintf("%s:%s", uri, tag)
}

// IsEcrCredentialHelperEnabled return true if ecr-login is enabled either globally or registry level
func (c CmdClient) IsEcrCredentialHelperEnabled(uri string) bool {
	// Make sure the program is able to obtain the home directory
	splits := strings.Split(uri, "/")
	if c.homePath == "" || len(splits) == 0 {
		return false
	}

	// Look into the default locations
	pathsToTry := []string{filepath.Join(".docker", "config.json"), ".dockercfg"}
	for _, path := range pathsToTry {
		content, err := ioutil.ReadFile(filepath.Join(c.homePath, path))
		if err != nil {
			// if we can't read the file keep going
			continue
		}

		config, err := parseCredFromDockerConfig(content)
		if err != nil {
			continue
		}

		if config.CredsStore == credStoreECRLogin || config.CredHelpers[splits[0]] == credStoreECRLogin {
			return true
		}
	}

	return false
}

// PlatformString returns a specified of the format <os>/<arch>.
func PlatformString(os, arch string) string {
	return fmt.Sprintf("%s/%s", os, arch)
}

func parseCredFromDockerConfig(config []byte) (*dockerConfig, error) {
	/*
			Sample docker config file
		    {
		        "credsStore" : "ecr-login",
		        "credHelpers": {
		            "dummyaccountId.dkr.ecr.region.amazonaws.com": "ecr-login"
		        }
		    }
	*/
	cred := dockerConfig{}
	err := json.Unmarshal(config, &cred)
	if err != nil {
		return nil, err
	}

	return &cred, nil
}

func userHomeDirectory() string {
	home, err := os.UserHomeDir()
	if err != nil {
		return ""
	}

	return home
}

func podmanEnvVarSet() bool {
	binary := os.Getenv(podmanEnvVarKey)
	if binary != "" {
		log.Warningf("%v set, using Podman. Here be dragons...\n", podmanEnvVarKey)
		return true
	}
	return false
}
func getContainerRuntime() string {
	if podmanEnvVarSet() {
		return podmanBinary
	}
	return dockerBinary
}<|MERGE_RESOLUTION|>--- conflicted
+++ resolved
@@ -47,29 +47,19 @@
 type CmdClient struct {
 	runner Cmd
 	// Override in unit tests.
-<<<<<<< HEAD
 	buf      *bytes.Buffer
+	runtime  string
 	homePath string
-	runtime  string
-=======
-	buf       *bytes.Buffer
-	homePath  string
 	lookupEnv func(string) (string, bool)
->>>>>>> fc71fcf3
 }
 
 // New returns CmdClient to make requests against the Docker daemon via external commands.
 func New(cmd Cmd) CmdClient {
 	return CmdClient{
-<<<<<<< HEAD
-		runner:   cmd,
 		homePath: userHomeDirectory(),
 		runtime:  getContainerRuntime(),
-=======
 		runner:    cmd,
-		homePath:  userHomeDirectory(),
 		lookupEnv: os.LookupEnv,
->>>>>>> fc71fcf3
 	}
 }
 
@@ -185,13 +175,8 @@
 	}
 
 	for _, img := range images {
-<<<<<<< HEAD
-		if err := c.runner.Run(c.runtime, []string{"push", img}); err != nil {
+		if err := c.runner.Run(c.runtime, append([]string{"push", img}, args...)); err != nil {
 			return "", fmt.Errorf("%v push %s: %w", c.runtime, img, err)
-=======
-		if err := c.runner.Run("docker", append([]string{"push", img}, args...)); err != nil {
-			return "", fmt.Errorf("docker push %s: %w", img, err)
->>>>>>> fc71fcf3
 		}
 	}
 	buf := new(strings.Builder)
