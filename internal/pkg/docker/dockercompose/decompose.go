// Copyright Amazon.com, Inc. or its affiliates. All Rights Reserved.
// SPDX-License-Identifier: Apache-2.0

package dockercompose

import (
	"fmt"
	"github.com/compose-spec/compose-go/loader"
	compose "github.com/compose-spec/compose-go/types"
	"sort"
	"strings"
)

type composeServices map[string]map[string]any

// DecomposeService parses a Compose YAML file and then converts a single service to a Copilot manifest.
func DecomposeService(content []byte, svcName string, workingDir string) (*ConvertedService, IgnoredKeys, error) {
	config, err := loader.ParseYAML(content)
	if err != nil {
		return nil, nil, fmt.Errorf("parse compose yaml: %w", err)
	}

	services, err := getServices(config)
	if err != nil {
		return nil, nil, err
	}

	service, err := serviceConfig(services, svcName)
	if err != nil {
		return nil, nil, err
	}

	ignored, err := unsupportedServiceKeys(service, svcName)
	if err != nil {
		return nil, nil, err
	}

	// workaround for compose-go automatically loading env files from disk and merging their
	// content into the "environment" field (the equivalent of the Copilot variables key)
	// this separates them from the YAML before compose-go has a chance to parse the YAML.
	// TODO (rclinard-amzn): make a PR to compose-go instead of using this workaround
	envFiles, err := isolateEnvFiles(service)
	if err != nil {
		return nil, nil, fmt.Errorf("isolate env file(s): %w", err)
	}
	removeEnvFiles(services)

	project, err := loader.Load(compose.ConfigDetails{
		WorkingDir: workingDir,
		ConfigFiles: []compose.ConfigFile{
			{
				Config: config,
			},
		},
	})
	if err != nil {
		return nil, nil, fmt.Errorf("load Compose project: %w", err)
	}

	svcConfig, err := project.GetService(svcName)
	if err != nil {
		panic("impossible: project.GetService failed even though we have already checked that the " +
			"service is valid and exists")
	}

<<<<<<< HEAD
	svcConfig.EnvFile = envFiles
	svc, svcIgnored, err := convertService(&svcConfig)
=======
	svc, svcIgnored, err := convertService(&svcConfig, workingDir)
>>>>>>> 1210eedd
	if err != nil {
		return nil, nil, fmt.Errorf("convert Compose service to Copilot manifest: %w", err)
	}

	ignored = append(ignored, svcIgnored...)
	sort.Strings(ignored)

	return svc, ignored, nil
}

func getServices(config map[string]any) (composeServices, error) {
	svcs, ok := config["services"]
	if !ok || svcs == nil {
		return nil, fmt.Errorf("compose file has no services")
	}

	services, ok := svcs.(map[string]any)
	if !ok {
		return nil, fmt.Errorf("\"services\" top-level element was not a map, was: %v", svcs)
	}

	typedServices := make(composeServices)

	for name, svc := range services {
		service, ok := svc.(map[string]any)
		if !ok {
			return nil, fmt.Errorf("\"services.%s\" element was not a map", name)
		}
		typedServices[name] = service
	}

	return typedServices, nil
}

// serviceConfig extracts the map corresponding to a Compose service from the parsed Compose config map.
func serviceConfig(services composeServices, svcName string) (map[string]any, error) {
	service, ok := services[svcName]
	if ok {
		return service, nil
	}

	var validNames []string
	for svc := range services {
		validNames = append(validNames, svc)
	}
	if len(validNames) == 0 {
		return nil, fmt.Errorf("compose file has no services")
	}
	sort.Strings(validNames)
	return nil, fmt.Errorf("no service named \"%s\" in this Compose file, valid services are: %s", svcName, strings.Join(validNames, ", "))
}

// unsupportedServiceKeys scans over fields in the parsed yaml to find unsupported keys.
func unsupportedServiceKeys(service map[string]any, svcName string) (IgnoredKeys, error) {
	var ignored, fatal []string

	for key := range service {
		if ignoredServiceKeys[key] {
			ignored = append(ignored, key)
		} else if _, ok := fatalServiceKeys[key]; ok {
			fatal = append(fatal, key)
		}
	}

	if len(fatal) != 0 {
		// sort so we have consistent (testable) error messages
		sort.Strings(fatal)
		return nil, fmt.Errorf("\"services.%s\" relies on fatally-unsupported Compose keys: %s", svcName, strings.Join(fatal, ", "))
	}

	return ignored, nil
}

// isolateEnvFiles manually handles the env_file key so that compose-go does not try to read the env files from the disk.
func isolateEnvFiles(service map[string]any) ([]string, error) {
	envFile, ok := service["env_file"]
	if !ok || envFile == nil {
		return nil, nil
	}

	if envFileStr, ok := envFile.(string); ok {
		return []string{envFileStr}, nil
	}

	envFileList, ok := envFile.([]any)
	if !ok {
		return nil, fmt.Errorf("expected string or string array for env_file key, but got %v (%T)", envFile, envFile)
	}

	envFiles := make([]string, len(envFileList))
	for i, ent := range envFileList {
		ef, ok := ent.(string)
		if !ok {
			return nil, fmt.Errorf("expected string or string array for env_file key, but got %v where %v is not a string", envFile, ent)
		}

		envFiles[i] = ef
	}

	return envFiles, nil
}

func removeEnvFiles(services composeServices) {
	for _, svc := range services {
		delete(svc, "env_file")
	}
}<|MERGE_RESOLUTION|>--- conflicted
+++ resolved
@@ -63,12 +63,8 @@
 			"service is valid and exists")
 	}
 
-<<<<<<< HEAD
 	svcConfig.EnvFile = envFiles
-	svc, svcIgnored, err := convertService(&svcConfig)
-=======
 	svc, svcIgnored, err := convertService(&svcConfig, workingDir)
->>>>>>> 1210eedd
 	if err != nil {
 		return nil, nil, fmt.Errorf("convert Compose service to Copilot manifest: %w", err)
 	}
