--- conflicted
+++ resolved
@@ -131,11 +131,7 @@
 					Name:       "testers",
 					Dockerfile: "./testers/Dockerfile",
 				},
-<<<<<<< HEAD
-				Platform: &PlatformArgsOrString{
-=======
 				Platform: PlatformArgsOrString{
->>>>>>> 28e91b9d
 					PlatformString: nil,
 					PlatformArgs: PlatformArgs{
 						OSFamily: nil,
@@ -151,22 +147,14 @@
 					Name:       "testers",
 					Dockerfile: "./testers/Dockerfile",
 				},
-<<<<<<< HEAD
-				Platform: &PlatformArgsOrString{
-=======
 				Platform: PlatformArgsOrString{
->>>>>>> 28e91b9d
 					PlatformString: nil,
 					PlatformArgs: PlatformArgs{
 						OSFamily: nil,
 						Arch:     nil,
 					},
 				},
-<<<<<<< HEAD
-				Topics: &[]TopicSubscription{
-=======
 				Topics: []TopicSubscription{
->>>>>>> 28e91b9d
 					{
 						Name:    "testTopic",
 						Service: "service4TestTopic",
