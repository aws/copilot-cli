--- conflicted
+++ resolved
@@ -416,7 +416,6 @@
 	}
 }
 
-<<<<<<< HEAD
 func envFiles(name *string, tc TaskConfig, lc Logging, sc map[string]*SidecarConfig) map[string]string {
 	envFiles := make(map[string]string)
 	// Grab the workload container's env file, if present.
@@ -428,7 +427,8 @@
 	// If the Firelens Sidecar Pattern has an env file specified, get it as well.
 	envFiles[FirelensContainerName] = aws.StringValue(lc.EnvFile)
 	return envFiles
-=======
+}
+
 func buildArgs(contextDir string, buildArgs map[string]*DockerBuildArgs, sc map[string]*SidecarConfig) (map[string]*DockerBuildArgs, error) {
 	for name, config := range sc {
 		if _, ok := config.ImageURI(); !ok {
@@ -436,5 +436,4 @@
 		}
 	}
 	return buildArgs, nil
->>>>>>> 8bea0569
 }