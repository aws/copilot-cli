// Copyright Amazon.com, Inc. or its affiliates. All Rights Reserved.
// SPDX-License-Identifier: Apache-2.0

package manifest

import (
	"errors"
	"fmt"
	"strconv"
	"time"

	"github.com/aws/aws-sdk-go/aws"
	"github.com/aws/copilot-cli/internal/pkg/docker/dockerengine"
	"gopkg.in/yaml.v3"
)

// Defaults for Firelens configuration.
const (
	firelensContainerName = "firelens_log_router"
	defaultFluentbitImage = "public.ecr.aws/aws-observability/aws-for-fluent-bit:stable"
)

// Platform related settings.
const (
	OSLinux                 = dockerengine.OSLinux
	OSWindows               = dockerengine.OSWindows
	OSWindowsServer2019Core = "windows_server_2019_core"
	OSWindowsServer2019Full = "windows_server_2019_full"
	OSWindowsServer2022Core = "windows_server_2022_core"
	OSWindowsServer2022Full = "windows_server_2022_full"

	ArchAMD64 = dockerengine.ArchAMD64
	ArchX86   = dockerengine.ArchX86
	ArchARM   = dockerengine.ArchARM
	ArchARM64 = dockerengine.ArchARM64

	// Minimum CPU and mem values required for Windows-based tasks.
	MinWindowsTaskCPU    = 1024
	MinWindowsTaskMemory = 2048

	// deployment strategies
	ECSDefaultRollingUpdateStrategy  = "default"
	ECSRecreateRollingUpdateStrategy = "recreate"
)

// Platform related settings.
var (
	defaultPlatform     = platformString(OSLinux, ArchAMD64)
	windowsOSFamilies   = []string{OSWindows, OSWindowsServer2019Core, OSWindowsServer2019Full, OSWindowsServer2022Core, OSWindowsServer2022Full}
	validShortPlatforms = []string{ // All of the os/arch combinations that the PlatformString field may accept.
		dockerengine.PlatformString(OSLinux, ArchAMD64),
		dockerengine.PlatformString(OSLinux, ArchX86),
		dockerengine.PlatformString(OSLinux, ArchARM),
		dockerengine.PlatformString(OSLinux, ArchARM64),
		dockerengine.PlatformString(OSWindows, ArchAMD64),
		dockerengine.PlatformString(OSWindows, ArchX86),
	}
	validAdvancedPlatforms = []PlatformArgs{ // All of the OsFamily/Arch combinations that the PlatformArgs field may accept.
		{OSFamily: aws.String(OSLinux), Arch: aws.String(ArchX86)},
		{OSFamily: aws.String(OSLinux), Arch: aws.String(ArchAMD64)},
		{OSFamily: aws.String(OSLinux), Arch: aws.String(ArchARM)},
		{OSFamily: aws.String(OSLinux), Arch: aws.String(ArchARM64)},
		{OSFamily: aws.String(OSWindows), Arch: aws.String(ArchX86)},
		{OSFamily: aws.String(OSWindows), Arch: aws.String(ArchAMD64)},
		{OSFamily: aws.String(OSWindowsServer2019Core), Arch: aws.String(ArchX86)},
		{OSFamily: aws.String(OSWindowsServer2019Core), Arch: aws.String(ArchAMD64)},
		{OSFamily: aws.String(OSWindowsServer2019Full), Arch: aws.String(ArchX86)},
		{OSFamily: aws.String(OSWindowsServer2019Full), Arch: aws.String(ArchAMD64)},
		{OSFamily: aws.String(OSWindowsServer2022Core), Arch: aws.String(ArchX86)},
		{OSFamily: aws.String(OSWindowsServer2022Core), Arch: aws.String(ArchAMD64)},
		{OSFamily: aws.String(OSWindowsServer2022Full), Arch: aws.String(ArchX86)},
		{OSFamily: aws.String(OSWindowsServer2022Full), Arch: aws.String(ArchAMD64)},
	}
)

// ImageWithHealthcheck represents a container image with health check.
type ImageWithHealthcheck struct {
	Image       Image                `yaml:",inline"`
	HealthCheck ContainerHealthCheck `yaml:"healthcheck"`
}

// ImageWithPortAndHealthcheck represents a container image with an exposed port and health check.
type ImageWithPortAndHealthcheck struct {
	ImageWithPort `yaml:",inline"`
	HealthCheck   ContainerHealthCheck `yaml:"healthcheck"`
}

// AlarmArgs represents specs of CloudWatch alarms for deployment rollbacks.
type AlarmArgs struct {
	CPUUtilization    *float64 `yaml:"cpu_utilization"`
	MemoryUtilization *float64 `yaml:"memory_utilization"`
}

// WorkerAlarmArgs represents specs of CloudWatch alarms for Worker Service deployment rollbacks.
type WorkerAlarmArgs struct {
	AlarmArgs       `yaml:",inline"`
	MessagesDelayed *int `yaml:"messages_delayed"`
}

// DeploymentControllerConfig represents deployment strategies for a service.
type DeploymentControllerConfig struct {
	Rolling *string `yaml:"rolling"`
}

// DeploymentConfig represents the deployment config for an ECS service.
type DeploymentConfig struct {
	DeploymentControllerConfig `yaml:",inline"`
<<<<<<< HEAD
	RollbackAlarms             Union[[]string, AlarmArgs] `yaml:"rollback_alarms"`
	// The rollback_alarms manifest field is a no-op until the EDS-CFN ABR bug is fixed.
=======
	RollbackAlarms             Union[[]string, AlarmArgs]  `yaml:"rollback_alarms"`
>>>>>>> 7b56561c
}

// WorkerDeploymentConfig represents the deployment strategies for a worker service.
type WorkerDeploymentConfig struct {
	DeploymentControllerConfig `yaml:",inline"`
	WorkerRollbackAlarms       Union[[]string, WorkerAlarmArgs]  `yaml:"rollback_alarms"`
<<<<<<< HEAD
	// The rollback_alarms manifest field is a no-op until the EDS-CFN ABR bug is fixed.
=======
>>>>>>> 7b56561c
}

func (d *DeploymentConfig) isEmpty() bool {
	return d == nil || (d.DeploymentControllerConfig.isEmpty() && d.RollbackAlarms.IsZero())
}

func (d *DeploymentControllerConfig) isEmpty() bool {
	return d.Rolling == nil
}

func (w *WorkerDeploymentConfig) isEmpty() bool {
	return w == nil || (w.DeploymentControllerConfig.Rolling == nil && w.WorkerRollbackAlarms.IsZero())
}

// ExposedPort will hold the port mapping configuration.
type ExposedPort struct {
	ContainerName string // The name of the container that exposes this port.
	Port          uint16 // The port number.
	Protocol      string // Either "tcp" or "udp", empty means the default value that the underlying service provides.
}

// ImageWithHealthcheckAndOptionalPort represents a container image with an optional exposed port and health check.
type ImageWithHealthcheckAndOptionalPort struct {
	ImageWithOptionalPort `yaml:",inline"`
	HealthCheck           ContainerHealthCheck `yaml:"healthcheck"`
}

// ImageWithOptionalPort represents a container image with an optional exposed port.
type ImageWithOptionalPort struct {
	Image Image   `yaml:",inline"`
	Port  *uint16 `yaml:"port"`
}

// TaskConfig represents the resource boundaries and environment variables for the containers in the task.
type TaskConfig struct {
	CPU            *int                 `yaml:"cpu"`
	Memory         *int                 `yaml:"memory"`
	Platform       PlatformArgsOrString `yaml:"platform,omitempty"`
	Count          Count                `yaml:"count"`
	ExecuteCommand ExecuteCommand       `yaml:"exec"`
	Variables      map[string]Variable  `yaml:"variables"`
	EnvFile        *string              `yaml:"env_file"`
	Secrets        map[string]Secret    `yaml:"secrets"`
	Storage        Storage              `yaml:"storage"`
}

// Variable represents an identifier for the value of an environment variable.
type Variable struct {
	stringOrFromCFN
}

// UnmarshalYAML implements the yaml.Unmarshaler (v3) interface to override the default YAML unmarshalling logic.
func (v *Variable) UnmarshalYAML(value *yaml.Node) error {
	if err := v.stringOrFromCFN.UnmarshalYAML(value); err != nil {
		return fmt.Errorf(`unmarshal "variables": %w`, err)
	}
	return nil
}

// RequiresImport returns true if the value is imported from an environment.
func (v *Variable) RequiresImport() bool {
	return !v.FromCFN.isEmpty()
}

// Value returns the value, whether it is used for import or not.
func (v *Variable) Value() string {
	if v.RequiresImport() {
		return aws.StringValue(v.FromCFN.Name)
	}
	return aws.StringValue(v.Plain)
}

// ContainerPlatform returns the platform for the service.
func (t *TaskConfig) ContainerPlatform() string {
	if t.Platform.IsEmpty() {
		return ""
	}
	if t.IsWindows() {
		return platformString(OSWindows, t.Platform.Arch())
	}
	return platformString(t.Platform.OS(), t.Platform.Arch())
}

// IsWindows returns whether or not the service is building with a Windows OS.
func (t TaskConfig) IsWindows() bool {
	return isWindowsPlatform(t.Platform)
}

// IsARM returns whether or not the service is building with an ARM Arch.
func (t TaskConfig) IsARM() bool {
	return IsArmArch(t.Platform.Arch())
}

// Secret represents an identifier for sensitive data stored in either SSM or SecretsManager.
type Secret struct {
	from               stringOrFromCFN      // SSM Parameter name or ARN to a secret or secret ARN imported from another CloudFormation stack.
	fromSecretsManager secretsManagerSecret // Conveniently fetch from a secretsmanager secret name instead of ARN.
}

// UnmarshalYAML implements the yaml.Unmarshaler (v3) interface to override the default YAML unmarshaling logic.
func (s *Secret) UnmarshalYAML(value *yaml.Node) error {
	if err := value.Decode(&s.fromSecretsManager); err != nil {
		switch err.(type) {
		case *yaml.TypeError:
			break
		default:
			return err
		}
	}
	if !s.fromSecretsManager.IsEmpty() { // Successfully unmarshaled to a secretsmanager name.
		return nil
	}
	if err := value.Decode(&s.from); err != nil { // Otherwise, try decoding the simple form.
		return errors.New(`cannot marshal "secret" field to a string or "secretsmanager" object`)
	}
	return nil
}

// IsSecretsManagerName returns true if the secret refers to the name of a secret stored in SecretsManager.
func (s *Secret) IsSecretsManagerName() bool {
	return !s.fromSecretsManager.IsEmpty()
}

// RequiresImport returns true if the SSM parameter name or secret ARN value is imported from CloudFormation stack.
func (s *Secret) RequiresImport() bool {
	return !s.from.FromCFN.isEmpty()
}

// Value returns the secret value provided by clients.
func (s *Secret) Value() string {
	if !s.fromSecretsManager.IsEmpty() {
		return aws.StringValue(s.fromSecretsManager.Name)
	} else if s.RequiresImport() {
		return aws.StringValue(s.from.FromCFN.Name)
	}
	return aws.StringValue(s.from.Plain)
}

// secretsManagerSecret represents the name of a secret stored in SecretsManager.
type secretsManagerSecret struct {
	Name *string `yaml:"secretsmanager"`
}

// IsEmpty returns true if all the fields in secretsManagerSecret have the zero value.
func (s secretsManagerSecret) IsEmpty() bool {
	return s.Name == nil
}

// Logging holds configuration for Firelens to route your logs.
type Logging struct {
	Retention      *int                `yaml:"retention"`
	Image          *string             `yaml:"image"`
	Destination    map[string]string   `yaml:"destination,flow"`
	EnableMetadata *bool               `yaml:"enableMetadata"`
	SecretOptions  map[string]Secret   `yaml:"secretOptions"`
	ConfigFile     *string             `yaml:"configFilePath"`
	Variables      map[string]Variable `yaml:"variables"`
	Secrets        map[string]Secret   `yaml:"secrets"`
}

// IsEmpty returns empty if the struct has all zero members.
func (lc *Logging) IsEmpty() bool {
	return lc.Image == nil && lc.Destination == nil && lc.EnableMetadata == nil &&
		lc.SecretOptions == nil && lc.ConfigFile == nil && lc.Variables == nil && lc.Secrets == nil
}

// LogImage returns the default Fluent Bit image if not otherwise configured.
func (lc *Logging) LogImage() *string {
	if lc.Image == nil {
		return aws.String(defaultFluentbitImage)
	}
	return lc.Image
}

// GetEnableMetadata returns the configuration values and sane default for the EnableMEtadata field
func (lc *Logging) GetEnableMetadata() *string {
	if lc.EnableMetadata == nil {
		// Enable ecs log metadata by default.
		return aws.String("true")
	}
	return aws.String(strconv.FormatBool(*lc.EnableMetadata))
}

// SidecarConfig represents the configurable options for setting up a sidecar container.
type SidecarConfig struct {
	Port          *string                              `yaml:"port"`
	Image         Union[*string, ImageLocationOrBuild] `yaml:"image"`
	Essential     *bool                                `yaml:"essential"`
	CredsParam    *string                              `yaml:"credentialsParameter"`
	Variables     map[string]Variable                  `yaml:"variables"`
	Secrets       map[string]Secret                    `yaml:"secrets"`
	MountPoints   []SidecarMountPoint                  `yaml:"mount_points"`
	DockerLabels  map[string]string                    `yaml:"labels"`
	DependsOn     DependsOn                            `yaml:"depends_on"`
	HealthCheck   ContainerHealthCheck                 `yaml:"healthcheck"`
	ImageOverride `yaml:",inline"`
}

// ImageURI returns the location of the image if one is set.
// If the image needs to be build, return "" and false.
func (cfg *SidecarConfig) ImageURI() (string, bool) {
	if cfg.Image.Basic != nil {
		return aws.StringValue(cfg.Image.Basic), true
	}
	if cfg.Image.Advanced.Location != nil {
		return aws.StringValue(cfg.Image.Advanced.Location), true
	}
	return "", false
}

// OverrideRule holds the manifest overriding rule for CloudFormation template.
type OverrideRule struct {
	Path  string    `yaml:"path"`
	Value yaml.Node `yaml:"value"`
}

// ExecuteCommand is a custom type which supports unmarshaling yaml which
// can either be of type bool or type ExecuteCommandConfig.
type ExecuteCommand struct {
	Enable *bool
	Config ExecuteCommandConfig
}

// UnmarshalYAML overrides the default YAML unmarshaling logic for the ExecuteCommand
// struct, allowing it to perform more complex unmarshaling behavior.
// This method implements the yaml.Unmarshaler (v3) interface.
func (e *ExecuteCommand) UnmarshalYAML(value *yaml.Node) error {
	if err := value.Decode(&e.Config); err != nil {
		switch err.(type) {
		case *yaml.TypeError:
			break
		default:
			return err
		}
	}

	if !e.Config.IsEmpty() {
		return nil
	}

	if err := value.Decode(&e.Enable); err != nil {
		return errUnmarshalExec
	}
	return nil
}

// ExecuteCommandConfig represents the configuration for ECS Execute Command.
type ExecuteCommandConfig struct {
	Enable *bool `yaml:"enable"`
}

// IsEmpty returns whether ExecuteCommandConfig is empty.
func (e ExecuteCommandConfig) IsEmpty() bool {
	return e.Enable == nil
}

// ContainerHealthCheck holds the configuration to determine if the service container is healthy.
// See https://docs.aws.amazon.com/AWSCloudFormation/latest/UserGuide/aws-properties-ecs-taskdefinition-healthcheck.html
type ContainerHealthCheck struct {
	Command     []string       `yaml:"command"`
	Interval    *time.Duration `yaml:"interval"`
	Retries     *int           `yaml:"retries"`
	Timeout     *time.Duration `yaml:"timeout"`
	StartPeriod *time.Duration `yaml:"start_period"`
}

// NewDefaultContainerHealthCheck returns container health check configuration
// that's identical to a load balanced web service's defaults.
func NewDefaultContainerHealthCheck() *ContainerHealthCheck {
	return &ContainerHealthCheck{
		Command:     []string{"CMD-SHELL", "curl -f http://localhost/ || exit 1"},
		Interval:    durationp(10 * time.Second),
		Retries:     aws.Int(2),
		Timeout:     durationp(5 * time.Second),
		StartPeriod: durationp(0 * time.Second),
	}
}

// IsEmpty checks if the health check is empty.
func (hc ContainerHealthCheck) IsEmpty() bool {
	return hc.Command == nil && hc.Interval == nil && hc.Retries == nil && hc.Timeout == nil && hc.StartPeriod == nil
}

// ApplyIfNotSet changes the healthcheck's fields only if they were not set and the other healthcheck has them set.
func (hc *ContainerHealthCheck) ApplyIfNotSet(other *ContainerHealthCheck) {
	if hc.Command == nil && other.Command != nil {
		hc.Command = other.Command
	}
	if hc.Interval == nil && other.Interval != nil {
		hc.Interval = other.Interval
	}
	if hc.Retries == nil && other.Retries != nil {
		hc.Retries = other.Retries
	}
	if hc.Timeout == nil && other.Timeout != nil {
		hc.Timeout = other.Timeout
	}
	if hc.StartPeriod == nil && other.StartPeriod != nil {
		hc.StartPeriod = other.StartPeriod
	}
}<|MERGE_RESOLUTION|>--- conflicted
+++ resolved
@@ -105,22 +105,13 @@
 // DeploymentConfig represents the deployment config for an ECS service.
 type DeploymentConfig struct {
 	DeploymentControllerConfig `yaml:",inline"`
-<<<<<<< HEAD
-	RollbackAlarms             Union[[]string, AlarmArgs] `yaml:"rollback_alarms"`
-	// The rollback_alarms manifest field is a no-op until the EDS-CFN ABR bug is fixed.
-=======
 	RollbackAlarms             Union[[]string, AlarmArgs]  `yaml:"rollback_alarms"`
->>>>>>> 7b56561c
 }
 
 // WorkerDeploymentConfig represents the deployment strategies for a worker service.
 type WorkerDeploymentConfig struct {
 	DeploymentControllerConfig `yaml:",inline"`
 	WorkerRollbackAlarms       Union[[]string, WorkerAlarmArgs]  `yaml:"rollback_alarms"`
-<<<<<<< HEAD
-	// The rollback_alarms manifest field is a no-op until the EDS-CFN ABR bug is fixed.
-=======
->>>>>>> 7b56561c
 }
 
 func (d *DeploymentConfig) isEmpty() bool {
