// Copyright Amazon.com, Inc. or its affiliates. All Rights Reserved.
// SPDX-License-Identifier: Apache-2.0

package manifest

import (
	"errors"
	"fmt"

	"github.com/aws/aws-sdk-go/aws"
	"github.com/aws/aws-sdk-go/aws/arn"
)

var (
	errAZsNotEqual = errors.New("public subnets and private subnets do not span the same availability zones")

	minAZs = 2
)

// Validate returns nil if Environment is configured correctly.
func (e Environment) Validate() error {
	if err := e.environmentConfig.Validate(); err != nil {
		return fmt.Errorf(`validate "network": %w`, err)
	}
	return nil
}

// Validate returns nil if environmentConfig is configured correctly.
func (e environmentConfig) Validate() error {
	if err := e.Network.Validate(); err != nil {
		return fmt.Errorf(`validate "network": %w`, err)
	}
	if err := e.Observability.Validate(); err != nil {
		return fmt.Errorf(`validate "observability": %w`, err)
	}
	if err := e.HTTPConfig.Validate(); err != nil {
		return fmt.Errorf(`validate "http config": %w`, err)
	}

	if e.HTTPConfig.Private.InternalALBSubnets != nil {
		if !e.Network.VPC.imported() {
			return errors.New("in order to specify internal ALB subnet placement, subnets must be imported")
		}
		if err := e.validateInternalALBSubnets(); err != nil {
			return err
		}
	}
	return nil
}

// Validate returns nil if environmentNetworkConfig is configured correctly.
func (n environmentNetworkConfig) Validate() error {
	if err := n.VPC.Validate(); err != nil {
		return fmt.Errorf(`validate "vpc": %w`, err)
	}
	return nil
}

// Validate returns nil if environmentVPCConfig is configured correctly.
func (cfg environmentVPCConfig) Validate() error {
	if cfg.imported() && cfg.managedVPCCustomized() {
		return errors.New(`cannot import VPC resources (with "id" fields) and customize VPC resources (with "cidr" and "az" fields) at the same time`)
	}
	if err := cfg.Subnets.Validate(); err != nil {
		return fmt.Errorf(`validate "subnets": %w`, err)
	}
	if cfg.imported() {
		return cfg.validateImportedVPC()
	}
	if cfg.managedVPCCustomized() {
		return cfg.validateManagedVPC()
	}
	return nil
}

func (cfg environmentVPCConfig) validateImportedVPC() error {
	for idx, subnet := range cfg.Subnets.Public {
		if aws.StringValue(subnet.SubnetID) == "" {
			return fmt.Errorf(`validate "subnets": public[%d] must include "id" field if the vpc is imported`, idx)
		}
	}
	for idx, subnet := range cfg.Subnets.Private {
		if aws.StringValue(subnet.SubnetID) == "" {
			return fmt.Errorf(`validate "subnets": private[%d] must include "id" field if the vpc is imported`, idx)
		}
	}
	switch {
	case len(cfg.Subnets.Private)+len(cfg.Subnets.Public) <= 0:
		return errors.New(`validate "subnets": VPC must have subnets in order to proceed with environment creation`)
	case len(cfg.Subnets.Public) == 1:
		return errors.New(`validate "subnets": validate "public": at least two public subnets must be imported to enable Load Balancing`)
	case len(cfg.Subnets.Private) == 1:
		return errors.New(`validate "subnets": validate "private": at least two private subnets must be imported`)
	}
	return nil
}

func (cfg environmentVPCConfig) validateManagedVPC() error {
	var (
		publicAZs    = make(map[string]struct{})
		privateAZs   = make(map[string]struct{})
		publicCIDRs  = make(map[string]struct{})
		privateCIDRs = make(map[string]struct{})
	)
	var exists = struct{}{}
	for idx, subnet := range cfg.Subnets.Public {
		if aws.StringValue((*string)(subnet.CIDR)) == "" || aws.StringValue(subnet.AZ) == "" {
			return fmt.Errorf(`validate "subnets": public[%d] must include "cidr" and "az" fields if the vpc is configured`, idx)
		}
		publicCIDRs[aws.StringValue((*string)(subnet.CIDR))] = exists
		publicAZs[aws.StringValue(subnet.AZ)] = exists
	}
	for idx, subnet := range cfg.Subnets.Private {
		if aws.StringValue((*string)(subnet.CIDR)) == "" || aws.StringValue(subnet.AZ) == "" {
			return fmt.Errorf(`validate "subnets": private[%d] must include "cidr" and "az" fields if the vpc is configured`, idx)
		}
		privateCIDRs[aws.StringValue((*string)(subnet.CIDR))] = exists
		privateAZs[aws.StringValue(subnet.AZ)] = exists
	}
	if len(publicAZs) != len(privateAZs) {
		return fmt.Errorf(`validate "subnets": %w`, errAZsNotEqual)
	}
	for k := range publicAZs {
		if _, ok := privateAZs[k]; !ok {
			return fmt.Errorf(`validate "subnets": %w`, errAZsNotEqual)
		}
	}
	numAZs := len(publicAZs)
	if numAZs < minAZs {
		return fmt.Errorf(`validate "subnets": require at least %d availability zones`, minAZs)
	}
	if len(publicCIDRs) != numAZs {
		return fmt.Errorf(`validate "subnets": validate "public": number of public subnet CIDRs (%d) does not match number of AZs (%d)`, len(publicCIDRs), len(publicAZs))
	}
	if len(privateCIDRs) != numAZs {
		return fmt.Errorf(`validate "subnets": validate "private": number of private subnet CIDRs (%d) does not match number of AZs (%d)`, len(privateCIDRs), len(publicAZs))
	}
	return nil
}

// Validate returns nil if subnetsConfiguration is configured correctly.
func (cs subnetsConfiguration) Validate() error {
	for idx, subnet := range cs.Public {
		if err := subnet.Validate(); err != nil {
			return fmt.Errorf(`validate "public[%d]": %w`, idx, err)
		}
	}
	for idx, subnet := range cs.Private {
		if err := subnet.Validate(); err != nil {
			return fmt.Errorf(`validate "private[%d]": %w`, idx, err)
		}
	}
	return nil
}

// Validate returns nil if subnetConfiguration is configured correctly.
func (c subnetConfiguration) Validate() error {
	if c.SubnetID != nil && c.CIDR != nil {
		return &errFieldMutualExclusive{
			firstField:  "id",
			secondField: "cidr",
			mustExist:   false,
		}
	}
	if c.SubnetID != nil && c.AZ != nil {
		return &errFieldMutualExclusive{
			firstField:  "id",
			secondField: "az",
			mustExist:   false,
		}
	}
	return nil
}

// Validate returns nil if environmentObservability is configured correctly.
func (o environmentObservability) Validate() error {
	return nil
}

// Validate returns nil if environmentHTTPConfig is configured correctly.
func (cfg environmentHTTPConfig) Validate() error {
	if err := cfg.Public.Validate(); err != nil {
		return fmt.Errorf(`validate "public": %w`, err)
	}
	if err := cfg.Private.Validate(); err != nil {
		return fmt.Errorf(`validate "private": %w`, err)
	}
	return nil
}

// Validate returns nil if publicHTTPConfig is configured correctly.
func (cfg publicHTTPConfig) Validate() error {
	for idx, certARN := range cfg.Certificates {
		if _, err := arn.Parse(certARN); err != nil {
			return fmt.Errorf(`parse "certificates[%d]": %w`, idx, err)
		}
	}
	return nil
}

// Validate returns nil if privateHTTPConfig is configured correctly.
func (cfg privateHTTPConfig) Validate() error {
	for idx, certARN := range cfg.Certificates {
		if _, err := arn.Parse(certARN); err != nil {
			return fmt.Errorf(`parse "certificates[%d]": %w`, idx, err)
		}
	}
	return nil
}

<<<<<<< HEAD
// Validate returns nil if environmentCDNConfig is configured correctly.
func (cfg environmentCDNConfig) Validate() error {
	if cfg.CDNConfig.IsEmpty() {
		return nil
	}
	return cfg.CDNConfig.Validate()
}

// Validate is a no-op for AdvancedCDNConfig.
func (cfg AdvancedCDNConfig) Validate() error {
	return nil
}

func (c EnvironmentConfig) validateInternalALBSubnets() error {
=======
func (c environmentConfig) validateInternalALBSubnets() error {
>>>>>>> 14c66218
	isImported := make(map[string]bool)
	for _, placementSubnet := range c.HTTPConfig.Private.InternalALBSubnets {
		for _, subnet := range append(c.Network.VPC.Subnets.Private, c.Network.VPC.Subnets.Public...) {
			if placementSubnet == aws.StringValue(subnet.SubnetID) {
				isImported[placementSubnet] = true
			}
		}
	}
	if len(isImported) != len(c.HTTPConfig.Private.InternalALBSubnets) {
		return fmt.Errorf("subnet(s) specified for internal ALB placement not imported")
	}
	return nil
}<|MERGE_RESOLUTION|>--- conflicted
+++ resolved
@@ -208,7 +208,6 @@
 	return nil
 }
 
-<<<<<<< HEAD
 // Validate returns nil if environmentCDNConfig is configured correctly.
 func (cfg environmentCDNConfig) Validate() error {
 	if cfg.CDNConfig.IsEmpty() {
@@ -223,9 +222,6 @@
 }
 
 func (c EnvironmentConfig) validateInternalALBSubnets() error {
-=======
-func (c environmentConfig) validateInternalALBSubnets() error {
->>>>>>> 14c66218
 	isImported := make(map[string]bool)
 	for _, placementSubnet := range c.HTTPConfig.Private.InternalALBSubnets {
 		for _, subnet := range append(c.Network.VPC.Subnets.Private, c.Network.VPC.Subnets.Public...) {
