// Copyright Amazon.com, Inc. or its affiliates. All Rights Reserved.
// SPDX-License-Identifier: Apache-2.0

package manifest

import (
	"errors"
	"fmt"

	"github.com/aws/aws-sdk-go/aws"
	"github.com/aws/aws-sdk-go/aws/arn"
)

var (
	errAZsNotEqual = errors.New("public subnets and private subnets do not span the same availability zones")

	minAZs = 2
)

// Validate returns nil if Environment is configured correctly.
func (e Environment) Validate() error {
<<<<<<< HEAD
	if err := e.EnvironmentConfig.Validate(); err != nil {
=======
	if err := e.EnvironmentConfig.validate(); err != nil {
>>>>>>> 1afdfd14
		return fmt.Errorf(`validate "network": %w`, err)
	}
	return nil
}

<<<<<<< HEAD
// Validate returns nil if EnvironmentConfig is configured correctly.
func (e EnvironmentConfig) Validate() error {
	if err := e.Network.Validate(); err != nil {
=======
// validate returns nil if EnvironmentConfig is configured correctly.
func (e EnvironmentConfig) validate() error {
	if err := e.Network.validate(); err != nil {
>>>>>>> 1afdfd14
		return fmt.Errorf(`validate "network": %w`, err)
	}
	if err := e.Observability.validate(); err != nil {
		return fmt.Errorf(`validate "observability": %w`, err)
	}
	if err := e.HTTPConfig.validate(); err != nil {
		return fmt.Errorf(`validate "http config": %w`, err)
	}

<<<<<<< HEAD
	if aws.BoolValue(e.HTTPConfig.Public.SecurityGroupConfig.Ingress.RestrictiveIngress.CDNIngress) && !e.CDNConfig.CDNEnabled() {
=======
	if e.IsIngressRestrictedToCDN() && !e.CDNConfig.CDNEnabled() {
>>>>>>> 1afdfd14
		return errors.New("CDN must be enabled to limit security group ingress to CloudFront")
	}

	if e.HTTPConfig.Private.InternalALBSubnets != nil {
		if !e.Network.VPC.imported() {
			return errors.New("in order to specify internal ALB subnet placement, subnets must be imported")
		}
		if err := e.validateInternalALBSubnets(); err != nil {
			return err
		}
	}
	return nil
}

// validate returns nil if environmentNetworkConfig is configured correctly.
func (n environmentNetworkConfig) validate() error {
	if err := n.VPC.validate(); err != nil {
		return fmt.Errorf(`validate "vpc": %w`, err)
	}
	return nil
}

// validate returns nil if environmentVPCConfig is configured correctly.
func (cfg environmentVPCConfig) validate() error {
	if cfg.imported() && cfg.managedVPCCustomized() {
		return errors.New(`cannot import VPC resources (with "id" fields) and customize VPC resources (with "cidr" and "az" fields) at the same time`)
	}
	if err := cfg.Subnets.validate(); err != nil {
		return fmt.Errorf(`validate "subnets": %w`, err)
	}
	if cfg.imported() {
		if err := cfg.validateImportedVPC(); err != nil {
			return fmt.Errorf(`validate "subnets" for an imported VPC: %w`, err)
		}
	}
	if cfg.managedVPCCustomized() {
		if err := cfg.validateManagedVPC(); err != nil {
			return fmt.Errorf(`validate "subnets" for an adjusted VPC: %w`, err)
		}
	}
	return nil
}

func (cfg environmentVPCConfig) validateImportedVPC() error {
	for idx, subnet := range cfg.Subnets.Public {
		if aws.StringValue(subnet.SubnetID) == "" {
			return fmt.Errorf(`validate public[%d]: %w`, idx, &errFieldMustBeSpecified{
				missingField: "id",
			})
		}
	}
	for idx, subnet := range cfg.Subnets.Private {
		if aws.StringValue(subnet.SubnetID) == "" {
			return fmt.Errorf(`validate private[%d]: %w`, idx, &errFieldMustBeSpecified{
				missingField: "id",
			})
		}
	}
	switch {
	case len(cfg.Subnets.Private)+len(cfg.Subnets.Public) <= 0:
		return errors.New(`VPC must have subnets in order to proceed with environment creation`)
	case len(cfg.Subnets.Public) == 1:
		return errors.New(`validate "public": at least two public subnets must be imported to enable Load Balancing`)
	case len(cfg.Subnets.Private) == 1:
		return errors.New(`validate "private": at least two private subnets must be imported`)
	}
	return nil
}

func (cfg environmentVPCConfig) validateManagedVPC() error {
	var (
		publicAZs    = make(map[string]struct{})
		privateAZs   = make(map[string]struct{})
		publicCIDRs  = make(map[string]struct{})
		privateCIDRs = make(map[string]struct{})
	)
	var exists = struct{}{}
	for idx, subnet := range cfg.Subnets.Public {
		if aws.StringValue((*string)(subnet.CIDR)) == "" {
			return fmt.Errorf(`validate public[%d]: %w`, idx, &errFieldMustBeSpecified{
				missingField: "cidr",
			})
		}
		publicCIDRs[aws.StringValue((*string)(subnet.CIDR))] = exists
		if aws.StringValue(subnet.AZ) != "" {
			publicAZs[aws.StringValue(subnet.AZ)] = exists
		}
	}
	for idx, subnet := range cfg.Subnets.Private {
		if aws.StringValue((*string)(subnet.CIDR)) == "" {
			return fmt.Errorf(`validate private[%d]: %w`, idx, &errFieldMustBeSpecified{
				missingField: "cidr",
			})
		}
		privateCIDRs[aws.StringValue((*string)(subnet.CIDR))] = exists
		if aws.StringValue(subnet.AZ) != "" {
			privateAZs[aws.StringValue(subnet.AZ)] = exists
		}
	}
	// NOTE: the following are constraints on az:
	// 1. #az = 0, or #az = #public_subnets = #private_subnets.
	// 2. set(az_for_public) = set(az_for_private).
	// 3, If configured at all, the number of AZ must be >= 2.
	if !areSetsEqual(publicAZs, privateAZs) {
		return errAZsNotEqual
	}
	numAZs := len(publicAZs)
	if numAZs == 0 {
		return nil
	}
	if numAZs < minAZs {
		return fmt.Errorf(`require at least %d availability zones`, minAZs)
	}
	if len(publicCIDRs) != numAZs {
		return fmt.Errorf(`validate "public": number of public subnet CIDRs (%d) does not match number of AZs (%d)`, len(publicCIDRs), len(publicAZs))
	}
	if len(privateCIDRs) != numAZs {
		return fmt.Errorf(`validate "private": number of private subnet CIDRs (%d) does not match number of AZs (%d)`, len(privateCIDRs), len(publicAZs))
	}
	return nil
}

// validate returns nil if subnetsConfiguration is configured correctly.
func (cs subnetsConfiguration) validate() error {
	for idx, subnet := range cs.Public {
		if err := subnet.validate(); err != nil {
			return fmt.Errorf(`validate "public[%d]": %w`, idx, err)
		}
	}
	for idx, subnet := range cs.Private {
		if err := subnet.validate(); err != nil {
			return fmt.Errorf(`validate "private[%d]": %w`, idx, err)
		}
	}
	return nil
}

// validate returns nil if subnetConfiguration is configured correctly.
func (c subnetConfiguration) validate() error {
	if c.SubnetID != nil && c.CIDR != nil {
		return &errFieldMutualExclusive{
			firstField:  "id",
			secondField: "cidr",
			mustExist:   false,
		}
	}
	if c.SubnetID != nil && c.AZ != nil {
		return &errFieldMutualExclusive{
			firstField:  "id",
			secondField: "az",
			mustExist:   false,
		}
	}
	return nil
}

// validate returns nil if environmentObservability is configured correctly.
func (o environmentObservability) validate() error {
	return nil
}

<<<<<<< HEAD
// Validate returns nil if EnvironmentHTTPConfig is configured correctly.
func (cfg EnvironmentHTTPConfig) Validate() error {
	if err := cfg.Public.Validate(); err != nil {
=======
// validate returns nil if EnvironmentHTTPConfig is configured correctly.
func (cfg EnvironmentHTTPConfig) validate() error {
	if err := cfg.Public.validate(); err != nil {
>>>>>>> 1afdfd14
		return fmt.Errorf(`validate "public": %w`, err)
	}
	if err := cfg.Private.validate(); err != nil {
		return fmt.Errorf(`validate "private": %w`, err)
	}
	return nil
}

<<<<<<< HEAD
// Validate returns nil if PublicHTTPConfig is configured correctly.
func (cfg PublicHTTPConfig) Validate() error {
=======
// validate returns nil if PublicHTTPConfig is configured correctly.
func (cfg PublicHTTPConfig) validate() error {
>>>>>>> 1afdfd14
	for idx, certARN := range cfg.Certificates {
		if _, err := arn.Parse(certARN); err != nil {
			return fmt.Errorf(`parse "certificates[%d]": %w`, idx, err)
		}
	}
	if cfg.SecurityGroupConfig.Ingress.VPCIngress != nil {
		return fmt.Errorf("a public load balancer already allows vpc ingress")
	}
<<<<<<< HEAD
	return cfg.SecurityGroupConfig.Validate()
}

// Validate returns nil if ALBSecurityGroupsConfig is configured correctly.
func (cfg ALBSecurityGroupsConfig) Validate() error {
	return cfg.Ingress.Validate()
=======
	return cfg.SecurityGroupConfig.validate()
>>>>>>> 1afdfd14
}

// validate returns nil if ALBSecurityGroupsConfig is configured correctly.
func (cfg ALBSecurityGroupsConfig) validate() error {
	return cfg.Ingress.validate()
}

// validate returns nil if privateHTTPConfig is configured correctly.
func (cfg privateHTTPConfig) validate() error {
	for idx, certARN := range cfg.Certificates {
		if _, err := arn.Parse(certARN); err != nil {
			return fmt.Errorf(`parse "certificates[%d]": %w`, idx, err)
		}
	}
	if !cfg.SecurityGroupsConfig.Ingress.RestrictiveIngress.IsEmpty() {
		return fmt.Errorf("an internal load balancer cannot have restrictive ingress fields")
	}
<<<<<<< HEAD
	return nil
}

// Validate returns nil if securityGroupsConfig is configured correctly.
func (cfg securityGroupsConfig) Validate() error {
	return cfg.Ingress.Validate()
}

// Validate returns nil if environmentCDNConfig is configured correctly.
func (cfg environmentCDNConfig) Validate() error {
=======
	if err := cfg.SecurityGroupsConfig.validate(); err != nil {
		return fmt.Errorf(`validate "security_groups: %w`, err)
	}
	return nil
}

// validate returns nil if securityGroupsConfig is configured correctly.
func (cfg securityGroupsConfig) validate() error {
	if cfg.isEmpty() {
		return nil
	}
	return cfg.Ingress.validate()
}

// validate returns nil if environmentCDNConfig is configured correctly.
func (cfg environmentCDNConfig) validate() error {
>>>>>>> 1afdfd14
	if cfg.CDNConfig.IsEmpty() {
		return nil
	}
	return cfg.CDNConfig.validate()
}

// validate returns nil if Ingress is configured correctly.
func (i Ingress) validate() error {
	return i.RestrictiveIngress.validate()
}

// validate is a no-op for RestrictiveIngress.
func (i RestrictiveIngress) validate() error {
	return nil
}

<<<<<<< HEAD
// Validate returns nil if Ingress is configured correctly.
func (i Ingress) Validate() error {
	return i.RestrictiveIngress.Validate()
}

// Validate is a no-op for RestrictiveIngress.
func (i RestrictiveIngress) Validate() error {
	return nil
}

// Validate is a no-op for AdvancedCDNConfig.
func (cfg advancedCDNConfig) Validate() error {
=======
// validate is a no-op for AdvancedCDNConfig.
func (cfg advancedCDNConfig) validate() error {
>>>>>>> 1afdfd14
	return nil
}

func (c EnvironmentConfig) validateInternalALBSubnets() error {
	isImported := make(map[string]bool)
	for _, placementSubnet := range c.HTTPConfig.Private.InternalALBSubnets {
		for _, subnet := range append(c.Network.VPC.Subnets.Private, c.Network.VPC.Subnets.Public...) {
			if placementSubnet == aws.StringValue(subnet.SubnetID) {
				isImported[placementSubnet] = true
			}
		}
	}
	if len(isImported) != len(c.HTTPConfig.Private.InternalALBSubnets) {
		return fmt.Errorf("subnet(s) specified for internal ALB placement not imported")
	}
	return nil
}

func areSetsEqual[T comparable](a map[T]struct{}, b map[T]struct{}) bool {
	if len(a) != len(b) {
		return false
	}
	for k := range a {
		if _, ok := b[k]; !ok {
			return false
		}
	}
	return true
}<|MERGE_RESOLUTION|>--- conflicted
+++ resolved
@@ -19,25 +19,15 @@
 
 // Validate returns nil if Environment is configured correctly.
 func (e Environment) Validate() error {
-<<<<<<< HEAD
-	if err := e.EnvironmentConfig.Validate(); err != nil {
-=======
 	if err := e.EnvironmentConfig.validate(); err != nil {
->>>>>>> 1afdfd14
 		return fmt.Errorf(`validate "network": %w`, err)
 	}
 	return nil
 }
 
-<<<<<<< HEAD
-// Validate returns nil if EnvironmentConfig is configured correctly.
-func (e EnvironmentConfig) Validate() error {
-	if err := e.Network.Validate(); err != nil {
-=======
 // validate returns nil if EnvironmentConfig is configured correctly.
 func (e EnvironmentConfig) validate() error {
 	if err := e.Network.validate(); err != nil {
->>>>>>> 1afdfd14
 		return fmt.Errorf(`validate "network": %w`, err)
 	}
 	if err := e.Observability.validate(); err != nil {
@@ -47,11 +37,7 @@
 		return fmt.Errorf(`validate "http config": %w`, err)
 	}
 
-<<<<<<< HEAD
-	if aws.BoolValue(e.HTTPConfig.Public.SecurityGroupConfig.Ingress.RestrictiveIngress.CDNIngress) && !e.CDNConfig.CDNEnabled() {
-=======
 	if e.IsIngressRestrictedToCDN() && !e.CDNConfig.CDNEnabled() {
->>>>>>> 1afdfd14
 		return errors.New("CDN must be enabled to limit security group ingress to CloudFront")
 	}
 
@@ -213,15 +199,9 @@
 	return nil
 }
 
-<<<<<<< HEAD
-// Validate returns nil if EnvironmentHTTPConfig is configured correctly.
-func (cfg EnvironmentHTTPConfig) Validate() error {
-	if err := cfg.Public.Validate(); err != nil {
-=======
 // validate returns nil if EnvironmentHTTPConfig is configured correctly.
 func (cfg EnvironmentHTTPConfig) validate() error {
 	if err := cfg.Public.validate(); err != nil {
->>>>>>> 1afdfd14
 		return fmt.Errorf(`validate "public": %w`, err)
 	}
 	if err := cfg.Private.validate(); err != nil {
@@ -230,13 +210,8 @@
 	return nil
 }
 
-<<<<<<< HEAD
-// Validate returns nil if PublicHTTPConfig is configured correctly.
-func (cfg PublicHTTPConfig) Validate() error {
-=======
 // validate returns nil if PublicHTTPConfig is configured correctly.
 func (cfg PublicHTTPConfig) validate() error {
->>>>>>> 1afdfd14
 	for idx, certARN := range cfg.Certificates {
 		if _, err := arn.Parse(certARN); err != nil {
 			return fmt.Errorf(`parse "certificates[%d]": %w`, idx, err)
@@ -245,16 +220,7 @@
 	if cfg.SecurityGroupConfig.Ingress.VPCIngress != nil {
 		return fmt.Errorf("a public load balancer already allows vpc ingress")
 	}
-<<<<<<< HEAD
-	return cfg.SecurityGroupConfig.Validate()
-}
-
-// Validate returns nil if ALBSecurityGroupsConfig is configured correctly.
-func (cfg ALBSecurityGroupsConfig) Validate() error {
-	return cfg.Ingress.Validate()
-=======
 	return cfg.SecurityGroupConfig.validate()
->>>>>>> 1afdfd14
 }
 
 // validate returns nil if ALBSecurityGroupsConfig is configured correctly.
@@ -272,18 +238,6 @@
 	if !cfg.SecurityGroupsConfig.Ingress.RestrictiveIngress.IsEmpty() {
 		return fmt.Errorf("an internal load balancer cannot have restrictive ingress fields")
 	}
-<<<<<<< HEAD
-	return nil
-}
-
-// Validate returns nil if securityGroupsConfig is configured correctly.
-func (cfg securityGroupsConfig) Validate() error {
-	return cfg.Ingress.Validate()
-}
-
-// Validate returns nil if environmentCDNConfig is configured correctly.
-func (cfg environmentCDNConfig) Validate() error {
-=======
 	if err := cfg.SecurityGroupsConfig.validate(); err != nil {
 		return fmt.Errorf(`validate "security_groups: %w`, err)
 	}
@@ -300,7 +254,6 @@
 
 // validate returns nil if environmentCDNConfig is configured correctly.
 func (cfg environmentCDNConfig) validate() error {
->>>>>>> 1afdfd14
 	if cfg.CDNConfig.IsEmpty() {
 		return nil
 	}
@@ -317,23 +270,8 @@
 	return nil
 }
 
-<<<<<<< HEAD
-// Validate returns nil if Ingress is configured correctly.
-func (i Ingress) Validate() error {
-	return i.RestrictiveIngress.Validate()
-}
-
-// Validate is a no-op for RestrictiveIngress.
-func (i RestrictiveIngress) Validate() error {
-	return nil
-}
-
-// Validate is a no-op for AdvancedCDNConfig.
-func (cfg advancedCDNConfig) Validate() error {
-=======
 // validate is a no-op for AdvancedCDNConfig.
 func (cfg advancedCDNConfig) validate() error {
->>>>>>> 1afdfd14
 	return nil
 }
 
