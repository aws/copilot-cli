--- conflicted
+++ resolved
@@ -27,12 +27,7 @@
 	serviceConnectTransformer{},
 	placementArgOrStringTransformer{},
 	subnetListOrArgsTransformer{},
-<<<<<<< HEAD
-	unionTransformer[string, HTTPHealthCheckArgs]{},
-	unionTransformer[bool, VPCEndpoint]{},
-=======
 	unionTransformer{},
->>>>>>> 6a50bcb4
 	countTransformer{},
 	advancedCountTransformer{},
 	scalingConfigOrTTransformer[Percentage]{},
@@ -299,17 +294,6 @@
 
 type unionTransformer struct{}
 
-<<<<<<< HEAD
-// Transfomer implements mergo.Transformer and returns a function that merges two
-// Union[Basic, Advanced]. Because Mergo doesn't override destination values if source has a zero
-// value, there is some special logic if Basic or Advanced is a string, bool, or number. Since the Union
-// type defines if a value was set or not, we will overwrite dst's value for those types if src's value
-// was set, as determined by src.IsBasic()/IsAdvanced(). Pointers to zero values is merged by basicTransformer.
-//
-// See https://github.com/imdario/mergo/issues/89.
-func (t unionTransformer[Basic, Advanced]) Transformer(typ reflect.Type) func(dst, src reflect.Value) error {
-	if typ != reflect.TypeOf(Union[Basic, Advanced]{}) {
-=======
 var unionPrefix, _, _ = strings.Cut(reflect.TypeOf(Union[any, any]{}).String(), "[")
 
 // Transformer returns custom merge logic for union types.
@@ -320,7 +304,6 @@
 	// (i.e., no way to tell if the type Union[string, bool] is a Union)
 	isUnion := strings.HasPrefix(typ.String(), unionPrefix)
 	if !isUnion {
->>>>>>> 6a50bcb4
 		return nil
 	}
 
@@ -333,30 +316,6 @@
 			}
 		}()
 
-<<<<<<< HEAD
-		if srcStruct.IsBasic() {
-			var zero Advanced
-			dstStruct.isAdvanced, dstStruct.Advanced = false, zero
-			dstStruct.isBasic = true
-
-			switch any(srcStruct.Basic).(type) {
-			case string, bool, int, int8, int16, int32, int64, uint8, uint16, uint32, uint64, float32, float64, complex64, complex128:
-				dstStruct.Basic = srcStruct.Basic
-			}
-		} else if srcStruct.IsAdvanced() {
-			var zero Basic
-			dstStruct.isBasic, dstStruct.Basic = false, zero
-			dstStruct.isAdvanced = true
-
-			switch any(srcStruct.Advanced).(type) {
-			case string, bool, int, int8, int16, int32, int64, uint8, uint16, uint32, uint64, float32, float64, complex64, complex128:
-				dstStruct.Advanced = srcStruct.Advanced
-			}
-		}
-
-		if dst.CanSet() {
-			dst.Set(reflect.ValueOf(dstStruct))
-=======
 		isBasic := src.MethodByName("IsBasic").Call(nil)[0].Bool()
 		isAdvanced := src.MethodByName("IsAdvanced").Call(nil)[0].Bool()
 
@@ -370,7 +329,6 @@
 			if dst.CanAddr() {
 				dst.Addr().MethodByName("SetAdvanced").Call([]reflect.Value{dst.FieldByName("Advanced")})
 			}
->>>>>>> 6a50bcb4
 		}
 
 		return nil
