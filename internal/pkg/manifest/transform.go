--- conflicted
+++ resolved
@@ -507,11 +507,7 @@
 		}
 
 		if srcStruct.Enabled != nil {
-<<<<<<< HEAD
-			dstStruct.CDNConfig = AdvancedCDNConfig{}
-=======
 			dstStruct.CDNConfig = advancedCDNConfig{}
->>>>>>> fd02b581
 		}
 
 		if dst.CanSet() { // For extra safety to prevent panicking.
