--- conflicted
+++ resolved
@@ -61,12 +61,8 @@
 	*WorkloadProps
 	Path        string
 	Port        uint16
-<<<<<<< HEAD
-	HealthCheck *ContainerHealthCheck // Optional healthcheck configuration.
+	HealthCheck ContainerHealthCheck // Optional healthcheck configuration.
 	Platform    *PlatformArgsOrString // Optional platform configuration.
-=======
-	HealthCheck ContainerHealthCheck // Optional healthcheck configuration.
->>>>>>> 719ac2c0
 }
 
 // NewLoadBalancedWebService creates a new public load balanced web service, receives all the requests from the load balancer,
@@ -79,13 +75,9 @@
 	svc.LoadBalancedWebServiceConfig.ImageConfig.Build.BuildArgs.Dockerfile = stringP(props.Dockerfile)
 	svc.LoadBalancedWebServiceConfig.ImageConfig.Port = aws.Uint16(props.Port)
 	svc.LoadBalancedWebServiceConfig.ImageConfig.HealthCheck = props.HealthCheck
-<<<<<<< HEAD
 	if props.Platform != nil {
 		svc.LoadBalancedWebServiceConfig.Platform = props.Platform
 	}
-=======
-
->>>>>>> 719ac2c0
 	svc.RoutingRule.Path = aws.String(props.Path)
 	svc.parser = template.New()
 	return svc
