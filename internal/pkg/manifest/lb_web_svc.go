--- conflicted
+++ resolved
@@ -43,13 +43,7 @@
 	Workload                     `yaml:",inline"`
 	LoadBalancedWebServiceConfig `yaml:",inline"`
 	// Use *LoadBalancedWebServiceConfig because of https://github.com/imdario/mergo/issues/146
-<<<<<<< HEAD
 	Environments map[string]*LoadBalancedWebServiceConfig `yaml:",omitempty"` // Fields to override per environment.
-
-	parser template.Parser
-=======
-	Environments map[string]*LoadBalancedWebServiceConfig `yaml:",flow"` // Fields to override per environment.
->>>>>>> 644758db
 }
 
 // LoadBalancedWebServiceConfig holds the configuration for a load balanced web service.
