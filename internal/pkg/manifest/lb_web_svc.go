// Copyright Amazon.com, Inc. or its affiliates. All Rights Reserved.
// SPDX-License-Identifier: Apache-2.0

package manifest

import (
	"errors"
	"strings"
	"time"

	"github.com/aws/aws-sdk-go/aws"
	"github.com/imdario/mergo"
	"gopkg.in/yaml.v3"

	"github.com/aws/copilot-cli/internal/pkg/template"
)

const (
	lbWebSvcManifestPath = "workloads/services/lb-web/manifest.yml"
)

// Default values for HTTPHealthCheck for a load balanced web service.
const (
	DefaultHealthCheckPath        = "/"
	DefaultHealthCheckGracePeriod = 60
)

const (
	GRPCProtocol = "gRPC" // GRPCProtocol is the HTTP protocol version for gRPC.
)

var (
	errUnmarshalHealthCheckArgs = errors.New("can't unmarshal healthcheck field into string or compose-style map")
)

// durationp is a utility function used to convert a time.Duration to a pointer. Useful for YAML unmarshaling
// and template execution.
func durationp(v time.Duration) *time.Duration {
	return &v
}

// LoadBalancedWebService holds the configuration to build a container image with an exposed port that receives
// requests through a load balancer with AWS Fargate as the compute engine.
type LoadBalancedWebService struct {
	Workload                     `yaml:",inline"`
	LoadBalancedWebServiceConfig `yaml:",inline"`
	// Use *LoadBalancedWebServiceConfig because of https://github.com/imdario/mergo/issues/146
	Environments map[string]*LoadBalancedWebServiceConfig `yaml:",flow"` // Fields to override per environment.

	parser template.Parser
}

// LoadBalancedWebServiceConfig holds the configuration for a load balanced web service.
type LoadBalancedWebServiceConfig struct {
	ImageConfig      ImageWithPortAndHealthcheck `yaml:"image,flow"`
	ImageOverride    `yaml:",inline"`
	RoutingRule      RoutingRuleConfigOrBool `yaml:"http,flow"`
	TaskConfig       `yaml:",inline"`
	Logging          `yaml:"logging,flow"`
	Sidecars         map[string]*SidecarConfig        `yaml:"sidecars"` // NOTE: keep the pointers because `mergo` doesn't automatically deep merge map's value unless it's a pointer type.
	Network          NetworkConfig                    `yaml:"network"`
	PublishConfig    PublishConfig                    `yaml:"publish"`
	TaskDefOverrides []OverrideRule                   `yaml:"taskdef_overrides"`
	NLBConfig        NetworkLoadBalancerConfiguration `yaml:"nlb"`
<<<<<<< HEAD
	Observability    Observability                    `yaml:"observability"`
=======
	DeployConfig     DeploymentConfiguration          `yaml:"deployment"`
>>>>>>> 6d568e90
}

// LoadBalancedWebServiceProps contains properties for creating a new load balanced fargate service manifest.
type LoadBalancedWebServiceProps struct {
	*WorkloadProps
	Path string
	Port uint16

	HTTPVersion string               // Optional http protocol version such as gRPC, HTTP2.
	HealthCheck ContainerHealthCheck // Optional healthcheck configuration.
	Platform    PlatformArgsOrString // Optional platform configuration.
}

// NewLoadBalancedWebService creates a new public load balanced web service, receives all the requests from the load balancer,
// has a single task with minimal CPU and memory thresholds, and sets the default health check path to "/".
func NewLoadBalancedWebService(props *LoadBalancedWebServiceProps) *LoadBalancedWebService {
	svc := newDefaultHTTPLoadBalancedWebService()
	// Apply overrides.
	svc.Name = stringP(props.Name)
	svc.LoadBalancedWebServiceConfig.ImageConfig.Image.Location = stringP(props.Image)
	svc.LoadBalancedWebServiceConfig.ImageConfig.Image.Build.BuildArgs.Dockerfile = stringP(props.Dockerfile)
	svc.LoadBalancedWebServiceConfig.ImageConfig.Port = aws.Uint16(props.Port)
	svc.LoadBalancedWebServiceConfig.ImageConfig.HealthCheck = props.HealthCheck
	svc.LoadBalancedWebServiceConfig.Platform = props.Platform
	if isWindowsPlatform(props.Platform) {
		svc.LoadBalancedWebServiceConfig.TaskConfig.CPU = aws.Int(MinWindowsTaskCPU)
		svc.LoadBalancedWebServiceConfig.TaskConfig.Memory = aws.Int(MinWindowsTaskMemory)
	}
	if props.HTTPVersion != "" {
		svc.RoutingRule.ProtocolVersion = &props.HTTPVersion
	}
	svc.RoutingRule.Path = aws.String(props.Path)
	svc.parser = template.New()
	return svc
}

// newDefaultHTTPLoadBalancedWebService returns an empty LoadBalancedWebService with only the default values set, including default HTTP configurations.
func newDefaultHTTPLoadBalancedWebService() *LoadBalancedWebService {
	lbws := newDefaultLoadBalancedWebService()
	lbws.RoutingRule = RoutingRuleConfigOrBool{
		RoutingRuleConfiguration: RoutingRuleConfiguration{
			HealthCheck: HealthCheckArgsOrString{
				HealthCheckPath: aws.String(DefaultHealthCheckPath),
			},
		},
	}
	return lbws
}

// newDefaultLoadBalancedWebService returns an empty LoadBalancedWebService with only the default values set, without any load balancer configuration.
func newDefaultLoadBalancedWebService() *LoadBalancedWebService {
	return &LoadBalancedWebService{
		Workload: Workload{
			Type: aws.String(LoadBalancedWebServiceType),
		},
		LoadBalancedWebServiceConfig: LoadBalancedWebServiceConfig{
			ImageConfig: ImageWithPortAndHealthcheck{},
			TaskConfig: TaskConfig{
				CPU:    aws.Int(256),
				Memory: aws.Int(512),
				Count: Count{
					Value: aws.Int(1),
					AdvancedCount: AdvancedCount{ // Leave advanced count empty while passing down the type of the workload.
						workloadType: LoadBalancedWebServiceType,
					},
				},
				ExecuteCommand: ExecuteCommand{
					Enable: aws.Bool(false),
				},
			},
			Network: NetworkConfig{
				VPC: vpcConfig{
					Placement: placementP(PublicSubnetPlacement),
				},
			},
		},
	}
}

// MarshalBinary serializes the manifest object into a binary YAML document.
// Implements the encoding.BinaryMarshaler interface.
func (s *LoadBalancedWebService) MarshalBinary() ([]byte, error) {
	content, err := s.parser.Parse(lbWebSvcManifestPath, *s)
	if err != nil {
		return nil, err
	}
	return content.Bytes(), nil
}

// Port returns the exposed port in the manifest.
// A LoadBalancedWebService always has a port exposed therefore the boolean is always true.
func (s *LoadBalancedWebService) Port() (port uint16, ok bool) {
	return aws.Uint16Value(s.ImageConfig.Port), true
}

// Publish returns the list of topics where notifications can be published.
func (s *LoadBalancedWebService) Publish() []Topic {
	return s.LoadBalancedWebServiceConfig.PublishConfig.Topics
}

// BuildRequired returns if the service requires building from the local Dockerfile.
func (s *LoadBalancedWebService) BuildRequired() (bool, error) {
	return requiresBuild(s.ImageConfig.Image)
}

// BuildArgs returns a docker.BuildArguments object given a ws root directory.
func (s *LoadBalancedWebService) BuildArgs(wsRoot string) *DockerBuildArgs {
	return s.ImageConfig.Image.BuildConfig(wsRoot)
}

// EnvFile returns the location of the env file against the ws root directory.
func (s *LoadBalancedWebService) EnvFile() string {
	return aws.StringValue(s.TaskConfig.EnvFile)
}

// HasAliases returns true if the Load-Balanced Web Service uses aliases, either for ALB or NLB.
func (s *LoadBalancedWebService) HasAliases() bool {
	return !s.RoutingRule.Alias.IsEmpty() || !s.NLBConfig.Aliases.IsEmpty()
}

// ApplyEnv returns the service manifest with environment overrides.
// If the environment passed in does not have any overrides then it returns itself.
func (s LoadBalancedWebService) ApplyEnv(envName string) (WorkloadManifest, error) {
	overrideConfig, ok := s.Environments[envName]
	if !ok {
		return &s, nil
	}

	if overrideConfig == nil {
		return &s, nil
	}

	for _, t := range defaultTransformers {
		// Apply overrides to the original service s.
		err := mergo.Merge(&s, LoadBalancedWebService{
			LoadBalancedWebServiceConfig: *overrideConfig,
		}, mergo.WithOverride, mergo.WithTransformers(t))

		if err != nil {
			return nil, err
		}
	}

	s.Environments = nil
	return &s, nil
}

// RoutingRuleConfigOrBool holds advanced configuration for routing rule or a boolean switch.
type RoutingRuleConfigOrBool struct {
	RoutingRuleConfiguration
	Enabled *bool
}

// Disabled returns true if the routing rule configuration is explicitly disabled.
func (r *RoutingRuleConfigOrBool) Disabled() bool {
	return r.Enabled != nil && !aws.BoolValue(r.Enabled)
}

// UnmarshalYAML implements the yaml(v3) interface. It allows https routing rule to be specified as a
// bool or a struct alternately.
func (r *RoutingRuleConfigOrBool) UnmarshalYAML(value *yaml.Node) error {
	if err := value.Decode(&r.RoutingRuleConfiguration); err != nil {
		switch err.(type) {
		case *yaml.TypeError:
			break
		default:
			return err
		}
	}

	if !r.RoutingRuleConfiguration.isEmpty() {
		// Unmarshalled successfully to r.RoutingRuleConfiguration, unset r.Enabled, and return.
		r.Enabled = nil
		return nil
	}

	if err := value.Decode(&r.Enabled); err != nil {
		return errors.New(`cannot marshal "http" field into bool or map`)
	}
	return nil
}

// RoutingRuleConfiguration holds the path to route requests to the service.
type RoutingRuleConfiguration struct {
	Path                *string                 `yaml:"path"`
	ProtocolVersion     *string                 `yaml:"version"`
	HealthCheck         HealthCheckArgsOrString `yaml:"healthcheck"`
	Stickiness          *bool                   `yaml:"stickiness"`
	Alias               Alias                   `yaml:"alias"`
	DeregistrationDelay *time.Duration          `yaml:"deregistration_delay"`
	// TargetContainer is the container load balancer routes traffic to.
	TargetContainer          *string `yaml:"target_container"`
	TargetContainerCamelCase *string `yaml:"targetContainer"` // "targetContainerCamelCase" for backwards compatibility
	AllowedSourceIps         []IPNet `yaml:"allowed_source_ips"`
}

func (r *RoutingRuleConfiguration) targetContainer() *string {
	if r.TargetContainer == nil && r.TargetContainerCamelCase == nil {
		return nil
	}
	if r.TargetContainer != nil {
		return r.TargetContainer
	}
	return r.TargetContainerCamelCase
}

func (r *RoutingRuleConfiguration) isEmpty() bool {
	return r.Path == nil && r.ProtocolVersion == nil && r.HealthCheck.IsEmpty() && r.Stickiness == nil && r.Alias.IsEmpty() &&
		r.DeregistrationDelay == nil && r.TargetContainer == nil && r.TargetContainerCamelCase == nil && r.AllowedSourceIps == nil
}

// NetworkLoadBalancerConfiguration holds options for a network load balancer
type NetworkLoadBalancerConfiguration struct {
	Port            *string            `yaml:"port"`
	HealthCheck     NLBHealthCheckArgs `yaml:"healthcheck"`
	TargetContainer *string            `yaml:"target_container"`
	TargetPort      *int               `yaml:"target_port"`
	SSLPolicy       *string            `yaml:"ssl_policy"`
	Stickiness      *bool              `yaml:"stickiness"`
	Aliases         Alias              `yaml:"alias"`
}

func (c *NetworkLoadBalancerConfiguration) IsEmpty() bool {
	return c.Port == nil && c.HealthCheck.isEmpty() && c.TargetContainer == nil && c.TargetPort == nil &&
		c.SSLPolicy == nil && c.Stickiness == nil && c.Aliases.IsEmpty()
}

// IPNet represents an IP network string. For example: 10.1.0.0/16
type IPNet string

// Alias is a custom type which supports unmarshaling "http.alias" yaml which
// can either be of type string or type slice of string.
type Alias stringSliceOrString

// IsEmpty returns empty if Alias is empty.
func (e *Alias) IsEmpty() bool {
	return e.String == nil && e.StringSlice == nil
}

// UnmarshalYAML overrides the default YAML unmarshaling logic for the Alias
// struct, allowing it to perform more complex unmarshaling behavior.
// This method implements the yaml.Unmarshaler (v3) interface.
func (e *Alias) UnmarshalYAML(value *yaml.Node) error {
	if err := unmarshalYAMLToStringSliceOrString((*stringSliceOrString)(e), value); err != nil {
		return errUnmarshalAlias
	}
	return nil
}

// ToStringSlice converts an Alias to a slice of string using shell-style rules.
func (e *Alias) ToStringSlice() ([]string, error) {
	out, err := toStringSlice((*stringSliceOrString)(e))
	if err != nil {
		return nil, err
	}
	return out, nil
}

// ToString converts an Alias to a string.
func (e *Alias) ToString() string {
	if e.String != nil {
		return aws.StringValue(e.String)
	}
	return strings.Join(e.StringSlice, ",")
}<|MERGE_RESOLUTION|>--- conflicted
+++ resolved
@@ -62,11 +62,8 @@
 	PublishConfig    PublishConfig                    `yaml:"publish"`
 	TaskDefOverrides []OverrideRule                   `yaml:"taskdef_overrides"`
 	NLBConfig        NetworkLoadBalancerConfiguration `yaml:"nlb"`
-<<<<<<< HEAD
+	DeployConfig     DeploymentConfiguration          `yaml:"deployment"`
 	Observability    Observability                    `yaml:"observability"`
-=======
-	DeployConfig     DeploymentConfiguration          `yaml:"deployment"`
->>>>>>> 6d568e90
 }
 
 // LoadBalancedWebServiceProps contains properties for creating a new load balanced fargate service manifest.
