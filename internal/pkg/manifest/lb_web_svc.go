--- conflicted
+++ resolved
@@ -162,15 +162,14 @@
 	return s.ImageConfig.Image.BuildConfig(wsRoot)
 }
 
-<<<<<<< HEAD
 // EnvFile returns the location of the env file against the ws root directory.
 func (s *LoadBalancedWebService) EnvFile() string {
 	return s.TaskConfig.EnvFile
-=======
+}
+
 // HasAliases returns true if the Load-Balanced Web Service uses aliases, either for ALB or NLB.
 func (s *LoadBalancedWebService) HasAliases() bool {
 	return !s.RoutingRule.Alias.IsEmpty() || !s.NLBConfig.Aliases.IsEmpty()
->>>>>>> d9ed3629
 }
 
 // ApplyEnv returns the service manifest with environment overrides.
