--- conflicted
+++ resolved
@@ -97,12 +97,7 @@
 	if s.InstanceConfig.Platform.PlatformString == nil {
 		return nil, nil
 	}
-<<<<<<< HEAD
 	return aws.String(platformString(s.InstanceConfig.Platform.OS(), s.InstanceConfig.Platform.Arch())), nil
-=======
-	str := string(*s.InstanceConfig.Platform.PlatformString)
-	return &str, nil
->>>>>>> 4be3ef26
 }
 
 // BuildArgs returns a docker.BuildArguments object given a ws root directory.
