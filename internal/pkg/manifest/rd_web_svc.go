--- conflicted
+++ resolved
@@ -50,18 +50,7 @@
 type RequestDrivenWebServiceProps struct {
 	*WorkloadProps
 	Port     uint16
-<<<<<<< HEAD
-	Platform *PlatformArgsOrString
-}
-
-// AppRunnerInstanceConfig contains the instance configuration properties for an App Runner service.
-type AppRunnerInstanceConfig struct {
-	CPU      *int                  `yaml:"cpu"`
-	Memory   *int                  `yaml:"memory"`
-	Platform *PlatformArgsOrString `yaml:"platform,omitempty"`
-=======
 	Platform PlatformArgsOrString
->>>>>>> 28e91b9d
 }
 
 // NewRequestDrivenWebService creates a new Request-Driven Web Service manifest with default values.
@@ -136,11 +125,10 @@
 	return &s, nil
 }
 
-<<<<<<< HEAD
 // WindowsCompatibility disallows unsupported services when deploying Windows containers on Fargate.
 // Here, this method is simply satisfying the WorkloadManifest interface.
 func (s *RequestDrivenWebService) windowsCompatibility() error {
-	if s.InstanceConfig.Platform == nil {
+	if s.InstanceConfig.Platform.IsEmpty() {
 		return nil
 	}
 	// Error out if user added Windows as platform in manifest.
@@ -151,7 +139,8 @@
 		return fmt.Errorf("App Runner services can only build on %s and %s architectures", ArchAMD64, ArchX86)
 	}
 	return nil
-=======
+}
+
 // newDefaultRequestDrivenWebService returns an empty RequestDrivenWebService with only the default values set.
 func newDefaultRequestDrivenWebService() *RequestDrivenWebService {
 	return &RequestDrivenWebService{
@@ -166,5 +155,4 @@
 			},
 		},
 	}
->>>>>>> 28e91b9d
 }