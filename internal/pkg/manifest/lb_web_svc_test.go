--- conflicted
+++ resolved
@@ -324,20 +324,6 @@
 								},
 							},
 						},
-<<<<<<< HEAD
-
-						Sidecar: Sidecar{
-							Sidecars: map[string]*SidecarConfig{
-								"xray": {
-									Port: aws.String("2000/udp"),
-									MountPoints: []SidecarMountPoint{
-										{
-											SourceVolume: aws.String("myEFSVolume"),
-											MountPointOpts: MountPointOpts{
-												ReadOnly:      aws.Bool(true),
-												ContainerPath: aws.String("/var/www"),
-											},
-=======
 						Sidecars: map[string]*SidecarConfig{
 							"xray": {
 								Port: aws.String("2000/udp"),
@@ -347,7 +333,6 @@
 										MountPointOpts: MountPointOpts{
 											ReadOnly:      aws.Bool(true),
 											ContainerPath: aws.String("/var/www"),
->>>>>>> d5cba31e
 										},
 									},
 								},
