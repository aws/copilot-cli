--- conflicted
+++ resolved
@@ -100,7 +100,6 @@
 	Subnets subnetsConfiguration `yaml:"subnets,omitempty"`
 }
 
-<<<<<<< HEAD
 type environmentCDNConfig struct {
 	Enabled   *bool
 	CDNConfig AdvancedCDNConfig // mutually exclusive with Enabled
@@ -150,11 +149,11 @@
 		return errors.New(`unable to unmarshal into bool or composite-style map`)
 	}
 	return nil
-=======
+}
+
 // IsEmpty returns true if vpc is not configured.
 func (cfg environmentVPCConfig) IsEmpty() bool {
 	return cfg.ID == nil && cfg.CIDR == nil && cfg.Subnets.IsEmpty()
->>>>>>> 14c66218
 }
 
 func (cfg *environmentVPCConfig) loadVPCConfig(env *config.CustomizeEnv) {
