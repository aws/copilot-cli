--- conflicted
+++ resolved
@@ -18,15 +18,11 @@
 
 var environmentManifestPath = "environment/manifest.yml"
 
-<<<<<<< HEAD
-var (
-	errUnmarshalELBAccessLogs = errors.New(`unable to unmarshal access_logs field into bool or ELB Access logs config`)
-=======
 // Error definitions.
 var (
 	errUnmarshalPortsConfig          = errors.New(`unable to unmarshal ports field into int or a range`)
 	errUnmarshalEnvironmentCDNConfig = errors.New(`unable to unmarshal cdn field into bool or composite-style map`)
->>>>>>> 105d9d84
+  errUnmarshalELBAccessLogs = errors.New(`unable to unmarshal access_logs field into bool or ELB Access logs config`)
 )
 
 // Environment is the manifest configuration for an environment.
