// Copyright Amazon.com, Inc. or its affiliates. All Rights Reserved.
// SPDX-License-Identifier: Apache-2.0

package manifest

import (
	"errors"
	"fmt"
	"sort"

	"github.com/aws/copilot-cli/internal/pkg/config"

	"github.com/aws/aws-sdk-go/aws"
	"github.com/aws/copilot-cli/internal/pkg/template"
	"gopkg.in/yaml.v3"
)

// EnvironmentManifestType identifies that the type of manifest is environment manifest.
const EnvironmentManifestType = "Environment"

var environmentManifestPath = "environment/manifest.yml"

// Environment is the manifest configuration for an environment.
type Environment struct {
	Workload          `yaml:",inline"`
	EnvironmentConfig `yaml:",inline"`

	parser template.Parser
}

// EnvironmentProps contains properties for creating a new environment manifest.
type EnvironmentProps struct {
	Name         string
	CustomConfig *config.CustomizeEnv
	Telemetry    *config.Telemetry
}

// NewEnvironment creates a new environment manifest object.
func NewEnvironment(props *EnvironmentProps) *Environment {
	return FromEnvConfig(&config.Environment{
		Name:         props.Name,
		CustomConfig: props.CustomConfig,
		Telemetry:    props.Telemetry,
	}, template.New())
}

// FromEnvConfig transforms an environment configuration into a manifest.
func FromEnvConfig(cfg *config.Environment, parser template.Parser) *Environment {
	var vpc environmentVPCConfig
	vpc.loadVPCConfig(cfg.CustomConfig)

	var http EnvironmentHTTPConfig
	http.loadLBConfig(cfg.CustomConfig)

	var obs environmentObservability
	obs.loadObsConfig(cfg.Telemetry)

	return &Environment{
		Workload: Workload{
			Name: stringP(cfg.Name),
			Type: stringP(EnvironmentManifestType),
		},
		EnvironmentConfig: EnvironmentConfig{
			Network: environmentNetworkConfig{
				VPC: vpc,
			},
			HTTPConfig:    http,
			Observability: obs,
		},
		parser: parser,
	}
}

// MarshalBinary serializes the manifest object into a binary YAML document.
// Implements the encoding.BinaryMarshaler interface.
func (e *Environment) MarshalBinary() ([]byte, error) {
	content, err := e.parser.Parse(environmentManifestPath, *e, template.WithFuncs(map[string]interface{}{
		"fmtStringSlice": template.FmtSliceFunc,
	}))
	if err != nil {
		return nil, err
	}
	return content.Bytes(), nil
}

// EnvironmentConfig defines the configuration settings for an environment manifest
type EnvironmentConfig struct {
	Network       environmentNetworkConfig `yaml:"network,omitempty,flow"`
	Observability environmentObservability `yaml:"observability,omitempty,flow"`
<<<<<<< HEAD
	HTTPConfig    EnvironmentHTTPConfig    `yaml:"http,omitempty,flow"`
=======
	HTTPConfig    environmentHTTPConfig    `yaml:"http,omitempty,flow"`
>>>>>>> fd02b581
	CDNConfig     environmentCDNConfig     `yaml:"cdn,omitempty,flow"`
}

type environmentNetworkConfig struct {
	VPC environmentVPCConfig `yaml:"vpc,omitempty"`
}

type environmentVPCConfig struct {
	ID      *string              `yaml:"id"`
	CIDR    *IPNet               `yaml:"cidr"`
	Subnets subnetsConfiguration `yaml:"subnets,omitempty"`
}

type environmentCDNConfig struct {
	Enabled   *bool
<<<<<<< HEAD
	CDNConfig AdvancedCDNConfig // mutually exclusive with Enabled
}

// AdvancedCDNConfig represents an advanced configuration for a Content Delivery Network.
type AdvancedCDNConfig struct{}
=======
	CDNConfig advancedCDNConfig // mutually exclusive with Enabled
}

// advancedCDNConfig represents an advanced configuration for a Content Delivery Network.
type advancedCDNConfig struct{}
>>>>>>> fd02b581

// IsEmpty returns whether environmentCDNConfig is empty.
func (cfg *environmentCDNConfig) IsEmpty() bool {
	return cfg.Enabled == nil && cfg.CDNConfig.IsEmpty()
}

<<<<<<< HEAD
// IsEmpty returns whether AdvancedCDNConfig is empty.
func (cfg *AdvancedCDNConfig) IsEmpty() bool {
=======
// IsEmpty is a no-op for advancedCDNConfig.
func (cfg *advancedCDNConfig) IsEmpty() bool {
>>>>>>> fd02b581
	return true
}

// CDNEnabled returns whether a CDN configuration has been enabled in the environment manifest.
func (cfg *environmentCDNConfig) CDNEnabled() bool {
	if !cfg.CDNConfig.IsEmpty() {
		return true
	}

	return aws.BoolValue(cfg.Enabled)
}

// UnmarshalYAML overrides the default YAML unmarshaling logic for the environmentCDNConfig
// struct, allowing it to perform more complex unmarshaling behavior.
// This method implements the yaml.Unmarshaler (v3) interface.
func (cfg *environmentCDNConfig) UnmarshalYAML(value *yaml.Node) error {
	if err := value.Decode(&cfg.CDNConfig); err != nil {
<<<<<<< HEAD
		switch err.(type) {
		case *yaml.TypeError:
			break
		default:
=======
		var yamlTypeErr *yaml.TypeError
		if !errors.As(err, &yamlTypeErr) {
>>>>>>> fd02b581
			return err
		}
	}

	if !cfg.CDNConfig.IsEmpty() {
		// Successfully unmarshalled CDNConfig fields, return
		return nil
	}

	if err := value.Decode(&cfg.Enabled); err != nil {
		return errors.New(`unable to unmarshal into bool or composite-style map`)
	}
	return nil
}

// IsEmpty returns true if vpc is not configured.
func (cfg environmentVPCConfig) IsEmpty() bool {
	return cfg.ID == nil && cfg.CIDR == nil && cfg.Subnets.IsEmpty()
}

func (cfg *environmentVPCConfig) loadVPCConfig(env *config.CustomizeEnv) {
	if env.IsEmpty() {
		return
	}
	if adjusted := env.VPCConfig; adjusted != nil {
		cfg.loadAdjustedVPCConfig(adjusted)
	}
	if imported := env.ImportVPC; imported != nil {
		cfg.loadImportedVPCConfig(imported)
	}
}

func (cfg *environmentVPCConfig) loadAdjustedVPCConfig(vpc *config.AdjustVPC) {
	cfg.CIDR = ipNetP(vpc.CIDR)
	cfg.Subnets.Public = make([]subnetConfiguration, len(vpc.PublicSubnetCIDRs))
	cfg.Subnets.Private = make([]subnetConfiguration, len(vpc.PrivateSubnetCIDRs))
	for i, cidr := range vpc.PublicSubnetCIDRs {
		cfg.Subnets.Public[i].CIDR = ipNetP(cidr)
		if len(vpc.AZs) > i {
			cfg.Subnets.Public[i].AZ = stringP(vpc.AZs[i])
		}
	}
	for i, cidr := range vpc.PrivateSubnetCIDRs {
		cfg.Subnets.Private[i].CIDR = ipNetP(cidr)
		if len(vpc.AZs) > i {
			cfg.Subnets.Private[i].AZ = stringP(vpc.AZs[i])
		}
	}
}

func (cfg *environmentVPCConfig) loadImportedVPCConfig(vpc *config.ImportVPC) {
	cfg.ID = stringP(vpc.ID)
	cfg.Subnets.Public = make([]subnetConfiguration, len(vpc.PublicSubnetIDs))
	for i, subnet := range vpc.PublicSubnetIDs {
		cfg.Subnets.Public[i].SubnetID = stringP(subnet)
	}
	cfg.Subnets.Private = make([]subnetConfiguration, len(vpc.PrivateSubnetIDs))
	for i, subnet := range vpc.PrivateSubnetIDs {
		cfg.Subnets.Private[i].SubnetID = stringP(subnet)
	}
}

// UnmarshalEnvironment deserializes the YAML input stream into an environment manifest object.
// If an error occurs during deserialization, then returns the error.
func UnmarshalEnvironment(in []byte) (*Environment, error) {
	var m Environment
	if err := yaml.Unmarshal(in, &m); err != nil {
		return nil, fmt.Errorf("unmarshal environment manifest: %w", err)
	}
	return &m, nil
}

func (cfg *environmentVPCConfig) imported() bool {
	return aws.StringValue(cfg.ID) != ""
}

func (cfg *environmentVPCConfig) managedVPCCustomized() bool {
	return aws.StringValue((*string)(cfg.CIDR)) != ""
}

// ImportedVPC returns configurations that import VPC resources if there is any.
func (cfg *environmentVPCConfig) ImportedVPC() *template.ImportVPC {
	if !cfg.imported() {
		return nil
	}
	var publicSubnetIDs, privateSubnetIDs []string
	for _, subnet := range cfg.Subnets.Public {
		publicSubnetIDs = append(publicSubnetIDs, aws.StringValue(subnet.SubnetID))
	}
	for _, subnet := range cfg.Subnets.Private {
		privateSubnetIDs = append(privateSubnetIDs, aws.StringValue(subnet.SubnetID))
	}
	return &template.ImportVPC{
		ID:               aws.StringValue(cfg.ID),
		PublicSubnetIDs:  publicSubnetIDs,
		PrivateSubnetIDs: privateSubnetIDs,
	}
}

// ManagedVPC returns configurations that configure VPC resources if there is any.
func (cfg *environmentVPCConfig) ManagedVPC() *template.ManagedVPC {
	// NOTE: In a managed VPC, #pub = #priv = #az.
	// Either the VPC isn't configured, or everything need to be explicitly configured.
	if !cfg.managedVPCCustomized() {
		return nil
	}
	publicSubnetCIDRs := make([]string, len(cfg.Subnets.Public))
	privateSubnetCIDRs := make([]string, len(cfg.Subnets.Public))
	azs := make([]string, len(cfg.Subnets.Public))

	// NOTE: sort based on `az`s to preserve the mappings between azs and public subnets, private subnets.
	// For example, if we have two subnets defined: public-subnet-1 ~ us-east-1a, and private-subnet-1 ~ us-east-1a.
	// We want to make sure that public-subnet-1, us-east-1a and private-subnet-1 are all at index 0 of in perspective lists.
	sort.Slice(cfg.Subnets.Public, func(i, j int) bool {
		return aws.StringValue(cfg.Subnets.Public[i].AZ) < aws.StringValue(cfg.Subnets.Public[j].AZ)
	})
	sort.Slice(cfg.Subnets.Private, func(i, j int) bool {
		return aws.StringValue(cfg.Subnets.Private[i].AZ) < aws.StringValue(cfg.Subnets.Private[j].AZ)
	})
	for idx, subnet := range cfg.Subnets.Public {
		publicSubnetCIDRs[idx] = aws.StringValue((*string)(subnet.CIDR))
		privateSubnetCIDRs[idx] = aws.StringValue((*string)(cfg.Subnets.Private[idx].CIDR))
		azs[idx] = aws.StringValue(subnet.AZ)
	}
	return &template.ManagedVPC{
		CIDR:               aws.StringValue((*string)(cfg.CIDR)),
		AZs:                azs,
		PublicSubnetCIDRs:  publicSubnetCIDRs,
		PrivateSubnetCIDRs: privateSubnetCIDRs,
	}
}

type subnetsConfiguration struct {
	Public  []subnetConfiguration `yaml:"public,omitempty"`
	Private []subnetConfiguration `yaml:"private,omitempty"`
}

// IsEmpty returns true if neither public subnets nor private subnets are configured.
func (cs subnetsConfiguration) IsEmpty() bool {
	return len(cs.Public) == 0 && len(cs.Private) == 0
}

type subnetConfiguration struct {
	SubnetID *string `yaml:"id"`
	CIDR     *IPNet  `yaml:"cidr"`
	AZ       *string `yaml:"az"`
}

type environmentObservability struct {
	ContainerInsights *bool `yaml:"container_insights,omitempty"`
}

// IsEmpty returns true if there is no configuration to the environment's observability.
func (o *environmentObservability) IsEmpty() bool {
	return o == nil || o.ContainerInsights == nil
}

func (o *environmentObservability) loadObsConfig(tele *config.Telemetry) {
	if tele == nil {
		return
	}
	o.ContainerInsights = &tele.EnableContainerInsights
}

// EnvironmentHTTPConfig defines the configuration settings for an environment group's HTTP connections
type EnvironmentHTTPConfig struct {
	Public  PublicHTTPConfig  `yaml:"public,omitempty"`
	Private privateHTTPConfig `yaml:"private,omitempty"`
}

// IsEmpty returns true if neither the public ALB nor the internal ALB is configured.
func (cfg EnvironmentHTTPConfig) IsEmpty() bool {
	return cfg.Public.IsEmpty() && cfg.Private.IsEmpty()
}

func (cfg *EnvironmentHTTPConfig) loadLBConfig(env *config.CustomizeEnv) {
	if env.IsEmpty() {
		return
	}
	if env.ImportVPC != nil && len(env.ImportVPC.PublicSubnetIDs) == 0 {
		cfg.Private.InternalALBSubnets = env.InternalALBSubnets
		cfg.Private.Certificates = env.ImportCertARNs
		return
	}
	cfg.Public.Certificates = env.ImportCertARNs
}

type PublicHTTPConfig struct {
	LimitToCFIngress *bool    `yaml:"restrict_alb_ingress_to_cf"`
	Certificates     []string `yaml:"certificates,omitempty"`
}

// IsEmpty returns true if there is no customization to the public ALB.
func (cfg PublicHTTPConfig) IsEmpty() bool {
	return len(cfg.Certificates) == 0 && cfg.LimitToCFIngress == nil
}

type privateHTTPConfig struct {
	InternalALBSubnets []string `yaml:"subnets,omitempty"`
	Certificates       []string `yaml:"certificates,omitempty"`
}

// IsEmpty returns true if there is no customization to the internal ALB.
func (cfg privateHTTPConfig) IsEmpty() bool {
	return len(cfg.InternalALBSubnets) == 0 && len(cfg.Certificates) == 0
}<|MERGE_RESOLUTION|>--- conflicted
+++ resolved
@@ -87,11 +87,7 @@
 type EnvironmentConfig struct {
 	Network       environmentNetworkConfig `yaml:"network,omitempty,flow"`
 	Observability environmentObservability `yaml:"observability,omitempty,flow"`
-<<<<<<< HEAD
 	HTTPConfig    EnvironmentHTTPConfig    `yaml:"http,omitempty,flow"`
-=======
-	HTTPConfig    environmentHTTPConfig    `yaml:"http,omitempty,flow"`
->>>>>>> fd02b581
 	CDNConfig     environmentCDNConfig     `yaml:"cdn,omitempty,flow"`
 }
 
@@ -107,32 +103,19 @@
 
 type environmentCDNConfig struct {
 	Enabled   *bool
-<<<<<<< HEAD
-	CDNConfig AdvancedCDNConfig // mutually exclusive with Enabled
-}
-
-// AdvancedCDNConfig represents an advanced configuration for a Content Delivery Network.
-type AdvancedCDNConfig struct{}
-=======
 	CDNConfig advancedCDNConfig // mutually exclusive with Enabled
 }
 
 // advancedCDNConfig represents an advanced configuration for a Content Delivery Network.
 type advancedCDNConfig struct{}
->>>>>>> fd02b581
 
 // IsEmpty returns whether environmentCDNConfig is empty.
 func (cfg *environmentCDNConfig) IsEmpty() bool {
 	return cfg.Enabled == nil && cfg.CDNConfig.IsEmpty()
 }
 
-<<<<<<< HEAD
-// IsEmpty returns whether AdvancedCDNConfig is empty.
-func (cfg *AdvancedCDNConfig) IsEmpty() bool {
-=======
 // IsEmpty is a no-op for advancedCDNConfig.
 func (cfg *advancedCDNConfig) IsEmpty() bool {
->>>>>>> fd02b581
 	return true
 }
 
@@ -150,15 +133,8 @@
 // This method implements the yaml.Unmarshaler (v3) interface.
 func (cfg *environmentCDNConfig) UnmarshalYAML(value *yaml.Node) error {
 	if err := value.Decode(&cfg.CDNConfig); err != nil {
-<<<<<<< HEAD
-		switch err.(type) {
-		case *yaml.TypeError:
-			break
-		default:
-=======
 		var yamlTypeErr *yaml.TypeError
 		if !errors.As(err, &yamlTypeErr) {
->>>>>>> fd02b581
 			return err
 		}
 	}
