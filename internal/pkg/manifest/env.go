--- conflicted
+++ resolved
@@ -336,15 +336,12 @@
 	cfg.Public.Certificates = env.ImportCertARNs
 }
 
-<<<<<<< HEAD
-=======
 // PublicHTTPConfig represents the configuration settings for an environment public ALB.
 type PublicHTTPConfig struct {
 	SecurityGroupConfig ALBSecurityGroupsConfig `yaml:"security_groups,omitempty"`
 	Certificates        []string                `yaml:"certificates,omitempty"`
 }
 
->>>>>>> 1afdfd14
 // ALBSecurityGroupsConfig represents security group configuration settings for an ALB.
 type ALBSecurityGroupsConfig struct {
 	Ingress Ingress `yaml:"ingress"`
@@ -354,15 +351,6 @@
 	return cfg.Ingress.IsEmpty()
 }
 
-<<<<<<< HEAD
-// PublicHTTPConfig represents the configuration settings for an environment public ALB.
-type PublicHTTPConfig struct {
-	SecurityGroupConfig ALBSecurityGroupsConfig `yaml:"security_groups,omitempty"`
-	Certificates        []string                `yaml:"certificates,omitempty"`
-}
-
-=======
->>>>>>> 1afdfd14
 // Ingress represents allowed ingress traffic from specified fields.
 type Ingress struct {
 	RestrictiveIngress RestrictiveIngress `yaml:"restrict_to"`
