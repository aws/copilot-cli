// Copyright Amazon.com, Inc. or its affiliates. All Rights Reserved.
// SPDX-License-Identifier: Apache-2.0

package manifest

import (
	"errors"
	"fmt"
	"sort"

	"github.com/aws/copilot-cli/internal/pkg/config"

	"github.com/aws/aws-sdk-go/aws"
	"github.com/aws/copilot-cli/internal/pkg/template"
	"gopkg.in/yaml.v3"
)

// EnvironmentManifestType identifies that the type of manifest is environment manifest.
const EnvironmentManifestType = "Environment"

var environmentManifestPath = "environment/manifest.yml"

// Environment is the manifest configuration for an environment.
type Environment struct {
	Workload          `yaml:",inline"`
	EnvironmentConfig `yaml:",inline"`

	parser template.Parser
}

// EnvironmentProps contains properties for creating a new environment manifest.
type EnvironmentProps struct {
	Name         string
	CustomConfig *config.CustomizeEnv
	Telemetry    *config.Telemetry
}

// NewEnvironment creates a new environment manifest object.
func NewEnvironment(props *EnvironmentProps) *Environment {
	return FromEnvConfig(&config.Environment{
		Name:         props.Name,
		CustomConfig: props.CustomConfig,
		Telemetry:    props.Telemetry,
	}, template.New())
}

// FromEnvConfig transforms an environment configuration into a manifest.
func FromEnvConfig(cfg *config.Environment, parser template.Parser) *Environment {
	var vpc environmentVPCConfig
	vpc.loadVPCConfig(cfg.CustomConfig)

	var http EnvironmentHTTPConfig
	http.loadLBConfig(cfg.CustomConfig)

	var obs environmentObservability
	obs.loadObsConfig(cfg.Telemetry)

	return &Environment{
		Workload: Workload{
			Name: stringP(cfg.Name),
			Type: stringP(EnvironmentManifestType),
		},
		EnvironmentConfig: EnvironmentConfig{
			Network: environmentNetworkConfig{
				VPC: vpc,
			},
			HTTPConfig:    http,
			Observability: obs,
		},
		parser: parser,
	}
}

// MarshalBinary serializes the manifest object into a binary YAML document.
// Implements the encoding.BinaryMarshaler interface.
func (e *Environment) MarshalBinary() ([]byte, error) {
	content, err := e.parser.Parse(environmentManifestPath, *e, template.WithFuncs(map[string]interface{}{
		"fmtStringSlice": template.FmtSliceFunc,
	}))
	if err != nil {
		return nil, err
	}
	return content.Bytes(), nil
}

<<<<<<< HEAD
// EnvironmentConfig defines the configuration settings for an environment manifest
type EnvironmentConfig struct {
	Network       environmentNetworkConfig `yaml:"network,omitempty,flow"`
	Observability environmentObservability `yaml:"observability,omitempty,flow"`
	HTTPConfig    EnvironmentHTTPConfig    `yaml:"http,omitempty,flow"`
=======
type environmentConfig struct {
	Network       environmentNetworkConfig `yaml:"network,omitempty"`
	Observability environmentObservability `yaml:"observability,omitempty"`
	HTTPConfig    environmentHTTPConfig    `yaml:"http,omitempty"`
>>>>>>> 2cc28b59
	CDNConfig     environmentCDNConfig     `yaml:"cdn,omitempty,flow"`
}

type environmentNetworkConfig struct {
	VPC environmentVPCConfig `yaml:"vpc,omitempty"`
}

type environmentVPCConfig struct {
	ID      *string              `yaml:"id,omitempty"`
	CIDR    *IPNet               `yaml:"cidr,omitempty"`
	Subnets subnetsConfiguration `yaml:"subnets,omitempty"`
}

type environmentCDNConfig struct {
	Enabled   *bool
	CDNConfig advancedCDNConfig // mutually exclusive with Enabled
}

// advancedCDNConfig represents an advanced configuration for a Content Delivery Network.
type advancedCDNConfig struct{}

// IsEmpty returns whether environmentCDNConfig is empty.
func (cfg *environmentCDNConfig) IsEmpty() bool {
	return cfg.Enabled == nil && cfg.CDNConfig.IsEmpty()
}

// IsEmpty is a no-op for advancedCDNConfig.
func (cfg *advancedCDNConfig) IsEmpty() bool {
	return true
}

// CDNEnabled returns whether a CDN configuration has been enabled in the environment manifest.
func (cfg *environmentCDNConfig) CDNEnabled() bool {
	if !cfg.CDNConfig.IsEmpty() {
		return true
	}

	return aws.BoolValue(cfg.Enabled)
}

// UnmarshalYAML overrides the default YAML unmarshaling logic for the environmentCDNConfig
// struct, allowing it to perform more complex unmarshaling behavior.
// This method implements the yaml.Unmarshaler (v3) interface.
func (cfg *environmentCDNConfig) UnmarshalYAML(value *yaml.Node) error {
	if err := value.Decode(&cfg.CDNConfig); err != nil {
		var yamlTypeErr *yaml.TypeError
		if !errors.As(err, &yamlTypeErr) {
			return err
		}
	}

	if !cfg.CDNConfig.IsEmpty() {
		// Successfully unmarshalled CDNConfig fields, return
		return nil
	}

	if err := value.Decode(&cfg.Enabled); err != nil {
		return errors.New(`unable to unmarshal into bool or composite-style map`)
	}
	return nil
}

// IsEmpty returns true if vpc is not configured.
func (cfg environmentVPCConfig) IsEmpty() bool {
	return cfg.ID == nil && cfg.CIDR == nil && cfg.Subnets.IsEmpty()
}

func (cfg *environmentVPCConfig) loadVPCConfig(env *config.CustomizeEnv) {
	if env.IsEmpty() {
		return
	}
	if adjusted := env.VPCConfig; adjusted != nil {
		cfg.loadAdjustedVPCConfig(adjusted)
	}
	if imported := env.ImportVPC; imported != nil {
		cfg.loadImportedVPCConfig(imported)
	}
}

func (cfg *environmentVPCConfig) loadAdjustedVPCConfig(vpc *config.AdjustVPC) {
	cfg.CIDR = ipNetP(vpc.CIDR)
	cfg.Subnets.Public = make([]subnetConfiguration, len(vpc.PublicSubnetCIDRs))
	cfg.Subnets.Private = make([]subnetConfiguration, len(vpc.PrivateSubnetCIDRs))
	for i, cidr := range vpc.PublicSubnetCIDRs {
		cfg.Subnets.Public[i].CIDR = ipNetP(cidr)
		if len(vpc.AZs) > i {
			cfg.Subnets.Public[i].AZ = stringP(vpc.AZs[i])
		}
	}
	for i, cidr := range vpc.PrivateSubnetCIDRs {
		cfg.Subnets.Private[i].CIDR = ipNetP(cidr)
		if len(vpc.AZs) > i {
			cfg.Subnets.Private[i].AZ = stringP(vpc.AZs[i])
		}
	}
}

func (cfg *environmentVPCConfig) loadImportedVPCConfig(vpc *config.ImportVPC) {
	cfg.ID = stringP(vpc.ID)
	cfg.Subnets.Public = make([]subnetConfiguration, len(vpc.PublicSubnetIDs))
	for i, subnet := range vpc.PublicSubnetIDs {
		cfg.Subnets.Public[i].SubnetID = stringP(subnet)
	}
	cfg.Subnets.Private = make([]subnetConfiguration, len(vpc.PrivateSubnetIDs))
	for i, subnet := range vpc.PrivateSubnetIDs {
		cfg.Subnets.Private[i].SubnetID = stringP(subnet)
	}
}

// UnmarshalEnvironment deserializes the YAML input stream into an environment manifest object.
// If an error occurs during deserialization, then returns the error.
func UnmarshalEnvironment(in []byte) (*Environment, error) {
	var m Environment
	if err := yaml.Unmarshal(in, &m); err != nil {
		return nil, fmt.Errorf("unmarshal environment manifest: %w", err)
	}
	return &m, nil
}

func (cfg *environmentVPCConfig) imported() bool {
	return aws.StringValue(cfg.ID) != ""
}

func (cfg *environmentVPCConfig) managedVPCCustomized() bool {
	return aws.StringValue((*string)(cfg.CIDR)) != ""
}

// ImportedVPC returns configurations that import VPC resources if there is any.
func (cfg *environmentVPCConfig) ImportedVPC() *template.ImportVPC {
	if !cfg.imported() {
		return nil
	}
	var publicSubnetIDs, privateSubnetIDs []string
	for _, subnet := range cfg.Subnets.Public {
		publicSubnetIDs = append(publicSubnetIDs, aws.StringValue(subnet.SubnetID))
	}
	for _, subnet := range cfg.Subnets.Private {
		privateSubnetIDs = append(privateSubnetIDs, aws.StringValue(subnet.SubnetID))
	}
	return &template.ImportVPC{
		ID:               aws.StringValue(cfg.ID),
		PublicSubnetIDs:  publicSubnetIDs,
		PrivateSubnetIDs: privateSubnetIDs,
	}
}

// ManagedVPC returns configurations that configure VPC resources if there is any.
func (cfg *environmentVPCConfig) ManagedVPC() *template.ManagedVPC {
	// ASSUMPTION: If the VPC is configured, both pub and private are explicitly configured.
	// az is optional. However, if it's configured, it is configured for all subnets.
	// In summary:
	// 0 = #pub = #priv = #azs (not managed)
	// #pub = #priv, #azs = 0 (managed, without configured azs)
	// #pub = #priv = #azs (managed, all configured)
	if !cfg.managedVPCCustomized() {
		return nil
	}
	publicSubnetCIDRs := make([]string, len(cfg.Subnets.Public))
	privateSubnetCIDRs := make([]string, len(cfg.Subnets.Public))
	var azs []string

	// NOTE: sort based on `az`s to preserve the mappings between azs and public subnets, private subnets.
	// For example, if we have two subnets defined: public-subnet-1 ~ us-east-1a, and private-subnet-1 ~ us-east-1a.
	// We want to make sure that public-subnet-1, us-east-1a and private-subnet-1 are all at index 0 of in perspective lists.
	sort.SliceStable(cfg.Subnets.Public, func(i, j int) bool {
		return aws.StringValue(cfg.Subnets.Public[i].AZ) < aws.StringValue(cfg.Subnets.Public[j].AZ)
	})
	sort.SliceStable(cfg.Subnets.Private, func(i, j int) bool {
		return aws.StringValue(cfg.Subnets.Private[i].AZ) < aws.StringValue(cfg.Subnets.Private[j].AZ)
	})
	for idx, subnet := range cfg.Subnets.Public {
		publicSubnetCIDRs[idx] = aws.StringValue((*string)(subnet.CIDR))
		privateSubnetCIDRs[idx] = aws.StringValue((*string)(cfg.Subnets.Private[idx].CIDR))
		if az := aws.StringValue(subnet.AZ); az != "" {
			azs = append(azs, az)
		}
	}
	return &template.ManagedVPC{
		CIDR:               aws.StringValue((*string)(cfg.CIDR)),
		AZs:                azs,
		PublicSubnetCIDRs:  publicSubnetCIDRs,
		PrivateSubnetCIDRs: privateSubnetCIDRs,
	}
}

type subnetsConfiguration struct {
	Public  []subnetConfiguration `yaml:"public,omitempty"`
	Private []subnetConfiguration `yaml:"private,omitempty"`
}

// IsEmpty returns true if neither public subnets nor private subnets are configured.
func (cs subnetsConfiguration) IsEmpty() bool {
	return len(cs.Public) == 0 && len(cs.Private) == 0
}

type subnetConfiguration struct {
	SubnetID *string `yaml:"id,omitempty"`
	CIDR     *IPNet  `yaml:"cidr,omitempty"`
	AZ       *string `yaml:"az,omitempty"`
}

type environmentObservability struct {
	ContainerInsights *bool `yaml:"container_insights,omitempty"`
}

// IsEmpty returns true if there is no configuration to the environment's observability.
func (o *environmentObservability) IsEmpty() bool {
	return o == nil || o.ContainerInsights == nil
}

func (o *environmentObservability) loadObsConfig(tele *config.Telemetry) {
	if tele == nil {
		return
	}
	o.ContainerInsights = &tele.EnableContainerInsights
}

// EnvironmentHTTPConfig defines the configuration settings for an environment group's HTTP connections.
type EnvironmentHTTPConfig struct {
	Public  PublicHTTPConfig  `yaml:"public,omitempty"`
	Private privateHTTPConfig `yaml:"private,omitempty"`
}

// IsEmpty returns true if neither the public ALB nor the internal ALB is configured.
func (cfg EnvironmentHTTPConfig) IsEmpty() bool {
	return cfg.Public.IsEmpty() && cfg.Private.IsEmpty()
}

func (cfg *EnvironmentHTTPConfig) loadLBConfig(env *config.CustomizeEnv) {
	if env.IsEmpty() {
		return
	}
	if env.ImportVPC != nil && len(env.ImportVPC.PublicSubnetIDs) == 0 {
		cfg.Private.InternalALBSubnets = env.InternalALBSubnets
		cfg.Private.Certificates = env.ImportCertARNs
		return
	}
	cfg.Public.Certificates = env.ImportCertARNs
}

// ALBSecurityGroupsConfig represents security group configuration settings for an ALB.
type ALBSecurityGroupsConfig struct {
	Ingress Ingress `yaml:"ingress"`
}

func (cfg ALBSecurityGroupsConfig) IsEmpty() bool {
	return cfg.Ingress.IsEmpty()
}

// PublicHTTPConfig represents the configuration settings for an environment public ALB.
type PublicHTTPConfig struct {
	SecurityGroupConfig ALBSecurityGroupsConfig `yaml:"security_groups,omitempty"`
	Certificates        []string                `yaml:"certificates,omitempty"`
}

// Ingress represents allowed ingress traffic from specified fields.
type Ingress struct {
	CDNIngress *bool `yaml:"restrict_from_cdn"`
}

// IsEmpty returns true if there is are no specified fields for ingress.
func (i Ingress) IsEmpty() bool {
	return i.CDNIngress == nil
}

// IsEmpty returns true if there is no customization to the public ALB.
func (cfg PublicHTTPConfig) IsEmpty() bool {
	return len(cfg.Certificates) == 0 && cfg.SecurityGroupConfig.IsEmpty()
}

type privateHTTPConfig struct {
	InternalALBSubnets []string `yaml:"subnets,omitempty"`
	Certificates       []string `yaml:"certificates,omitempty"`
}

// IsEmpty returns true if there is no customization to the internal ALB.
func (cfg privateHTTPConfig) IsEmpty() bool {
	return len(cfg.InternalALBSubnets) == 0 && len(cfg.Certificates) == 0
}<|MERGE_RESOLUTION|>--- conflicted
+++ resolved
@@ -83,18 +83,11 @@
 	return content.Bytes(), nil
 }
 
-<<<<<<< HEAD
 // EnvironmentConfig defines the configuration settings for an environment manifest
 type EnvironmentConfig struct {
 	Network       environmentNetworkConfig `yaml:"network,omitempty,flow"`
 	Observability environmentObservability `yaml:"observability,omitempty,flow"`
 	HTTPConfig    EnvironmentHTTPConfig    `yaml:"http,omitempty,flow"`
-=======
-type environmentConfig struct {
-	Network       environmentNetworkConfig `yaml:"network,omitempty"`
-	Observability environmentObservability `yaml:"observability,omitempty"`
-	HTTPConfig    environmentHTTPConfig    `yaml:"http,omitempty"`
->>>>>>> 2cc28b59
 	CDNConfig     environmentCDNConfig     `yaml:"cdn,omitempty,flow"`
 }
 
