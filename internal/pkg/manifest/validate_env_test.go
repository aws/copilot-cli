--- conflicted
+++ resolved
@@ -187,7 +187,6 @@
 			},
 			wantedError: "CDN must be enabled to limit security group ingress to CloudFront",
 		},
-<<<<<<< HEAD
 		"valid elb access logs config with bucket_prefix": {
 			in: EnvironmentConfig{
 				HTTPConfig: EnvironmentHTTPConfig{
@@ -214,7 +213,6 @@
 					},
 				},
 			},
-=======
 		"error if cdn cert specified but public certs not specified": {
 			in: EnvironmentConfig{
 				CDNConfig: environmentCDNConfig{
@@ -237,7 +235,6 @@
 				},
 			},
 			wantedError: "\"cdn.certificate\" must be specified if \"http.public.certificates\" and \"cdn\" are specified",
->>>>>>> d38c66f1
 		},
 		"error if subnets specified for internal ALB placement don't exist": {
 			in: EnvironmentConfig{
