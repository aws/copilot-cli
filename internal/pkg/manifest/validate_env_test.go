--- conflicted
+++ resolved
@@ -584,11 +584,7 @@
 		},
 		"valid if advanced config configured correctly": {
 			in: environmentCDNConfig{
-<<<<<<< HEAD
-				CDNConfig: AdvancedCDNConfig{},
-=======
 				CDNConfig: advancedCDNConfig{},
->>>>>>> fd02b581
 			},
 		},
 	}
