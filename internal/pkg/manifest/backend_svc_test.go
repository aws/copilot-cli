--- conflicted
+++ resolved
@@ -1120,16 +1120,11 @@
 					},
 					Sidecars: map[string]*SidecarConfig{
 						"xray": {
-<<<<<<< HEAD
-							//Port: aws.String("2000"),
 							Image: Union[*string, SidecarImageConfig]{
 								Advanced: SidecarImageConfig{
 									Location: aws.String("123456789012.dkr.ecr.us-east-2.amazonaws.com/xray-daemon"),
 								},
 							},
-=======
-							Image:      aws.String("123456789012.dkr.ecr.us-east-2.amazonaws.com/xray-daemon"),
->>>>>>> 0756e9c8
 							CredsParam: aws.String("some arn"),
 						},
 					},
