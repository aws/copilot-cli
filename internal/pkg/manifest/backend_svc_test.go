// Copyright Amazon.com, Inc. or its affiliates. All Rights Reserved.
// SPDX-License-Identifier: Apache-2.0

package manifest

import (
	"io/ioutil"
	"path/filepath"
	"testing"
	"time"

	"github.com/aws/aws-sdk-go/aws"
	"github.com/stretchr/testify/require"
	"gopkg.in/yaml.v3"
)

func TestNewBackendSvc(t *testing.T) {
	testCases := map[string]struct {
		inProps BackendServiceProps

		wantedManifest *BackendService
	}{
		"without healthcheck and port": {
			inProps: BackendServiceProps{
				WorkloadProps: WorkloadProps{
					Name:       "subscribers",
					Dockerfile: "./subscribers/Dockerfile",
				},
			},
			wantedManifest: &BackendService{
				Workload: Workload{
					Name: aws.String("subscribers"),
					Type: aws.String(BackendServiceType),
				},
				BackendServiceConfig: BackendServiceConfig{
					ImageConfig: ImageWithPortAndHealthcheck{
						ImageWithPort: ImageWithPort{
							Image: Image{
								Build: BuildArgsOrString{
									BuildArgs: DockerBuildArgs{
										Dockerfile: aws.String("./subscribers/Dockerfile"),
									},
								},
							},
						},
					},
					TaskConfig: TaskConfig{
						CPU:    aws.Int(256),
						Memory: aws.Int(512),
						Count: Count{
							Value: aws.Int(1),
						},
						ExecuteCommand: ExecuteCommand{
							Enable: aws.Bool(false),
						},
					},
					Network: NetworkConfig{
						VPC: vpcConfig{
							Placement: stringP("public"),
						},
					},
				},
			},
		},
		"with custom healthcheck command": {
			inProps: BackendServiceProps{
				WorkloadProps: WorkloadProps{
					Name:  "subscribers",
					Image: "mockImage",
				},
				HealthCheck: ContainerHealthCheck{
					Command: []string{"CMD", "curl -f http://localhost:8080 || exit 1"},
				},
				Port: 8080,
			},
			wantedManifest: &BackendService{
				Workload: Workload{
					Name: aws.String("subscribers"),
					Type: aws.String(BackendServiceType),
				},
				BackendServiceConfig: BackendServiceConfig{
					ImageConfig: ImageWithPortAndHealthcheck{
						ImageWithPort: ImageWithPort{
							Image: Image{
								Location: aws.String("mockImage"),
							},
							Port: aws.Uint16(8080),
						},
						HealthCheck: ContainerHealthCheck{
							Command: []string{"CMD", "curl -f http://localhost:8080 || exit 1"},
						},
					},
					TaskConfig: TaskConfig{
						CPU:    aws.Int(256),
						Memory: aws.Int(512),
						Count: Count{
							Value: aws.Int(1),
						},
						ExecuteCommand: ExecuteCommand{
							Enable: aws.Bool(false),
						},
					},
					Network: NetworkConfig{
						VPC: vpcConfig{
							Placement: stringP("public"),
						},
					},
				},
			},
		},
		"with windows platform": {
			inProps: BackendServiceProps{
				WorkloadProps: WorkloadProps{
					Name:       "subscribers",
					Dockerfile: "./subscribers/Dockerfile",
				},
				Platform: &PlatformArgsOrString{PlatformString: aws.String("windows/amd64")},
			},
			wantedManifest: &BackendService{
				Workload: Workload{
					Name: aws.String("subscribers"),
					Type: aws.String(BackendServiceType),
				},
				BackendServiceConfig: BackendServiceConfig{
					ImageConfig: ImageWithPortAndHealthcheck{
						ImageWithPort: ImageWithPort{
							Image: Image{
								Build: BuildArgsOrString{
									BuildArgs: DockerBuildArgs{
										Dockerfile: aws.String("./subscribers/Dockerfile"),
									},
								},
							},
						},
					},
					TaskConfig: TaskConfig{
						CPU:    aws.Int(1024),
						Memory: aws.Int(2048),
						Platform: &PlatformArgsOrString{
							PlatformString: aws.String("windows/amd64"),
							PlatformArgs: PlatformArgs{
								OSFamily: nil,
								Arch:     nil,
							},
						},
						Count: Count{
							Value: aws.Int(1),
						},
						ExecuteCommand: ExecuteCommand{
							Enable: aws.Bool(false),
						},
					},
					Network: &NetworkConfig{
						VPC: &vpcConfig{
							Placement: stringP("public"),
						},
					},
				},
			},
		},
	}

	for name, tc := range testCases {
		t.Run(name, func(t *testing.T) {
			// GIVEN
			wantedBytes, err := yaml.Marshal(tc.wantedManifest)
			require.NoError(t, err)

			// WHEN
			actualBytes, err := yaml.Marshal(NewBackendService(tc.inProps))
			require.NoError(t, err)

			require.Equal(t, string(wantedBytes), string(actualBytes))
		})
	}
}

func TestBackendSvc_MarshalBinary(t *testing.T) {
	testCases := map[string]struct {
		inProps BackendServiceProps

		wantedTestdata string
	}{
		"without healthcheck and port": {
			inProps: BackendServiceProps{
				WorkloadProps: WorkloadProps{
					Name:       "subscribers",
					Dockerfile: "./subscribers/Dockerfile",
				},
				Platform: &PlatformArgsOrString{
					PlatformString: nil,
					PlatformArgs: PlatformArgs{
						OSFamily: nil,
						Arch:     nil,
					},
				},
			},
			wantedTestdata: "backend-svc-nohealthcheck.yml",
		},
		"with custom healthcheck command": {
			inProps: BackendServiceProps{
				WorkloadProps: WorkloadProps{
					Name:  "subscribers",
					Image: "flask-sample",
				},
<<<<<<< HEAD
				Platform: &PlatformArgsOrString{
					PlatformString: nil,
					PlatformArgs: PlatformArgs{
						OSFamily: nil,
						Arch:     nil,
					},
				},
				HealthCheck: &ContainerHealthCheck{
=======
				HealthCheck: ContainerHealthCheck{
>>>>>>> 28e91b9d
					Command:     []string{"CMD-SHELL", "curl -f http://localhost:8080 || exit 1"},
					Interval:    durationp(6 * time.Second),
					Retries:     aws.Int(0),
					Timeout:     durationp(20 * time.Second),
					StartPeriod: durationp(15 * time.Second),
				},
				Port: 8080,
			},
			wantedTestdata: "backend-svc-customhealthcheck.yml",
		},
	}

	for name, tc := range testCases {
		t.Run(name, func(t *testing.T) {
			// GIVEN
			path := filepath.Join("testdata", tc.wantedTestdata)
			wantedBytes, err := ioutil.ReadFile(path)
			require.NoError(t, err)
			manifest := NewBackendService(tc.inProps)

			// WHEN
			tpl, err := manifest.MarshalBinary()
			require.NoError(t, err)

			// THEN
			require.Equal(t, string(wantedBytes), string(tpl))
		})
	}
}

func TestBackendService_Port(t *testing.T) {
	testCases := map[string]struct {
		mft *BackendService

		wantedPort uint16
		wantedOK   bool
	}{
		"sets ok to false if no port is exposed": {
			mft: &BackendService{},
		},
		"returns the port value and sets ok to true if a port is exposed": {
			mft: &BackendService{
				BackendServiceConfig: BackendServiceConfig{
					ImageConfig: ImageWithPortAndHealthcheck{
						ImageWithPort: ImageWithPort{
							Port: uint16P(80),
						},
					},
				},
			},
			wantedPort: 80,
			wantedOK:   true,
		},
	}

	for name, tc := range testCases {
		t.Run(name, func(t *testing.T) {
			// WHEN
			actual, ok := tc.mft.Port()

			// THEN
			require.Equal(t, tc.wantedOK, ok)
			require.Equal(t, tc.wantedPort, actual)
		})
	}
}

func TestBackendService_Publish(t *testing.T) {
	testCases := map[string]struct {
		mft *BackendService

		wantedTopics []Topic
	}{
		"returns nil if there are no topics set": {
			mft: &BackendService{},
		},
		"returns the list of topics if manifest publishes notifications": {
			mft: &BackendService{
				BackendServiceConfig: BackendServiceConfig{
					PublishConfig: PublishConfig{
						Topics: []Topic{
							{
								Name: stringP("hello"),
							},
						},
					},
				},
			},
			wantedTopics: []Topic{
				{
					Name: stringP("hello"),
				},
			},
		},
	}

	for name, tc := range testCases {
		t.Run(name, func(t *testing.T) {
			// WHEN
			actual := tc.mft.Publish()

			// THEN
			require.Equal(t, tc.wantedTopics, actual)
		})
	}
}

func TestBackendSvc_ApplyEnv(t *testing.T) {
	mockBackendServiceWithNoEnvironments := BackendService{
		Workload: Workload{
			Name: aws.String("phonetool"),
			Type: aws.String(BackendServiceType),
		},
		BackendServiceConfig: BackendServiceConfig{
			ImageConfig: ImageWithPortAndHealthcheck{
				ImageWithPort: ImageWithPort{
					Image: Image{
						Build: BuildArgsOrString{
							BuildArgs: DockerBuildArgs{
								Dockerfile: aws.String("./Dockerfile"),
							},
						},
					},
					Port: aws.Uint16(8080),
				},
				HealthCheck: ContainerHealthCheck{
					Command:     []string{"hello", "world"},
					Interval:    durationp(1 * time.Second),
					Retries:     aws.Int(100),
					Timeout:     durationp(100 * time.Minute),
					StartPeriod: durationp(5 * time.Second),
				},
			},
			TaskConfig: TaskConfig{
				CPU:    aws.Int(256),
				Memory: aws.Int(256),
				Count: Count{
					Value: aws.Int(1),
				},
			},
		},
	}
	mockBackendServiceWithNilEnvironment := BackendService{
		BackendServiceConfig: BackendServiceConfig{
			ImageConfig: ImageWithPortAndHealthcheck{
				ImageWithPort: ImageWithPort{
					Port: aws.Uint16(80),
				},
			},
		},
		Environments: map[string]*BackendServiceConfig{
			"test": nil,
		},
	}
	mockBackendServiceWithMinimalOverride := BackendService{
		BackendServiceConfig: BackendServiceConfig{
			ImageConfig: ImageWithPortAndHealthcheck{
				ImageWithPort: ImageWithPort{
					Port: aws.Uint16(80),
				},
			},
		},
		Environments: map[string]*BackendServiceConfig{
			"test": {
				ImageConfig: ImageWithPortAndHealthcheck{
					ImageWithPort: ImageWithPort{
						Port: aws.Uint16(5000),
					},
				},
			},
		},
	}
	mockBackendServiceWithAllOverride := BackendService{
		BackendServiceConfig: BackendServiceConfig{
			ImageConfig: ImageWithPortAndHealthcheck{
				ImageWithPort: ImageWithPort{
					Port: aws.Uint16(80),
					Image: Image{
						DockerLabels: map[string]string{
							"com.amazonaws.ecs.copilot.description": "Hello world!",
						},
					},
				},
			},

			TaskConfig: TaskConfig{
				CPU:    aws.Int(256),
				Memory: aws.Int(256),
				Count: Count{
					Value: aws.Int(1),
				},
			},
			Sidecars: map[string]*SidecarConfig{
				"xray": {
					Port:  aws.String("2000/udp"),
					Image: aws.String("123456789012.dkr.ecr.us-east-2.amazonaws.com/xray-daemon"),
				},
			},
			Logging: Logging{
				Destination: map[string]string{
					"Name":            "datadog",
					"exclude-pattern": "*",
				},
			},
		},
		Environments: map[string]*BackendServiceConfig{
			"test": {
				ImageConfig: ImageWithPortAndHealthcheck{
					ImageWithPort: ImageWithPort{
						Image: Image{
							DockerLabels: map[string]string{
								"com.amazonaws.ecs.copilot.description": "Overridden!",
							},
						},
					},
				},
				TaskConfig: TaskConfig{
					Count: Count{
						AdvancedCount: AdvancedCount{
							CPU: aws.Int(70),
						},
					},
					CPU: aws.Int(512),
					Variables: map[string]string{
						"LOG_LEVEL": "",
					},
				},
				Sidecars: map[string]*SidecarConfig{
					"xray": {
						CredsParam: aws.String("some arn"),
					},
				},
				Logging: Logging{
					Destination: map[string]string{
						"include-pattern": "*",
						"exclude-pattern": "fe/",
					},
				},
			},
		},
	}
	mockBackendServiceWithImageOverrideBuildByLocation := BackendService{
		Workload: Workload{
			Name: aws.String("phonetool"),
			Type: aws.String(BackendServiceType),
		},
		BackendServiceConfig: BackendServiceConfig{
			ImageConfig: ImageWithPortAndHealthcheck{
				ImageWithPort: ImageWithPort{
					Image: Image{
						Build: BuildArgsOrString{
							BuildArgs: DockerBuildArgs{
								Dockerfile: aws.String("./Dockerfile"),
							},
						},
					},
				},
			},
		},
		Environments: map[string]*BackendServiceConfig{
			"prod-iad": {
				ImageConfig: ImageWithPortAndHealthcheck{
					ImageWithPort: ImageWithPort{
						Image: Image{
							Location: aws.String("env-override location"),
						},
					},
				},
			},
		},
	}
	mockBackendServiceWithImageOverrideLocationByLocation := BackendService{
		Workload: Workload{
			Name: aws.String("phonetool"),
			Type: aws.String(BackendServiceType),
		},
		BackendServiceConfig: BackendServiceConfig{
			ImageConfig: ImageWithPortAndHealthcheck{
				ImageWithPort: ImageWithPort{
					Image: Image{
						Location: aws.String("original location"),
					},
				},
			},
		},
		Environments: map[string]*BackendServiceConfig{
			"prod-iad": {
				ImageConfig: ImageWithPortAndHealthcheck{
					ImageWithPort: ImageWithPort{
						Image: Image{
							Location: aws.String("env-override location"),
						},
					},
				},
			},
		},
	}
	mockBackendServiceWithImageOverrideBuildByBuild := BackendService{
		Workload: Workload{
			Name: aws.String("phonetool"),
			Type: aws.String(BackendServiceType),
		},
		BackendServiceConfig: BackendServiceConfig{
			ImageConfig: ImageWithPortAndHealthcheck{
				ImageWithPort: ImageWithPort{
					Image: Image{
						Build: BuildArgsOrString{
							BuildArgs: DockerBuildArgs{
								Dockerfile: aws.String("original dockerfile"),
								Context:    aws.String("original context"),
							},
						},
					},
				},
			},
		},
		Environments: map[string]*BackendServiceConfig{
			"prod-iad": {
				ImageConfig: ImageWithPortAndHealthcheck{
					ImageWithPort: ImageWithPort{
						Image: Image{
							Build: BuildArgsOrString{
								BuildString: aws.String("env overridden dockerfile"),
							},
						},
					},
				},
			},
		},
	}
	mockBackendServiceWithImageOverrideLocationByBuild := BackendService{
		Workload: Workload{
			Name: aws.String("phonetool"),
			Type: aws.String(BackendServiceType),
		},
		BackendServiceConfig: BackendServiceConfig{
			ImageConfig: ImageWithPortAndHealthcheck{
				ImageWithPort: ImageWithPort{
					Image: Image{
						Location: aws.String("original location"),
					},
				},
			},
		},
		Environments: map[string]*BackendServiceConfig{
			"prod-iad": {
				ImageConfig: ImageWithPortAndHealthcheck{
					ImageWithPort: ImageWithPort{
						Image: Image{
							Build: BuildArgsOrString{
								BuildString: aws.String("env overridden dockerfile"),
							},
						},
					},
				},
			},
		},
	}
	testCases := map[string]struct {
		svc       *BackendService
		inEnvName string

		wanted   *BackendService
		original *BackendService
	}{
		"no env override": {
			svc:       &mockBackendServiceWithNoEnvironments,
			inEnvName: "test",

			wanted:   &mockBackendServiceWithNoEnvironments,
			original: &mockBackendServiceWithNoEnvironments,
		},
		"with nil env override": {
			svc:       &mockBackendServiceWithNilEnvironment,
			inEnvName: "test",

			wanted:   &mockBackendServiceWithNilEnvironment,
			original: &mockBackendServiceWithNilEnvironment,
		},
		"uses env minimal overrides": {
			svc:       &mockBackendServiceWithMinimalOverride,
			inEnvName: "test",

			wanted: &BackendService{
				BackendServiceConfig: BackendServiceConfig{
					ImageConfig: ImageWithPortAndHealthcheck{
						ImageWithPort: ImageWithPort{
							Port: aws.Uint16(5000),
						},
					},
				},
			},
			original: &mockBackendServiceWithMinimalOverride,
		},
		"uses env all overrides": {
			svc:       &mockBackendServiceWithAllOverride,
			inEnvName: "test",

			wanted: &BackendService{
				BackendServiceConfig: BackendServiceConfig{
					ImageConfig: ImageWithPortAndHealthcheck{
						ImageWithPort: ImageWithPort{
							Port: aws.Uint16(80),
							Image: Image{
								DockerLabels: map[string]string{
									"com.amazonaws.ecs.copilot.description": "Overridden!",
								},
							},
						},
					},
					TaskConfig: TaskConfig{
						CPU:    aws.Int(512),
						Memory: aws.Int(256),
						Count: Count{
							AdvancedCount: AdvancedCount{
								CPU: aws.Int(70),
							},
						},
						Variables: map[string]string{
							"LOG_LEVEL": "",
						},
					},
					Sidecars: map[string]*SidecarConfig{
						"xray": {
							Port:       aws.String("2000/udp"),
							Image:      aws.String("123456789012.dkr.ecr.us-east-2.amazonaws.com/xray-daemon"),
							CredsParam: aws.String("some arn"),
						},
					},
					Logging: Logging{
						Destination: map[string]string{
							"Name":            "datadog",
							"include-pattern": "*",
							"exclude-pattern": "fe/",
						},
					},
				},
			},
			original: &mockBackendServiceWithAllOverride,
		},
		"with image build overridden by image location": {
			svc:       &mockBackendServiceWithImageOverrideBuildByLocation,
			inEnvName: "prod-iad",

			wanted: &BackendService{
				Workload: Workload{
					Name: aws.String("phonetool"),
					Type: aws.String(BackendServiceType),
				},
				BackendServiceConfig: BackendServiceConfig{
					ImageConfig: ImageWithPortAndHealthcheck{
						ImageWithPort: ImageWithPort{
							Image: Image{
								Location: aws.String("env-override location"),
							},
						},
					},
				},
			},
			original: &mockBackendServiceWithImageOverrideBuildByLocation,
		},
		"with image location overridden by image location": {
			svc:       &mockBackendServiceWithImageOverrideLocationByLocation,
			inEnvName: "prod-iad",

			wanted: &BackendService{
				Workload: Workload{
					Name: aws.String("phonetool"),
					Type: aws.String(BackendServiceType),
				},
				BackendServiceConfig: BackendServiceConfig{
					ImageConfig: ImageWithPortAndHealthcheck{
						ImageWithPort: ImageWithPort{
							Image: Image{
								Location: aws.String("env-override location"),
							},
						},
					},
				},
			},
			original: &mockBackendServiceWithImageOverrideLocationByLocation,
		},
		"with image build overridden by image build": {
			svc:       &mockBackendServiceWithImageOverrideBuildByBuild,
			inEnvName: "prod-iad",
			wanted: &BackendService{
				Workload: Workload{
					Name: aws.String("phonetool"),
					Type: aws.String(BackendServiceType),
				},
				BackendServiceConfig: BackendServiceConfig{
					ImageConfig: ImageWithPortAndHealthcheck{
						ImageWithPort: ImageWithPort{
							Image: Image{
								Build: BuildArgsOrString{
									BuildString: aws.String("env overridden dockerfile"),
								},
							},
						},
					},
				},
			},
			original: &mockBackendServiceWithImageOverrideBuildByBuild,
		},
		"with image location overridden by image build": {
			svc:       &mockBackendServiceWithImageOverrideLocationByBuild,
			inEnvName: "prod-iad",
			wanted: &BackendService{
				Workload: Workload{
					Name: aws.String("phonetool"),
					Type: aws.String(BackendServiceType),
				},
				BackendServiceConfig: BackendServiceConfig{
					ImageConfig: ImageWithPortAndHealthcheck{
						ImageWithPort: ImageWithPort{
							Image: Image{
								Build: BuildArgsOrString{
									BuildString: aws.String("env overridden dockerfile"),
								},
							},
						},
					},
				},
			},
			original: &mockBackendServiceWithImageOverrideLocationByBuild,
		},
	}

	for name, tc := range testCases {
		t.Run(name, func(t *testing.T) {
			got, _ := tc.svc.ApplyEnv(tc.inEnvName)

			// Should override properly.
			require.Equal(t, tc.wanted, got)
			// Should not impact the original manifest struct.
			require.Equal(t, tc.svc, tc.original)
		})
	}
}

func TestBackendSvc_ApplyEnv_CountOverrides(t *testing.T) {
	mockRange := IntRangeBand("1-10")
	testCases := map[string]struct {
		svcCount Count
		envCount Count

		expected *BackendService
	}{
		"empty env advanced count override": {
			svcCount: Count{
				AdvancedCount: AdvancedCount{
					Range: Range{Value: &mockRange},
					CPU:   aws.Int(80),
				},
			},
			envCount: Count{},
			expected: &BackendService{
				BackendServiceConfig: BackendServiceConfig{
					TaskConfig: TaskConfig{
						Count: Count{
							AdvancedCount: AdvancedCount{
								Range: Range{Value: &mockRange},
								CPU:   aws.Int(80),
							},
						},
					},
				},
			},
		},
		"with count value overriden by count value": {
			svcCount: Count{Value: aws.Int(5)},
			envCount: Count{Value: aws.Int(8)},
			expected: &BackendService{
				BackendServiceConfig: BackendServiceConfig{
					TaskConfig: TaskConfig{
						Count: Count{Value: aws.Int(8)},
					},
				},
			},
		},
		"with count value overriden by spot count": {
			svcCount: Count{Value: aws.Int(4)},
			envCount: Count{
				AdvancedCount: AdvancedCount{
					Spot: aws.Int(6),
				},
			},
			expected: &BackendService{
				BackendServiceConfig: BackendServiceConfig{
					TaskConfig: TaskConfig{
						Count: Count{
							AdvancedCount: AdvancedCount{
								Spot: aws.Int(6),
							},
						},
					},
				},
			},
		},
		"with range overriden by spot count": {
			svcCount: Count{
				AdvancedCount: AdvancedCount{
					Range: Range{Value: &mockRange},
				},
			},
			envCount: Count{
				AdvancedCount: AdvancedCount{
					Spot: aws.Int(6),
				},
			},
			expected: &BackendService{
				BackendServiceConfig: BackendServiceConfig{
					TaskConfig: TaskConfig{
						Count: Count{
							AdvancedCount: AdvancedCount{
								Spot: aws.Int(6),
							},
						},
					},
				},
			},
		},
		"with range overriden by range config": {
			svcCount: Count{
				AdvancedCount: AdvancedCount{
					Range: Range{Value: &mockRange},
				},
			},
			envCount: Count{
				AdvancedCount: AdvancedCount{
					Range: Range{
						RangeConfig: RangeConfig{
							Min: aws.Int(2),
							Max: aws.Int(8),
						},
					},
				},
			},
			expected: &BackendService{
				BackendServiceConfig: BackendServiceConfig{
					TaskConfig: TaskConfig{
						Count: Count{
							AdvancedCount: AdvancedCount{
								Range: Range{
									RangeConfig: RangeConfig{
										Min: aws.Int(2),
										Max: aws.Int(8),
									},
								},
							},
						},
					},
				},
			},
		},
		"with spot overriden by count value": {
			svcCount: Count{
				AdvancedCount: AdvancedCount{
					Spot: aws.Int(5),
				},
			},
			envCount: Count{Value: aws.Int(12)},
			expected: &BackendService{
				BackendServiceConfig: BackendServiceConfig{
					TaskConfig: TaskConfig{
						Count: Count{Value: aws.Int(12)},
					},
				},
			},
		},
	}
	for name, tc := range testCases {
		// GIVEN
		svc := BackendService{
			BackendServiceConfig: BackendServiceConfig{
				TaskConfig: TaskConfig{
					Count: tc.svcCount,
				},
			},
			Environments: map[string]*BackendServiceConfig{
				"test": {
					TaskConfig: TaskConfig{
						Count: tc.envCount,
					},
				},
				"staging": {
					TaskConfig: TaskConfig{},
				},
			},
		}
		t.Run(name, func(t *testing.T) {
			// WHEN
			actual, _ := svc.ApplyEnv("test")

			// THEN
			require.Equal(t, tc.expected, actual)
		})
	}
}<|MERGE_RESOLUTION|>--- conflicted
+++ resolved
@@ -114,7 +114,7 @@
 					Name:       "subscribers",
 					Dockerfile: "./subscribers/Dockerfile",
 				},
-				Platform: &PlatformArgsOrString{PlatformString: aws.String("windows/amd64")},
+				Platform: PlatformArgsOrString{PlatformString: aws.String("windows/amd64")},
 			},
 			wantedManifest: &BackendService{
 				Workload: Workload{
@@ -136,7 +136,7 @@
 					TaskConfig: TaskConfig{
 						CPU:    aws.Int(1024),
 						Memory: aws.Int(2048),
-						Platform: &PlatformArgsOrString{
+						Platform: PlatformArgsOrString{
 							PlatformString: aws.String("windows/amd64"),
 							PlatformArgs: PlatformArgs{
 								OSFamily: nil,
@@ -150,8 +150,8 @@
 							Enable: aws.Bool(false),
 						},
 					},
-					Network: &NetworkConfig{
-						VPC: &vpcConfig{
+					Network: NetworkConfig{
+						VPC: vpcConfig{
 							Placement: stringP("public"),
 						},
 					},
@@ -187,7 +187,7 @@
 					Name:       "subscribers",
 					Dockerfile: "./subscribers/Dockerfile",
 				},
-				Platform: &PlatformArgsOrString{
+				Platform: PlatformArgsOrString{
 					PlatformString: nil,
 					PlatformArgs: PlatformArgs{
 						OSFamily: nil,
@@ -203,18 +203,7 @@
 					Name:  "subscribers",
 					Image: "flask-sample",
 				},
-<<<<<<< HEAD
-				Platform: &PlatformArgsOrString{
-					PlatformString: nil,
-					PlatformArgs: PlatformArgs{
-						OSFamily: nil,
-						Arch:     nil,
-					},
-				},
-				HealthCheck: &ContainerHealthCheck{
-=======
 				HealthCheck: ContainerHealthCheck{
->>>>>>> 28e91b9d
 					Command:     []string{"CMD-SHELL", "curl -f http://localhost:8080 || exit 1"},
 					Interval:    durationp(6 * time.Second),
 					Retries:     aws.Int(0),
