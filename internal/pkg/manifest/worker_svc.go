--- conflicted
+++ resolved
@@ -4,6 +4,7 @@
 package manifest
 
 import (
+	"errors"
 	"time"
 
 	"github.com/aws/aws-sdk-go/aws"
@@ -27,23 +28,6 @@
 
 // WorkerServiceConfig holds the configuration that can be overridden per environments.
 type WorkerServiceConfig struct {
-<<<<<<< HEAD
-	ImageConfig   ImageWithHealthcheck `yaml:"image,flow"`
-	ImageOverride `yaml:",inline"`
-	TaskConfig    `yaml:",inline"`
-	*Logging      `yaml:"logging,flow"`
-	Sidecars      map[string]*SidecarConfig `yaml:"sidecars"`
-	Subscribe     *SubscribeConfig          `yaml:"subscribe"`
-	Network       *NetworkConfig            `yaml:"network"`
-}
-
-// WorkerServiceProps represents the configuration needed to create a worker service.
-type WorkerServiceProps struct {
-	WorkloadProps
-	HealthCheck *ContainerHealthCheck // Optional healthcheck configuration.
-	Platform    *PlatformArgsOrString // Optional platform configuration.
-	Topics      *[]TopicSubscription  // Optional topics for subscriptions.
-=======
 	ImageConfig      ImageWithHealthcheck `yaml:"image,flow"`
 	ImageOverride    `yaml:",inline"`
 	TaskConfig       `yaml:",inline"`
@@ -52,7 +36,6 @@
 	Subscribe        SubscribeConfig           `yaml:"subscribe"`
 	Network          NetworkConfig             `yaml:"network"`
 	TaskDefOverrides []OverrideRule            `yaml:"taskdef_overrides"`
->>>>>>> 28e91b9d
 }
 
 // SubscribeConfig represents the configurable options for setting up subscriptions.
@@ -104,12 +87,10 @@
 	svc.WorkerServiceConfig.ImageConfig.Image.Location = stringP(props.Image)
 	svc.WorkerServiceConfig.ImageConfig.Build.BuildArgs.Dockerfile = stringP(props.Dockerfile)
 	svc.WorkerServiceConfig.ImageConfig.HealthCheck = props.HealthCheck
-	if props.Platform != nil {
-		svc.WorkerServiceConfig.Platform = props.Platform
-		if isWindowsPlatform(props.Platform) {
-			svc.WorkerServiceConfig.TaskConfig.CPU = aws.Int(windowsTaskCPU)
-			svc.WorkerServiceConfig.TaskConfig.Memory = aws.Int(windowsTaskMemory)
-		}
+	svc.WorkerServiceConfig.Platform = props.Platform
+	if isWindowsPlatform(props.Platform) {
+		svc.WorkerServiceConfig.TaskConfig.CPU = aws.Int(windowsTaskCPU)
+		svc.WorkerServiceConfig.TaskConfig.Memory = aws.Int(windowsTaskMemory)
 	}
 	svc.WorkerServiceConfig.Subscribe.Topics = props.Topics
 	svc.WorkerServiceConfig.Platform = props.Platform
@@ -172,7 +153,6 @@
 	return &s, nil
 }
 
-<<<<<<< HEAD
 // windowsCompatibility disallows unsupported when deploying Windows containers on Fargate.
 func (s *WorkerService) windowsCompatibility() error {
 	if !s.IsWindows() {
@@ -189,7 +169,8 @@
 		}
 	}
 	return nil
-=======
+}
+
 // newDefaultWorkerService returns a Worker service with minimal task sizes and a single replica.
 func newDefaultWorkerService() *WorkerService {
 	return &WorkerService{
@@ -216,5 +197,4 @@
 			},
 		},
 	}
->>>>>>> 28e91b9d
 }