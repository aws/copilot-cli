# The manifest for the "testers" service.
# Read the full specification for the "Worker Service" type at:
# https://aws.github.io/copilot-cli/docs/manifest/worker-service/

# Your service name will be used in naming your resources like log groups, ECS services, etc.
name: testers
type: Worker Service

# Configuration for your containers and service.
image:
  # Docker build arguments.
  build: ./testers/Dockerfile

cpu: 256       # Number of CPU units for the task.
memory: 512    # Amount of memory in MiB used by the task.
count: 1       # Number of tasks that should be running in your service.
exec: true     # Enable running commands in your container.

<<<<<<< HEAD
storage:
  readonly_fs: true       # Limit to read-only access to mounted root filesystems by default.
=======
# storage:
  # readonly_fs: true       # Limit to read-only access to mounted root filesystems.
>>>>>>> 112d9af4


# The events can be be received from an SQS queue via the env var $COPILOT_QUEUE_URI.
subscribe:
  topics:
    - name: testTopic
      service: service4TestTopic
    - name: testTopic2
      service: service4TestTopic2

# Optional fields for more advanced use-cases.
#
#variables:                    # Pass environment variables as key value pairs.
#  LOG_LEVEL: info

#secrets:                      # Pass secrets from AWS Systems Manager (SSM) Parameter Store.
#  GITHUB_TOKEN: GITHUB_TOKEN  # The key is the name of the environment variable, the value is the name of the SSM parameter.

# You can override any of the values defined above by environment.
#environments:
#  test:
#    count: 2               # Number of tasks to run for the "test" environment.
#    deployment:            # The deployment strategy for the "test" environment.
#       rolling: 'recreate' # Stops existing tasks before new ones are started for faster deployments.<|MERGE_RESOLUTION|>--- conflicted
+++ resolved
@@ -16,13 +16,8 @@
 count: 1       # Number of tasks that should be running in your service.
 exec: true     # Enable running commands in your container.
 
-<<<<<<< HEAD
-storage:
-  readonly_fs: true       # Limit to read-only access to mounted root filesystems by default.
-=======
 # storage:
   # readonly_fs: true       # Limit to read-only access to mounted root filesystems.
->>>>>>> 112d9af4
 
 
 # The events can be be received from an SQS queue via the env var $COPILOT_QUEUE_URI.
