--- conflicted
+++ resolved
@@ -39,12 +39,8 @@
 type BackendServiceProps struct {
 	WorkloadProps
 	Port        uint16
-<<<<<<< HEAD
-	HealthCheck *ContainerHealthCheck // Optional healthcheck configuration.
+	HealthCheck ContainerHealthCheck // Optional healthcheck configuration.
 	Platform    *PlatformArgsOrString // Optional platform configuration.
-=======
-	HealthCheck ContainerHealthCheck // Optional healthcheck configuration.
->>>>>>> 719ac2c0
 }
 
 // NewBackendService applies the props to a default backend service configuration with
