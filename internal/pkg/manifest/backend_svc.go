--- conflicted
+++ resolved
@@ -18,13 +18,7 @@
 	Workload             `yaml:",inline"`
 	BackendServiceConfig `yaml:",inline"`
 	// Use *BackendServiceConfig because of https://github.com/imdario/mergo/issues/146
-<<<<<<< HEAD
 	Environments map[string]*BackendServiceConfig `yaml:",omitempty"`
-
-	parser template.Parser
-=======
-	Environments map[string]*BackendServiceConfig `yaml:",flow"`
->>>>>>> 644758db
 }
 
 // BackendServiceConfig holds the configuration that can be overridden per environments.
