--- conflicted
+++ resolved
@@ -408,7 +408,6 @@
 
 // Topic represents the configurable options for setting up a SNS Topic.
 type Topic struct {
-<<<<<<< HEAD
 	Name *string                 `yaml:"name"`
 	FIFO FIFOAdvanceConfigOrBool `yaml:"fifo"`
 }
@@ -456,9 +455,6 @@
 		return errUnmarshalFifoConfig
 	}
 	return nil
-=======
-	Name *string `yaml:"name"`
->>>>>>> b3a78b92
 }
 
 // NetworkConfig represents options for network connection to AWS resources within a VPC.
