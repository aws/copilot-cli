// Copyright Amazon.com, Inc. or its affiliates. All Rights Reserved.
// SPDX-License-Identifier: Apache-2.0

// Package manifest provides functionality to create Manifest files.
package manifest

import (
	"errors"
	"fmt"
	"path/filepath"
	"strconv"
	"strings"
	"time"

	"github.com/aws/copilot-cli/internal/pkg/docker/dockerengine"

	"github.com/dustin/go-humanize/english"

	"github.com/google/shlex"

	"github.com/aws/aws-sdk-go/aws"
	"gopkg.in/yaml.v3"
)

// AWS VPC subnet placement options.
const (
<<<<<<< HEAD
	PublicSubnetPlacement  = "public"
	PrivateSubnetPlacement = "private"
=======
	defaultFluentbitImage = "amazon/aws-for-fluent-bit:latest"
	defaultDockerfileName = "Dockerfile"
>>>>>>> 4be3ef26
)

// Platform options.
const (
	OSLinux                 = dockerengine.OSLinux
	OSWindows               = dockerengine.OSWindows
	OSWindowsServer2019Core = "windows_server_2019_core"
	OSWindowsServer2019Full = "windows_server_2019_full"

	ArchAMD64 = dockerengine.ArchAMD64
	ArchX86   = dockerengine.ArchX86

	// Minimum CPU and mem values required for Windows-based tasks.
	MinWindowsTaskCPU    = 1024
	MinWindowsTaskMemory = 2048
)

var (
	// AWS VPC subnet placement options.
	PublicSubnetPlacement  = Placement("public")
	PrivateSubnetPlacement = Placement("private")

	// WorkloadTypes holds all workload manifest types.
	WorkloadTypes = append(ServiceTypes, JobTypes...)

	// Acceptable strings for Windows operating systems.
	WindowsOSFamilies = []string{OSWindows, OSWindowsServer2019Core, OSWindowsServer2019Full}

	// ValidShortPlatforms are all of the os/arch combinations that the PlatformString field may accept.
	ValidShortPlatforms = []string{
		platformString(OSLinux, ArchAMD64),
		platformString(OSLinux, ArchX86),
		platformString(OSWindows, ArchAMD64),
		platformString(OSWindows, ArchX86),
	}

	defaultPlatform = platformString(OSLinux, ArchAMD64)

	// validAdvancedPlatforms are all of the OsFamily/Arch combinations that the PlatformArgs field may accept.
	validAdvancedPlatforms = []PlatformArgs{
		{OSFamily: aws.String(OSLinux), Arch: aws.String(ArchX86)},
		{OSFamily: aws.String(OSLinux), Arch: aws.String(ArchAMD64)},
		{OSFamily: aws.String(OSWindowsServer2019Core), Arch: aws.String(ArchX86)},
		{OSFamily: aws.String(OSWindowsServer2019Core), Arch: aws.String(ArchAMD64)},
		{OSFamily: aws.String(OSWindowsServer2019Full), Arch: aws.String(ArchX86)},
		{OSFamily: aws.String(OSWindowsServer2019Full), Arch: aws.String(ArchAMD64)},
	}

	// All placement options.
	subnetPlacements = []string{string(PublicSubnetPlacement), string(PrivateSubnetPlacement)}

	// Error definitions.
	errUnmarshalBuildOpts    = errors.New("unable to unmarshal build field into string or compose-style map")
	errUnmarshalPlatformOpts = errors.New("unable to unmarshal platform field into string or compose-style map")
	errUnmarshalCountOpts    = errors.New(`unable to unmarshal "count" field to an integer or autoscaling configuration`)
	errUnmarshalRangeOpts    = errors.New(`unable to unmarshal "range" field`)
<<<<<<< HEAD
	errUnmarshalExec         = errors.New("unable to unmarshal exec field into boolean or exec configuration")
	errUnmarshalEntryPoint   = errors.New("unable to unmarshal entrypoint into string or slice of strings")
	errUnmarshalCommand      = errors.New("unable to unmarshal command into string or slice of strings")

	errAppRunnerInvalidPlatformWindows = errors.New("Windows is not supported for App Runner services")
)

const (
	defaultFluentbitImage = "amazon/aws-for-fluent-bit:latest"
	defaultDockerfileName = "Dockerfile"
=======
	errUnmarshalExec         = errors.New(`unable to unmarshal "exec" field into boolean or exec configuration`)
	errUnmarshalEntryPoint   = errors.New(`unable to unmarshal "entrypoint" into string or slice of strings`)
	errUnmarshalAlias        = errors.New(`unable to unmarshal "alias" into string or slice of strings`)
	errUnmarshalCommand      = errors.New(`unable to unmarshal "command" into string or slice of strings`)
>>>>>>> 4be3ef26
)

// WorkloadManifest represents a workload manifest.
type WorkloadManifest interface {
	ApplyEnv(envName string) (WorkloadManifest, error)
	Validate() error
}

// WorkloadProps contains properties for creating a new workload manifest.
type WorkloadProps struct {
	Name       string
	Dockerfile string
	Image      string
}

// Workload holds the basic data that every workload manifest file needs to have.
type Workload struct {
	Name *string `yaml:"name"`
	Type *string `yaml:"type"` // must be one of the supported manifest types.
}

// OverrideRule holds the manifest overriding rule for CloudFormation template.
type OverrideRule struct {
	Path  string    `yaml:"path"`
	Value yaml.Node `yaml:"value"`
}

// DependsOn represents container dependency for a container.
type DependsOn map[string]string

// Image represents the workload's container image.
type Image struct {
	Build        BuildArgsOrString `yaml:"build"`           // Build an image from a Dockerfile.
	Location     *string           `yaml:"location"`        // Use an existing image instead.
	Credentials  *string           `yaml:"credentials"`     // ARN of the secret containing the private repository credentials.
	DockerLabels map[string]string `yaml:"labels,flow"`     // Apply Docker labels to the container at runtime.
	DependsOn    DependsOn         `yaml:"depends_on,flow"` // Add any sidecar dependencies.
}

// UnmarshalYAML overrides the default YAML unmarshaling logic for the Image
// struct, allowing it to perform more complex unmarshaling behavior.
// This method implements the yaml.Unmarshaler (v3) interface.
func (i *Image) UnmarshalYAML(value *yaml.Node) error {
	type image Image
	if err := value.Decode((*image)(i)); err != nil {
		return err
	}
	if !i.Build.isEmpty() && i.Location != nil {
		return &errFieldMutualExclusive{
			firstField:  "build",
			secondField: "location",
			mustExist:   true,
		}
	}
	return nil
}

// ImageWithHealthcheck represents a container image with health check.
type ImageWithHealthcheck struct {
	Image       Image                `yaml:",inline"`
	HealthCheck ContainerHealthCheck `yaml:"healthcheck"`
}

// ImageWithPortAndHealthcheck represents a container image with an exposed port and health check.
type ImageWithPortAndHealthcheck struct {
	ImageWithPort `yaml:",inline"`
	HealthCheck   ContainerHealthCheck `yaml:"healthcheck"`
}

// ImageWithPort represents a container image with an exposed port.
type ImageWithPort struct {
	Image Image   `yaml:",inline"`
	Port  *uint16 `yaml:"port"`
}

// ImageWithHealthcheckAndOptionalPort represents a container image with an optional exposed port and health check.
type ImageWithHealthcheckAndOptionalPort struct {
	ImageWithOptionalPort `yaml:",inline"`
	HealthCheck           ContainerHealthCheck `yaml:"healthcheck"`
}

// ImageWithOptionalPort represents a container image with an optional exposed port.
type ImageWithOptionalPort struct {
	Image Image   `yaml:",inline"`
	Port  *uint16 `yaml:"port"`
}

// GetLocation returns the location of the image.
func (i Image) GetLocation() string {
	return aws.StringValue(i.Location)
}

// BuildConfig populates a docker.BuildArguments struct from the fields available in the manifest.
// Prefer the following hierarchy:
// 1. Specific dockerfile, specific context
// 2. Specific dockerfile, context = dockerfile dir
// 3. "Dockerfile" located in context dir
// 4. "Dockerfile" located in ws root.
func (i *Image) BuildConfig(rootDirectory string) *DockerBuildArgs {
	df := i.dockerfile()
	ctx := i.context()
	dockerfile := aws.String(filepath.Join(rootDirectory, defaultDockerfileName))
	context := aws.String(rootDirectory)

	if df != "" && ctx != "" {
		dockerfile = aws.String(filepath.Join(rootDirectory, df))
		context = aws.String(filepath.Join(rootDirectory, ctx))
	}
	if df != "" && ctx == "" {
		dockerfile = aws.String(filepath.Join(rootDirectory, df))
		context = aws.String(filepath.Join(rootDirectory, filepath.Dir(df)))
	}
	if df == "" && ctx != "" {
		dockerfile = aws.String(filepath.Join(rootDirectory, ctx, defaultDockerfileName))
		context = aws.String(filepath.Join(rootDirectory, ctx))
	}
	return &DockerBuildArgs{
		Dockerfile: dockerfile,
		Context:    context,
		Args:       i.args(),
		Target:     i.target(),
		CacheFrom:  i.cacheFrom(),
	}
}

// dockerfile returns the path to the workload's Dockerfile. If no dockerfile is specified,
// returns "".
func (i *Image) dockerfile() string {
	// Prefer to use the "Dockerfile" string in BuildArgs. Otherwise,
	// "BuildString". If no dockerfile specified, return "".
	if i.Build.BuildArgs.Dockerfile != nil {
		return aws.StringValue(i.Build.BuildArgs.Dockerfile)
	}

	var dfPath string
	if i.Build.BuildString != nil {
		dfPath = aws.StringValue(i.Build.BuildString)
	}

	return dfPath
}

// context returns the build context directory if it exists, otherwise an empty string.
func (i *Image) context() string {
	return aws.StringValue(i.Build.BuildArgs.Context)
}

// args returns the args section, if it exists, to override args in the dockerfile.
// Otherwise it returns an empty map.
func (i *Image) args() map[string]string {
	return i.Build.BuildArgs.Args
}

// target returns the build target stage if it exists, otherwise nil.
func (i *Image) target() *string {
	return i.Build.BuildArgs.Target
}

// cacheFrom returns the cache from build section, if it exists.
// Otherwise it returns nil.
func (i *Image) cacheFrom() []string {
	return i.Build.BuildArgs.CacheFrom
}

// ImageOverride holds fields that override Dockerfile image defaults.
type ImageOverride struct {
	EntryPoint EntryPointOverride `yaml:"entrypoint"`
	Command    CommandOverride    `yaml:"command"`
}

// EntryPointOverride is a custom type which supports unmarshalling "entrypoint" yaml which
// can either be of type string or type slice of string.
type EntryPointOverride stringSliceOrString

// CommandOverride is a custom type which supports unmarshalling "command" yaml which
// can either be of type string or type slice of string.
type CommandOverride stringSliceOrString

// UnmarshalYAML overrides the default YAML unmarshalling logic for the EntryPointOverride
// struct, allowing it to perform more complex unmarshalling behavior.
// This method implements the yaml.Unmarshaler (v3) interface.
func (e *EntryPointOverride) UnmarshalYAML(value *yaml.Node) error {
	if err := unmarshalYAMLToStringSliceOrString((*stringSliceOrString)(e), value); err != nil {
		return errUnmarshalEntryPoint
	}
	return nil
}

// ToStringSlice converts an EntryPointOverride to a slice of string using shell-style rules.
func (e *EntryPointOverride) ToStringSlice() ([]string, error) {
	out, err := toStringSlice((*stringSliceOrString)(e))
	if err != nil {
		return nil, err
	}
	return out, nil
}

// UnmarshalYAML overrides the default YAML unmarshaling logic for the CommandOverride
// struct, allowing it to perform more complex unmarshaling behavior.
// This method implements the yaml.Unmarshaler (v3) interface.
func (c *CommandOverride) UnmarshalYAML(value *yaml.Node) error {
	if err := unmarshalYAMLToStringSliceOrString((*stringSliceOrString)(c), value); err != nil {
		return errUnmarshalCommand
	}
	return nil
}

// ToStringSlice converts an CommandOverride to a slice of string using shell-style rules.
func (c *CommandOverride) ToStringSlice() ([]string, error) {
	out, err := toStringSlice((*stringSliceOrString)(c))
	if err != nil {
		return nil, err
	}
	return out, nil
}

type stringSliceOrString struct {
	String      *string
	StringSlice []string
}

func unmarshalYAMLToStringSliceOrString(s *stringSliceOrString, value *yaml.Node) error {
	if err := value.Decode(&s.StringSlice); err != nil {
		switch err.(type) {
		case *yaml.TypeError:
			break
		default:
			return err
		}
	}

	if s.StringSlice != nil {
		// Unmarshaled successfully to s.StringSlice, unset s.String, and return.
		s.String = nil
		return nil
	}

	return value.Decode(&s.String)
}

func toStringSlice(s *stringSliceOrString) ([]string, error) {
	if s.StringSlice != nil {
		return s.StringSlice, nil
	}

	if s.String == nil {
		return nil, nil
	}

	out, err := shlex.Split(*s.String)
	if err != nil {
		return nil, fmt.Errorf("convert string into tokens using shell-style rules: %w", err)
	}

	return out, nil
}

// BuildArgsOrString is a custom type which supports unmarshaling yaml which
// can either be of type string or type DockerBuildArgs.
type BuildArgsOrString struct {
	BuildString *string
	BuildArgs   DockerBuildArgs
}

func (b *BuildArgsOrString) isEmpty() bool {
	if aws.StringValue(b.BuildString) == "" && b.BuildArgs.isEmpty() {
		return true
	}
	return false
}

// UnmarshalYAML overrides the default YAML unmarshaling logic for the BuildArgsOrString
// struct, allowing it to perform more complex unmarshaling behavior.
// This method implements the yaml.Unmarshaler (v3) interface.
func (b *BuildArgsOrString) UnmarshalYAML(value *yaml.Node) error {
	if err := value.Decode(&b.BuildArgs); err != nil {
		switch err.(type) {
		case *yaml.TypeError:
			break
		default:
			return err
		}
	}

	if !b.BuildArgs.isEmpty() {
		// Unmarshaled successfully to b.BuildArgs, unset b.BuildString, and return.
		b.BuildString = nil
		return nil
	}

	if err := value.Decode(&b.BuildString); err != nil {
		return errUnmarshalBuildOpts
	}
	return nil
}

// DockerBuildArgs represents the options specifiable under the "build" field
// of Docker Compose services. For more information, see:
// https://docs.docker.com/compose/compose-file/#build
type DockerBuildArgs struct {
	Context    *string           `yaml:"context,omitempty"`
	Dockerfile *string           `yaml:"dockerfile,omitempty"`
	Args       map[string]string `yaml:"args,omitempty"`
	Target     *string           `yaml:"target,omitempty"`
	CacheFrom  []string          `yaml:"cache_from,omitempty"`
}

func (b *DockerBuildArgs) isEmpty() bool {
	if b.Context == nil && b.Dockerfile == nil && b.Args == nil && b.Target == nil && b.CacheFrom == nil {
		return true
	}
	return false
}

// ExecuteCommand is a custom type which supports unmarshaling yaml which
// can either be of type bool or type ExecuteCommandConfig.
type ExecuteCommand struct {
	Enable *bool
	Config ExecuteCommandConfig
}

// UnmarshalYAML overrides the default YAML unmarshaling logic for the ExecuteCommand
// struct, allowing it to perform more complex unmarshaling behavior.
// This method implements the yaml.Unmarshaler (v3) interface.
func (e *ExecuteCommand) UnmarshalYAML(value *yaml.Node) error {
	if err := value.Decode(&e.Config); err != nil {
		switch err.(type) {
		case *yaml.TypeError:
			break
		default:
			return err
		}
	}

	if !e.Config.IsEmpty() {
		return nil
	}

	if err := value.Decode(&e.Enable); err != nil {
		return errUnmarshalExec
	}
	return nil
}

// ExecuteCommandConfig represents the configuration for ECS Execute Command.
type ExecuteCommandConfig struct {
	Enable *bool `yaml:"enable"`
	// Reserved for future use.
}

// IsEmpty returns whether ExecuteCommandConfig is empty.
func (e ExecuteCommandConfig) IsEmpty() bool {
	return e.Enable == nil
}

// Logging holds configuration for Firelens to route your logs.
type Logging struct {
	Retention      *int              `yaml:"retention"`
	Image          *string           `yaml:"image"`
	Destination    map[string]string `yaml:"destination,flow"`
	EnableMetadata *bool             `yaml:"enableMetadata"`
	SecretOptions  map[string]string `yaml:"secretOptions"`
	ConfigFile     *string           `yaml:"configFilePath"`
}

// IsEmpty returns empty if the struct has all zero members.
func (lc *Logging) IsEmpty() bool {
	return lc.Image == nil && lc.Destination == nil && lc.EnableMetadata == nil && lc.SecretOptions == nil && lc.ConfigFile == nil
}

// LogImage returns the default Fluent Bit image if not otherwise configured.
func (lc *Logging) LogImage() *string {
	if lc.Image == nil {
		return aws.String(defaultFluentbitImage)
	}
	return lc.Image
}

// GetEnableMetadata returns the configuration values and sane default for the EnableMEtadata field
func (lc *Logging) GetEnableMetadata() *string {
	if lc.EnableMetadata == nil {
		// Enable ecs log metadata by default.
		return aws.String("true")
	}
	return aws.String(strconv.FormatBool(*lc.EnableMetadata))
}

// SidecarConfig represents the configurable options for setting up a sidecar container.
type SidecarConfig struct {
	Port          *string              `yaml:"port"`
	Image         *string              `yaml:"image"`
	Essential     *bool                `yaml:"essential"`
	CredsParam    *string              `yaml:"credentialsParameter"`
	Variables     map[string]string    `yaml:"variables"`
	Secrets       map[string]string    `yaml:"secrets"`
	MountPoints   []SidecarMountPoint  `yaml:"mount_points"`
	DockerLabels  map[string]string    `yaml:"labels"`
	DependsOn     DependsOn            `yaml:"depends_on"`
	HealthCheck   ContainerHealthCheck `yaml:"healthcheck"`
	ImageOverride `yaml:",inline"`
}

// TaskConfig represents the resource boundaries and environment variables for the containers in the task.
type TaskConfig struct {
	CPU            *int                 `yaml:"cpu"`
	Memory         *int                 `yaml:"memory"`
	Platform       PlatformArgsOrString `yaml:"platform,omitempty"`
	Count          Count                `yaml:"count"`
	ExecuteCommand ExecuteCommand       `yaml:"exec"`
	Variables      map[string]string    `yaml:"variables"`
	Secrets        map[string]string    `yaml:"secrets"`
	Storage        Storage              `yaml:"storage"`
}

// TaskPlatform returns the platform for the service.
func (t *TaskConfig) TaskPlatform() (*string, error) {
	if t.Platform.PlatformString == nil {
		return nil, nil
	}
	val := string(*t.Platform.PlatformString)
	return &val, nil
}

// PublishConfig represents the configurable options for setting up publishers.
type PublishConfig struct {
	Topics []Topic `yaml:"topics"`
}

// Topic represents the configurable options for setting up a SNS Topic.
type Topic struct {
	Name *string `yaml:"name"`
}

// NetworkConfig represents options for network connection to AWS resources within a VPC.
type NetworkConfig struct {
	VPC vpcConfig `yaml:"vpc"`
}

// IsEmpty returns empty if the struct has all zero members.
func (c *NetworkConfig) IsEmpty() bool {
	return c.VPC.isEmpty()
}

// UnmarshalYAML ensures that a NetworkConfig always defaults to public subnets.
// If the user specified a placement that's not valid then throw an error.
func (c *NetworkConfig) UnmarshalYAML(value *yaml.Node) error {
	type networkWithDefaults NetworkConfig
	publicPlacement := Placement(PublicSubnetPlacement)
	defaultVPCConf := vpcConfig{
		Placement: &publicPlacement,
	}
	conf := networkWithDefaults{
		VPC: defaultVPCConf,
	}
	if err := value.Decode(&conf); err != nil {
		return err
	}
	if conf.VPC.isEmpty() { // If after unmarshaling the user did not specify VPC configuration then reset it to public.
		conf.VPC = defaultVPCConf
	}
	*c = NetworkConfig(conf)
	return nil
}

// Placement represents where to place tasks (public or private subnets).
type Placement string

// vpcConfig represents the security groups and subnets attached to a task.
type vpcConfig struct {
	*Placement     `yaml:"placement"`
	SecurityGroups []string `yaml:"security_groups"`
}

func (c *vpcConfig) isEmpty() bool {
	return c.Placement == nil && c.SecurityGroups == nil
}

// UnmarshalWorkload deserializes the YAML input stream into a workload manifest object.
// If an error occurs during deserialization, then returns the error.
// If the workload type in the manifest is invalid, then returns an ErrInvalidManifestType.
func UnmarshalWorkload(in []byte) (WorkloadManifest, error) {
	type manifest interface {
		WorkloadManifest
		windowsCompatibility() error
	}
	am := Workload{}
	if err := yaml.Unmarshal(in, &am); err != nil {
		return nil, fmt.Errorf("unmarshal to workload manifest: %w", err)
	}
	typeVal := aws.StringValue(am.Type)
	var m manifest
	switch typeVal {
	case LoadBalancedWebServiceType:
		m = newDefaultLoadBalancedWebService()

	case RequestDrivenWebServiceType:
		m = newDefaultRequestDrivenWebService()
	case BackendServiceType:
		m = newDefaultBackendService()
	case WorkerServiceType:
		m = newDefaultWorkerService()
	case ScheduledJobType:
		m = newDefaultScheduledJob()
	default:
		return nil, &ErrInvalidWorkloadType{Type: typeVal}
	}
	if err := yaml.Unmarshal(in, m); err != nil {
		return nil, fmt.Errorf("unmarshal manifest for %s: %w", typeVal, err)
	}
	if err := m.windowsCompatibility(); err != nil {
		return nil, err
	}
	return m, nil
}

// ContainerHealthCheck holds the configuration to determine if the service container is healthy.
// See https://docs.aws.amazon.com/AWSCloudFormation/latest/UserGuide/aws-properties-ecs-taskdefinition-healthcheck.html
type ContainerHealthCheck struct {
	Command     []string       `yaml:"command"`
	Interval    *time.Duration `yaml:"interval"`
	Retries     *int           `yaml:"retries"`
	Timeout     *time.Duration `yaml:"timeout"`
	StartPeriod *time.Duration `yaml:"start_period"`
}

// NewDefaultContainerHealthCheck returns container health check configuration
// that's identical to a load balanced web service's defaults.
func NewDefaultContainerHealthCheck() *ContainerHealthCheck {
	return &ContainerHealthCheck{
		Command:     []string{"CMD-SHELL", "curl -f http://localhost/ || exit 1"},
		Interval:    durationp(10 * time.Second),
		Retries:     aws.Int(2),
		Timeout:     durationp(5 * time.Second),
		StartPeriod: durationp(0 * time.Second),
	}
}

// IsEmpty checks if the health check is empty.
func (hc ContainerHealthCheck) IsEmpty() bool {
	return hc.Command == nil && hc.Interval == nil && hc.Retries == nil && hc.Timeout == nil && hc.StartPeriod == nil
}

// ApplyIfNotSet changes the healthcheck's fields only if they were not set and the other healthcheck has them set.
func (hc *ContainerHealthCheck) ApplyIfNotSet(other *ContainerHealthCheck) {
	if hc.Command == nil && other.Command != nil {
		hc.Command = other.Command
	}
	if hc.Interval == nil && other.Interval != nil {
		hc.Interval = other.Interval
	}
	if hc.Retries == nil && other.Retries != nil {
		hc.Retries = other.Retries
	}
	if hc.Timeout == nil && other.Timeout != nil {
		hc.Timeout = other.Timeout
	}
	if hc.StartPeriod == nil && other.StartPeriod != nil {
		hc.StartPeriod = other.StartPeriod
	}
}

// PlatformString represents the platform string consisting of OS family and architecture type.
// For example: "windows/x86"
type PlatformString string

// PlatformArgsOrString is a custom type which supports unmarshaling yaml which
// can either be of type string or type PlatformArgs.
type PlatformArgsOrString struct {
	*PlatformString
	PlatformArgs PlatformArgs
}

// UnmarshalYAML overrides the default YAML unmarshaling logic for the PlatformArgsOrString
// struct, allowing it to perform more complex unmarshaling behavior.
// This method implements the yaml.Unmarshaler (v3) interface.
func (p *PlatformArgsOrString) UnmarshalYAML(value *yaml.Node) error {
	if err := value.Decode(&p.PlatformArgs); err != nil {
		switch err.(type) {
		case *yaml.TypeError:
			break
		default:
			return err
		}
	}

	if !p.PlatformArgs.isEmpty() {
<<<<<<< HEAD
		if !p.PlatformArgs.bothSpecified() {
			return errors.New(`fields 'osfamily' and 'architecture' must either both be specified or both be empty`)
		}
		if err := validateAdvancedPlatform(p.PlatformArgs); err != nil {
			return err
		}
=======
>>>>>>> 4be3ef26
		// Unmarshaled successfully to p.PlatformArgs, unset p.PlatformString, and return.
		p.PlatformString = nil
		return nil
	}
	if err := value.Decode(&p.PlatformString); err != nil {
		return errUnmarshalPlatformOpts
	}
	if err := validateShortPlatform(p.PlatformString); err != nil {
		return fmt.Errorf("validate platform: %w", err)
	}
	return nil
}

// OS returns the operating system family.
func (p *PlatformArgsOrString) OS() string {
	if p := aws.StringValue(p.PlatformString); p != "" {
		args := strings.Split(p, "/") // There are always at least two elements because of validateShortPlatform.
		return strings.ToLower(args[0])
	}
	return strings.ToLower(aws.StringValue(p.PlatformArgs.OSFamily))
}

// Arch returns the architecture.
func (p *PlatformArgsOrString) Arch() string {
	if p := aws.StringValue(p.PlatformString); p != "" {
		args := strings.Split(p, "/") // There are always at least two elements because of validateShortPlatform.
		return strings.ToLower(args[1])
	}
	return strings.ToLower(aws.StringValue(p.PlatformArgs.Arch))
}

// PlatformArgs represents the specifics of a target OS.
type PlatformArgs struct {
	OSFamily *string `yaml:"osfamily,omitempty"`
	Arch     *string `yaml:"architecture,omitempty"`
}

// String implements the fmt.Stringer interface.
func (p *PlatformArgs) String() string {
	return fmt.Sprintf("('%s', '%s')", aws.StringValue(p.OSFamily), aws.StringValue(p.Arch))
}

// IsEmpty returns if the platform field is empty.
func (p *PlatformArgsOrString) IsEmpty() bool {
	return p.PlatformString == nil && p.PlatformArgs.isEmpty()
}

func (p *PlatformArgs) isEmpty() bool {
	return p.OSFamily == nil && p.Arch == nil
}

func (p *PlatformArgs) bothSpecified() bool {
	return (p.OSFamily != nil) && (p.Arch != nil)
}

<<<<<<< HEAD
// platformString returns a specified of the format <os>/<arch>.
func platformString(os, arch string) string {
	return fmt.Sprintf("%s/%s", os, arch)
}

// RedirectPlatform returns a platform that's supported for the given manifest type.
func RedirectPlatform(os, arch, wlType string) (platform string, err error) {
	// Return nil if passed the default platform.
	if platformString(os, arch) == defaultPlatform {
		return "", nil
	}
	// Return an error if a platform cannot be redirected.
	if wlType == RequestDrivenWebServiceType && os == OSWindows {
		return "", errAppRunnerInvalidPlatformWindows
	}
	// All architectures must be 'amd64' (the only one currently supported); leave OS as is.
	// If a string is returned, the platform is not the default platform but is supported (except for more obscure platforms).
	return platformString(os, ArchAMD64), nil
}

func validateShortPlatform(platform *string) error {
	if platform == nil {
		return nil
	}
	for _, validPlatform := range ValidShortPlatforms {
		if strings.ToLower(aws.StringValue(platform)) == validPlatform {
			return nil
		}
	}
	return fmt.Errorf("platform %s is invalid; %s: %s", aws.StringValue(platform), english.PluralWord(len(ValidShortPlatforms), "the valid platform is", "valid platforms are"), english.WordSeries(ValidShortPlatforms, "and"))
=======
func validatePlatform(platform *PlatformString) error {
	if platform == nil {
		return nil
	}
	for _, validPlatform := range validPlatforms {
		if string(*platform) == validPlatform {
			return nil
		}
	}
	return fmt.Errorf("platform %s is invalid; %s: %s", string(*platform), english.PluralWord(len(validPlatforms), "the valid platform is", "valid platforms are"), english.WordSeries(validPlatforms, "and"))
>>>>>>> 4be3ef26
}

func validateAdvancedPlatform(platform PlatformArgs) error {
	var ss []string
	for _, p := range validAdvancedPlatforms {
		ss = append(ss, p.String())
	}
	prettyValidPlatforms := strings.Join(ss, ", ")

	os := strings.ToLower(aws.StringValue(platform.OSFamily))
	arch := strings.ToLower(aws.StringValue(platform.Arch))
	for _, p := range validAdvancedPlatforms {
		if os == aws.StringValue(p.OSFamily) && arch == aws.StringValue(p.Arch) {
			return nil
		}
	}
	return fmt.Errorf("platform pair %s is invalid: fields ('osfamily', 'architecture') must be one of %s", platform.String(), prettyValidPlatforms)
}

func isWindowsPlatform(platform PlatformArgsOrString) bool {
	for _, win := range WindowsOSFamilies {
		if platform.OS() == win {
			return true
		}
	}
	return false
}

func requiresBuild(image Image) (bool, error) {
	noBuild, noURL := image.Build.isEmpty(), image.Location == nil
	// Error if both of them are specified or neither is specified.
	if noBuild == noURL {
		return false, fmt.Errorf(`either "image.build" or "image.location" needs to be specified in the manifest`)
	}
	if image.Location == nil {
		return true, nil
	}
	return false, nil
}

func dockerfileBuildRequired(workloadType string, svc interface{}) (bool, error) {
	type manifest interface {
		BuildRequired() (bool, error)
	}
	mf, ok := svc.(manifest)
	if !ok {
		return false, fmt.Errorf("%s does not have required methods BuildRequired()", workloadType)
	}
	required, err := mf.BuildRequired()
	if err != nil {
		return false, fmt.Errorf("check if %s requires building from local Dockerfile: %w", workloadType, err)
	}
	return required, nil
}

func stringP(s string) *string {
	if s == "" {
		return nil
	}
	return &s
}

func uint16P(n uint16) *uint16 {
	if n == 0 {
		return nil
	}
	return &n
}<|MERGE_RESOLUTION|>--- conflicted
+++ resolved
@@ -24,13 +24,8 @@
 
 // AWS VPC subnet placement options.
 const (
-<<<<<<< HEAD
-	PublicSubnetPlacement  = "public"
-	PrivateSubnetPlacement = "private"
-=======
 	defaultFluentbitImage = "amazon/aws-for-fluent-bit:latest"
 	defaultDockerfileName = "Dockerfile"
->>>>>>> 4be3ef26
 )
 
 // Platform options.
@@ -87,23 +82,14 @@
 	errUnmarshalPlatformOpts = errors.New("unable to unmarshal platform field into string or compose-style map")
 	errUnmarshalCountOpts    = errors.New(`unable to unmarshal "count" field to an integer or autoscaling configuration`)
 	errUnmarshalRangeOpts    = errors.New(`unable to unmarshal "range" field`)
-<<<<<<< HEAD
-	errUnmarshalExec         = errors.New("unable to unmarshal exec field into boolean or exec configuration")
-	errUnmarshalEntryPoint   = errors.New("unable to unmarshal entrypoint into string or slice of strings")
-	errUnmarshalCommand      = errors.New("unable to unmarshal command into string or slice of strings")
-
-	errAppRunnerInvalidPlatformWindows = errors.New("Windows is not supported for App Runner services")
-)
-
-const (
-	defaultFluentbitImage = "amazon/aws-for-fluent-bit:latest"
-	defaultDockerfileName = "Dockerfile"
-=======
+
 	errUnmarshalExec         = errors.New(`unable to unmarshal "exec" field into boolean or exec configuration`)
 	errUnmarshalEntryPoint   = errors.New(`unable to unmarshal "entrypoint" into string or slice of strings`)
 	errUnmarshalAlias        = errors.New(`unable to unmarshal "alias" into string or slice of strings`)
 	errUnmarshalCommand      = errors.New(`unable to unmarshal "command" into string or slice of strings`)
->>>>>>> 4be3ef26
+
+	errAppRunnerInvalidPlatformWindows = errors.New("Windows is not supported for App Runner services")
+
 )
 
 // WorkloadManifest represents a workload manifest.
@@ -690,15 +676,12 @@
 	}
 
 	if !p.PlatformArgs.isEmpty() {
-<<<<<<< HEAD
 		if !p.PlatformArgs.bothSpecified() {
 			return errors.New(`fields 'osfamily' and 'architecture' must either both be specified or both be empty`)
 		}
 		if err := validateAdvancedPlatform(p.PlatformArgs); err != nil {
 			return err
 		}
-=======
->>>>>>> 4be3ef26
 		// Unmarshaled successfully to p.PlatformArgs, unset p.PlatformString, and return.
 		p.PlatformString = nil
 		return nil
@@ -754,7 +737,6 @@
 	return (p.OSFamily != nil) && (p.Arch != nil)
 }
 
-<<<<<<< HEAD
 // platformString returns a specified of the format <os>/<arch>.
 func platformString(os, arch string) string {
 	return fmt.Sprintf("%s/%s", os, arch)
@@ -785,18 +767,6 @@
 		}
 	}
 	return fmt.Errorf("platform %s is invalid; %s: %s", aws.StringValue(platform), english.PluralWord(len(ValidShortPlatforms), "the valid platform is", "valid platforms are"), english.WordSeries(ValidShortPlatforms, "and"))
-=======
-func validatePlatform(platform *PlatformString) error {
-	if platform == nil {
-		return nil
-	}
-	for _, validPlatform := range validPlatforms {
-		if string(*platform) == validPlatform {
-			return nil
-		}
-	}
-	return fmt.Errorf("platform %s is invalid; %s: %s", string(*platform), english.PluralWord(len(validPlatforms), "the valid platform is", "valid platforms are"), english.WordSeries(validPlatforms, "and"))
->>>>>>> 4be3ef26
 }
 
 func validateAdvancedPlatform(platform PlatformArgs) error {
