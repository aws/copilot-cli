--- conflicted
+++ resolved
@@ -82,15 +82,12 @@
 	errUnmarshalExec         = errors.New("unable to unmarshal exec field into boolean or exec configuration")
 	errUnmarshalEntryPoint   = errors.New("unable to unmarshal entrypoint into string or slice of strings")
 	errUnmarshalCommand      = errors.New("unable to unmarshal command into string or slice of strings")
-<<<<<<< HEAD
 
 	errInvalidRangeOpts     = errors.New(`must specify one, not both, of "range" and "min"/"max"`)
 	errInvalidAdvancedCount = errors.New(`must specify one, not both, of "spot" and autoscaling fields`)
 	errInvalidAutoscaling   = errors.New(`must specify "range" if using autoscaling`)
 
 	errAppRunnerInvalidPlatformWindows = errors.New("Windows is not supported for App Runner services")
-=======
->>>>>>> 28e91b9d
 )
 
 // WorkloadManifest represents a workload manifest.
@@ -722,6 +719,11 @@
 	return fmt.Sprintf("('%s', '%s')", aws.StringValue(p.OSFamily), aws.StringValue(p.Arch))
 }
 
+// IsEmpty returns if the platform field is empty.
+func (p *PlatformArgsOrString) IsEmpty() bool {
+	return p.PlatformString == nil && p.PlatformArgs.isEmpty()
+}
+
 func (p *PlatformArgs) isEmpty() bool {
 	return p.OSFamily == nil && p.Arch == nil
 }
@@ -779,7 +781,7 @@
 	return fmt.Errorf("platform pair %s is invalid: fields ('osfamily', 'architecture') must be one of %s", platform.String(), prettyValidPlatforms)
 }
 
-func isWindowsPlatform(platform *PlatformArgsOrString) bool {
+func isWindowsPlatform(platform PlatformArgsOrString) bool {
 	for _, win := range windowsOSFamilies {
 		if platform.OS() == win {
 			return true
