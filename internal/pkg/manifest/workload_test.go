// Copyright Amazon.com, Inc. or its affiliates. All Rights Reserved.
// SPDX-License-Identifier: Apache-2.0

package manifest

import (
	"errors"
	"fmt"
	"path/filepath"
	"testing"

	"github.com/aws/aws-sdk-go/aws"
	"github.com/stretchr/testify/require"
	"gopkg.in/yaml.v3"
)

func TestImage_UnmarshalYAML(t *testing.T) {
	testCases := map[string]struct {
		inContent []byte

		wantedError error
	}{
		"error if both build and location are set": {
			inContent: []byte(`build: mockBuild
location: mockLocation`),
			wantedError: fmt.Errorf(`must specify one of "build" and "location"`),
		},
		"success": {
			inContent: []byte(`location: mockLocation`),
		},
	}

	for name, tc := range testCases {
		t.Run(name, func(t *testing.T) {
			i := Image{}
			err := yaml.Unmarshal(tc.inContent, &i)
			if tc.wantedError != nil {
				require.EqualError(t, err, tc.wantedError.Error())
			} else {
				require.NoError(t, err)
				require.Equal(t, "mockLocation", aws.StringValue(i.Location))
			}
		})
	}
}

func TestEntryPointOverride_UnmarshalYAML(t *testing.T) {
	testCases := map[string]struct {
		inContent []byte

		wantedStruct EntryPointOverride
		wantedError  error
	}{
		"Entrypoint specified in string": {
			inContent: []byte(`entrypoint: echo hello`),
			wantedStruct: EntryPointOverride{
				String:      aws.String("echo hello"),
				StringSlice: nil,
			},
		},
		"Entrypoint specified in slice of strings": {
			inContent: []byte(`entrypoint: ["/bin/sh", "-c"]`),
			wantedStruct: EntryPointOverride{
				String:      nil,
				StringSlice: []string{"/bin/sh", "-c"},
			},
		},
		"Error if unmarshalable": {
			inContent: []byte(`entrypoint: {"/bin/sh", "-c"}`),
			wantedStruct: EntryPointOverride{
				String:      nil,
				StringSlice: nil,
			},
			wantedError: errUnmarshalEntryPoint,
		},
	}

	for name, tc := range testCases {
		t.Run(name, func(t *testing.T) {
			e := ImageOverride{
				EntryPoint: EntryPointOverride{
					String: aws.String("wrong"),
				},
			}

			err := yaml.Unmarshal(tc.inContent, &e)
			if tc.wantedError != nil {
				require.EqualError(t, err, tc.wantedError.Error())
			} else {
				require.NoError(t, err)
				// check memberwise dereferenced pointer equality
				require.Equal(t, tc.wantedStruct.StringSlice, e.EntryPoint.StringSlice)
				require.Equal(t, tc.wantedStruct.String, e.EntryPoint.String)
			}
		})
	}
}

func TestEntryPointOverride_ToStringSlice(t *testing.T) {
	testCases := map[string]struct {
		inEntryPointOverride EntryPointOverride

		wantedSlice []string
		wantedError error
	}{
		"Both fields are empty": {
			inEntryPointOverride: EntryPointOverride{
				String:      nil,
				StringSlice: nil,
			},
			wantedSlice: nil,
		},
		"Given a string": {
			inEntryPointOverride: EntryPointOverride{
				String:      aws.String(`read "some command"`),
				StringSlice: nil,
			},
			wantedSlice: []string{"read", "some command"},
		},
		"Given a string slice": {
			inEntryPointOverride: EntryPointOverride{
				String:      nil,
				StringSlice: []string{"/bin/sh", "-c"},
			},
			wantedSlice: []string{"/bin/sh", "-c"},
		},
	}

	for name, tc := range testCases {
		t.Run(name, func(t *testing.T) {
			out, err := tc.inEntryPointOverride.ToStringSlice()
			require.NoError(t, err)
			require.Equal(t, tc.wantedSlice, out)
		})
	}
}

func TestCommandOverride_UnmarshalYAML(t *testing.T) {
	testCases := map[string]struct {
		inContent []byte

		wantedStruct CommandOverride
		wantedError  error
	}{
		"Entrypoint specified in string": {
			inContent: []byte(`command: echo hello`),
			wantedStruct: CommandOverride{
				String:      aws.String("echo hello"),
				StringSlice: nil,
			},
		},
		"Entrypoint specified in slice of strings": {
			inContent: []byte(`command: ["--version"]`),
			wantedStruct: CommandOverride{
				String:      nil,
				StringSlice: []string{"--version"},
			},
		},
		"Error if unmarshalable": {
			inContent: []byte(`command: {-c}`),
			wantedStruct: CommandOverride{
				String:      nil,
				StringSlice: nil,
			},
			wantedError: errUnmarshalCommand,
		},
	}

	for name, tc := range testCases {
		t.Run(name, func(t *testing.T) {
			e := ImageOverride{
				Command: CommandOverride{
					String: aws.String("wrong"),
				},
			}

			err := yaml.Unmarshal(tc.inContent, &e)
			if tc.wantedError != nil {
				require.EqualError(t, err, tc.wantedError.Error())
			} else {
				require.NoError(t, err)
				// check memberwise dereferenced pointer equality
				require.Equal(t, tc.wantedStruct.StringSlice, e.Command.StringSlice)
				require.Equal(t, tc.wantedStruct.String, e.Command.String)
			}
		})
	}
}

func TestCommandOverride_ToStringSlice(t *testing.T) {
	testCases := map[string]struct {
		inCommandOverrides CommandOverride

		wantedSlice []string
	}{
		"Both fields are empty": {
			inCommandOverrides: CommandOverride{
				String:      nil,
				StringSlice: nil,
			},
			wantedSlice: nil,
		},
		"Given a string": {
			inCommandOverrides: CommandOverride{
				String:      aws.String(`-c read "some command"`),
				StringSlice: nil,
			},
			wantedSlice: []string{"-c", "read", "some command"},
		},
		"Given a string slice": {
			inCommandOverrides: CommandOverride{
				String:      nil,
				StringSlice: []string{"-c", "read", "some", "command"},
			},
			wantedSlice: []string{"-c", "read", "some", "command"},
		},
	}

	for name, tc := range testCases {
		t.Run(name, func(t *testing.T) {
			out, err := tc.inCommandOverrides.ToStringSlice()
			require.NoError(t, err)
			require.Equal(t, tc.wantedSlice, out)
		})
	}
}

func TestBuildArgs_UnmarshalYAML(t *testing.T) {
	testCases := map[string]struct {
		inContent []byte

		wantedStruct BuildArgsOrString
		wantedError  error
	}{
		"legacy case: simple build string": {
			inContent: []byte(`build: ./Dockerfile`),

			wantedStruct: BuildArgsOrString{
				BuildString: aws.String("./Dockerfile"),
			},
		},
		"Dockerfile specified in build opts": {
			inContent: []byte(`build:
  dockerfile: path/to/Dockerfile
`),
			wantedStruct: BuildArgsOrString{
				BuildArgs: DockerBuildArgs{
					Dockerfile: aws.String("path/to/Dockerfile"),
				},
				BuildString: nil,
			},
		},
		"Dockerfile context, and args specified in build opts": {
			inContent: []byte(`build:
  dockerfile: path/to/Dockerfile
  args:
    arg1: value1
    bestdog: bowie
  context: path/to/source`),
			wantedStruct: BuildArgsOrString{
				BuildArgs: DockerBuildArgs{
					Dockerfile: aws.String("path/to/Dockerfile"),
					Context:    aws.String("path/to/source"),
					Args: map[string]string{
						"arg1":    "value1",
						"bestdog": "bowie",
					},
				},
				BuildString: nil,
			},
		},
		"Dockerfile with cache from and target build opts": {
			inContent: []byte(`build:
  cache_from:
    - foo/bar:latest
    - foo/bar/baz:1.2.3
  target: foobar`),
			wantedStruct: BuildArgsOrString{
				BuildArgs: DockerBuildArgs{
					Target: aws.String("foobar"),
					CacheFrom: []string{
						"foo/bar:latest",
						"foo/bar/baz:1.2.3",
					},
				},
				BuildString: nil,
			},
		},
		"Error if unmarshalable": {
			inContent: []byte(`build:
  badfield: OH NOES
  otherbadfield: DOUBLE BAD`),
			wantedError: errUnmarshalBuildOpts,
		},
	}
	for name, tc := range testCases {
		t.Run(name, func(t *testing.T) {
			b := Image{
				Build: BuildArgsOrString{
					BuildString: aws.String("./default"),
				},
			}
			err := yaml.Unmarshal(tc.inContent, &b)
			if tc.wantedError != nil {
				require.EqualError(t, err, tc.wantedError.Error())
			} else {
				require.NoError(t, err)
				// check memberwise dereferenced pointer equality
				require.Equal(t, tc.wantedStruct.BuildString, b.Build.BuildString)
				require.Equal(t, tc.wantedStruct.BuildArgs.Context, b.Build.BuildArgs.Context)
				require.Equal(t, tc.wantedStruct.BuildArgs.Dockerfile, b.Build.BuildArgs.Dockerfile)
				require.Equal(t, tc.wantedStruct.BuildArgs.Args, b.Build.BuildArgs.Args)
				require.Equal(t, tc.wantedStruct.BuildArgs.Target, b.Build.BuildArgs.Target)
				require.Equal(t, tc.wantedStruct.BuildArgs.CacheFrom, b.Build.BuildArgs.CacheFrom)
			}
		})
	}
}

func TestPlatformArgsOrString_UnmarshalYAML(t *testing.T) {
	mockPlatformStr := PlatformString("linux/amd64")
	testCases := map[string]struct {
		inContent []byte

		wantedStruct PlatformArgsOrString
		wantedError  error
	}{
		"returns error if both string and args specified": {
			inContent: []byte(`platform: linux/amd64
  osfamily: linux
  architecture: amd64`),

			wantedError: errors.New("yaml: line 2: mapping values are not allowed in this context"),
		},
<<<<<<< HEAD
		"returns error if platform string invalid": {
			inContent: []byte(`platform: linus/mad64`),

			wantedError: errors.New("validate platform: platform linus/mad64 is invalid; valid platforms are: linux/amd64, linux/x86_64, windows/amd64 and windows/x86_64"),
		},
		"returns error if only args.os specified": {
			inContent: []byte(`platform:
  osfamily: linux`),
			wantedError: errors.New("fields 'osfamily' and 'architecture' must either both be specified or both be empty"),
		},
		"returns error if only args.arch specified": {
			inContent: []byte(`platform:
  architecture: amd64`),
			wantedError: errors.New("fields 'osfamily' and 'architecture' must either both be specified or both be empty"),
		},
		"returns error if args.os invalid": {
			inContent: []byte(`platform:
  osfamily: OSFamilia
  architecture: amd64`),
			wantedError: errors.New("platform pair ('OSFamilia', 'amd64') is invalid: fields ('osfamily', 'architecture') must be one of" +
				" ('linux', 'x86_64'), ('linux', 'amd64')," +
				" ('windows_server_2019_core', 'x86_64'), ('windows_server_2019_core', 'amd64')," +
				" ('windows_server_2019_full', 'x86_64'), ('windows_server_2019_full', 'amd64')"),
		},
		"returns error if args.arch invalid": {
			inContent: []byte(`platform:
  osfamily: linux
  architecture: abc123`),
			wantedError: errors.New("platform pair ('linux', 'abc123') is invalid: fields ('osfamily', 'architecture') must be one of" +
				" ('linux', 'x86_64'), ('linux', 'amd64')," +
				" ('windows_server_2019_core', 'x86_64'), ('windows_server_2019_core', 'amd64')," +
				" ('windows_server_2019_full', 'x86_64'), ('windows_server_2019_full', 'amd64')"),
		},
=======
>>>>>>> 4be3ef26
		"platform string": {
			inContent: []byte(`platform: linux/amd64`),

			wantedStruct: PlatformArgsOrString{
				PlatformString: &mockPlatformStr,
			},
		},
		"both os/arch specified with valid values": {
			inContent: []byte(`platform:
  osfamily: linux
  architecture: amd64`),
			wantedStruct: PlatformArgsOrString{
				PlatformString: nil,
				PlatformArgs: PlatformArgs{
					OSFamily: aws.String("linux"),
					Arch:     aws.String("amd64"),
				},
			},
		},
		"error if unmarshalable": {
			inContent: []byte(`platform:
  ohess: linus
  archie: leg64`),
			wantedError: errUnmarshalPlatformOpts,
		},
	}
	for name, tc := range testCases {
		t.Run(name, func(t *testing.T) {
			p := TaskConfig{}
			err := yaml.Unmarshal(tc.inContent, &p)
			if tc.wantedError != nil {
				require.EqualError(t, err, tc.wantedError.Error())
			} else {
				require.NoError(t, err)
				require.Equal(t, tc.wantedStruct.PlatformString, p.Platform.PlatformString)
				require.Equal(t, tc.wantedStruct.PlatformArgs.OSFamily, p.Platform.PlatformArgs.OSFamily)
				require.Equal(t, tc.wantedStruct.PlatformArgs.Arch, p.Platform.PlatformArgs.Arch)
			}
		})
	}
}

func TestPlatformArgsOrString_OS(t *testing.T) {
	testCases := map[string]struct {
		in     *PlatformArgsOrString
		wanted string
	}{
		"should return os when platform is of string format 'os/arch'": {
			in: &PlatformArgsOrString{
				PlatformString: aws.String("linux/amd64"),
			},
			wanted: "linux",
		},
		"should return OS when platform is a map": {
			in: &PlatformArgsOrString{
				PlatformArgs: PlatformArgs{
					OSFamily: aws.String("windows_server_2019_core"),
					Arch:     aws.String("x86_64"),
				},
			},
			wanted: "windows_server_2019_core",
		},
		"should return lowercase OS": {
			in: &PlatformArgsOrString{
				PlatformArgs: PlatformArgs{
					OSFamily: aws.String("wINdows_sERver_2019_cORe"),
					Arch:     aws.String("x86_64"),
				},
			},
			wanted: "windows_server_2019_core",
		},
	}
	for name, tc := range testCases {
		t.Run(name, func(t *testing.T) {
			require.Equal(t, tc.wanted, tc.in.OS())
		})
	}
}

func TestPlatformArgsOrString_Arch(t *testing.T) {
	testCases := map[string]struct {
		in     *PlatformArgsOrString
		wanted string
	}{
		"should return arch when platform is of string format 'os/arch'": {
			in: &PlatformArgsOrString{
				PlatformString: aws.String("linux/arm"),
			},
			wanted: "arm",
		},
		"should return arch when platform is a map": {
			in: &PlatformArgsOrString{
				PlatformArgs: PlatformArgs{
					OSFamily: aws.String("windows_server_2019_core"),
					Arch:     aws.String("x86_64"),
				},
			},
			wanted: "x86_64",
		},
		"should return lowercase arch": {
			in: &PlatformArgsOrString{
				PlatformString: aws.String("windows_server_2019_core/aMd64"),
			},
			wanted: "amd64",
		},
	}

	for name, tc := range testCases {
		t.Run(name, func(t *testing.T) {
			require.Equal(t, tc.wanted, tc.in.Arch())
		})
	}
}

func TestRedirectPlatform(t *testing.T) {
	testCases := map[string]struct {
		inOS           string
		inArch         string
		inWorkloadType string

		wantedPlatform string
		wantedError    error
	}{
		"returns nil if default platform": {
			inOS:           "linux",
			inArch:         "amd64",
			inWorkloadType: LoadBalancedWebServiceType,

			wantedPlatform: "",
			wantedError:    nil,
		},
		"returns error if App Runner + Windows": {
			inOS:           "windows",
			inArch:         "amd64",
			inWorkloadType: RequestDrivenWebServiceType,

			wantedPlatform: "",
			wantedError:    errors.New("Windows is not supported for App Runner services"),
		},
		"targets amd64 if ARM architecture passed in": {
			inOS:   "linux",
			inArch: "arm64",

			wantedPlatform: "linux/amd64",
			wantedError:    nil,
		},
		"returns non-default os as is": {
			inOS:   "windows",
			inArch: "amd64",

			wantedPlatform: "windows/amd64",
			wantedError:    nil,
		},
	}
	for name, tc := range testCases {
		t.Run(name, func(t *testing.T) {
			platform, err := RedirectPlatform(tc.inOS, tc.inArch, tc.inWorkloadType)
			if tc.wantedError != nil {
				require.EqualError(t, err, tc.wantedError.Error())
			} else {
				require.NoError(t, err)
				require.Equal(t, tc.wantedPlatform, platform)
			}
		})
	}
}

func TestExec_UnmarshalYAML(t *testing.T) {
	testCases := map[string]struct {
		inContent []byte

		wantedStruct ExecuteCommand
		wantedError  error
	}{
		"use default with empty value": {
			inContent: []byte(`exec:
count: 1`),

			wantedStruct: ExecuteCommand{
				Enable: aws.Bool(false),
			},
		},
		"use default without any input": {
			inContent: []byte(`count: 1`),

			wantedStruct: ExecuteCommand{
				Enable: aws.Bool(false),
			},
		},
		"simple enable": {
			inContent: []byte(`exec: true`),

			wantedStruct: ExecuteCommand{
				Enable: aws.Bool(true),
			},
		},
		"with config": {
			inContent: []byte(`exec:
  enable: true`),
			wantedStruct: ExecuteCommand{
				Enable: aws.Bool(false),
				Config: ExecuteCommandConfig{
					Enable: aws.Bool(true),
				},
			},
		},
		"Error if unmarshalable": {
			inContent: []byte(`exec:
  badfield: OH NOES
  otherbadfield: DOUBLE BAD`),
			wantedError: errUnmarshalExec,
		},
	}
	for name, tc := range testCases {
		t.Run(name, func(t *testing.T) {
			b := TaskConfig{
				ExecuteCommand: ExecuteCommand{
					Enable: aws.Bool(false),
				},
			}
			err := yaml.Unmarshal(tc.inContent, &b)
			if tc.wantedError != nil {
				require.EqualError(t, err, tc.wantedError.Error())
			} else {
				require.NoError(t, err)
				// check memberwise dereferenced pointer equality
				require.Equal(t, tc.wantedStruct.Enable, b.ExecuteCommand.Enable)
				require.Equal(t, tc.wantedStruct.Config, b.ExecuteCommand.Config)
			}
		})
	}
}

func TestBuildConfig(t *testing.T) {
	mockWsRoot := "/root/dir"
	testCases := map[string]struct {
		inBuild     BuildArgsOrString
		wantedBuild DockerBuildArgs
	}{
		"simple case: BuildString path to dockerfile": {
			inBuild: BuildArgsOrString{
				BuildString: aws.String("my/Dockerfile"),
			},
			wantedBuild: DockerBuildArgs{
				Dockerfile: aws.String(filepath.Join(mockWsRoot, "my/Dockerfile")),
				Context:    aws.String(filepath.Join(mockWsRoot, "my")),
			},
		},
		"Different context than dockerfile": {
			inBuild: BuildArgsOrString{
				BuildArgs: DockerBuildArgs{
					Dockerfile: aws.String("build/dockerfile"),
					Context:    aws.String("cmd/main"),
				},
			},
			wantedBuild: DockerBuildArgs{
				Dockerfile: aws.String(filepath.Join(mockWsRoot, "build/dockerfile")),
				Context:    aws.String(filepath.Join(mockWsRoot, "cmd/main")),
			},
		},
		"no dockerfile specified": {
			inBuild: BuildArgsOrString{
				BuildArgs: DockerBuildArgs{
					Context: aws.String("cmd/main"),
				},
			},
			wantedBuild: DockerBuildArgs{
				Dockerfile: aws.String(filepath.Join(mockWsRoot, "cmd", "main", "Dockerfile")),
				Context:    aws.String(filepath.Join(mockWsRoot, "cmd", "main")),
			},
		},
		"no dockerfile or context specified": {
			inBuild: BuildArgsOrString{
				BuildArgs: DockerBuildArgs{
					Args: map[string]string{
						"goodDog": "bowie",
					},
				},
			},
			wantedBuild: DockerBuildArgs{
				Dockerfile: aws.String(filepath.Join(mockWsRoot, "Dockerfile")),
				Context:    aws.String(mockWsRoot),
				Args: map[string]string{
					"goodDog": "bowie",
				},
			},
		},
		"including args": {
			inBuild: BuildArgsOrString{
				BuildArgs: DockerBuildArgs{
					Dockerfile: aws.String("my/Dockerfile"),
					Args: map[string]string{
						"goodDog":  "bowie",
						"badGoose": "HONK",
					},
				},
			},
			wantedBuild: DockerBuildArgs{
				Dockerfile: aws.String(filepath.Join(mockWsRoot, "my/Dockerfile")),
				Context:    aws.String(filepath.Join(mockWsRoot, "my")),
				Args: map[string]string{
					"goodDog":  "bowie",
					"badGoose": "HONK",
				},
			},
		},
		"including build options": {
			inBuild: BuildArgsOrString{
				BuildArgs: DockerBuildArgs{
					Target: aws.String("foobar"),
					CacheFrom: []string{
						"foo/bar:latest",
						"foo/bar/baz:1.2.3",
					},
				},
			},
			wantedBuild: DockerBuildArgs{
				Dockerfile: aws.String(filepath.Join(mockWsRoot, "Dockerfile")),
				Context:    aws.String(mockWsRoot),
				Target:     aws.String("foobar"),
				CacheFrom: []string{
					"foo/bar:latest",
					"foo/bar/baz:1.2.3",
				},
			},
		},
	}
	for name, tc := range testCases {
		t.Run(name, func(t *testing.T) {
			s := Image{
				Build: tc.inBuild,
			}
			got := s.BuildConfig(mockWsRoot)

			require.Equal(t, tc.wantedBuild, *got)
		})
	}
}

func TestLogging_IsEmpty(t *testing.T) {
	testCases := map[string]struct {
		in     Logging
		wanted bool
	}{
		"empty logging": {
			in:     Logging{},
			wanted: true,
		},
		"non empty logging": {
			in: Logging{
				SecretOptions: map[string]string{
					"secret1": "value1",
				},
			},
		},
	}

	for name, tc := range testCases {
		t.Run(name, func(t *testing.T) {
			// WHEN
			got := tc.in.IsEmpty()

			// THEN
			require.Equal(t, tc.wanted, got)
		})
	}
}

func TestLogging_LogImage(t *testing.T) {
	testCases := map[string]struct {
		inputImage  *string
		wantedImage *string
	}{
		"Image specified": {
			inputImage:  aws.String("nginx:why-on-earth"),
			wantedImage: aws.String("nginx:why-on-earth"),
		},
		"no image specified": {
			inputImage:  nil,
			wantedImage: aws.String(defaultFluentbitImage),
		},
	}
	for name, tc := range testCases {
		t.Run(name, func(t *testing.T) {
			l := Logging{
				Image: tc.inputImage,
			}
			got := l.LogImage()

			require.Equal(t, tc.wantedImage, got)
		})
	}
}

func TestLogging_GetEnableMetadata(t *testing.T) {
	testCases := map[string]struct {
		enable *bool
		wanted *string
	}{
		"specified true": {
			enable: aws.Bool(true),
			wanted: aws.String("true"),
		},
		"specified false": {
			enable: aws.Bool(false),
			wanted: aws.String("false"),
		},
		"not specified": {
			enable: nil,
			wanted: aws.String("true"),
		},
	}
	for name, tc := range testCases {
		t.Run(name, func(t *testing.T) {
			l := Logging{
				EnableMetadata: tc.enable,
			}
			got := l.GetEnableMetadata()

			require.Equal(t, tc.wanted, got)
		})
	}
}

func TestNetworkConfig_IsEmpty(t *testing.T) {
	testCases := map[string]struct {
		in     NetworkConfig
		wanted bool
	}{
		"empty network config": {
			in:     NetworkConfig{},
			wanted: true,
		},
		"non empty network config": {
			in: NetworkConfig{
				VPC: vpcConfig{
					SecurityGroups: []string{"group"},
				},
			},
		},
	}
	for name, tc := range testCases {
		t.Run(name, func(t *testing.T) {
			// WHEN
			got := tc.in.IsEmpty()

			// THEN
			require.Equal(t, tc.wanted, got)
		})
	}
}

func TestNetworkConfig_UnmarshalYAML(t *testing.T) {
	testCases := map[string]struct {
		data string

		wantedConfig *NetworkConfig
		wantedErr    error
	}{
		"defaults to public placement if vpc is empty": {
			data: `
network:
  vpc:
`,
			wantedConfig: &NetworkConfig{
				VPC: vpcConfig{
					Placement: &PublicSubnetPlacement,
				},
			},
		},
		"unmarshals successfully for public placement with security groups": {
			data: `
network:
  vpc:
    placement: 'public'
    security_groups:
    - 'sg-1234'
    - 'sg-4567'
`,
			wantedConfig: &NetworkConfig{
				VPC: vpcConfig{
					Placement:      &PublicSubnetPlacement,
					SecurityGroups: []string{"sg-1234", "sg-4567"},
				},
			},
		},
	}

	for name, tc := range testCases {
		t.Run(name, func(t *testing.T) {
			// GIVEN
			type manifest struct {
				Network *NetworkConfig `yaml:"network"`
			}
			var m manifest

			// WHEN
			err := yaml.Unmarshal([]byte(tc.data), &m)

			// THEN
			if tc.wantedErr != nil {
				require.EqualError(t, err, tc.wantedErr.Error())
			} else {
				require.NoError(t, err)
				require.Equal(t, tc.wantedConfig, m.Network)
			}
		})
	}
}

func TestDependency_UnmarshalYAML(t *testing.T) {
	testCases := map[string]struct {
		inContent []byte

		wantedStruct Image
		wantedError  error
	}{
		"Unspecified optional dependencies don't appear in image": {
			inContent:    []byte(``),
			wantedStruct: Image{},
		},
		"Empty dependencies don't appear in image": {
			inContent:    []byte(`depends_on:`),
			wantedStruct: Image{},
		},
		"Error when unmarshallable": {
			inContent: []byte(`depends_on:
    frontend: coolwebsite
  sidecar2: wheels`),
			wantedStruct: Image{
				DependsOn: map[string]string{
					"frontend": "coolwebsite",
					"sidecar2": "wheels",
				},
			},
			wantedError: errors.New("yaml: line 2: did not find expected key"),
		},
		"Valid yaml specified": {
			inContent: []byte(`depends_on:
  frontend: coolwebsite
  sidecar2: wheels`),
			wantedStruct: Image{
				DependsOn: map[string]string{
					"frontend": "coolwebsite",
					"sidecar2": "wheels",
				},
			},
		},
	}

	for name, tc := range testCases {
		t.Run(name, func(t *testing.T) {
			i := Image{}

			err := yaml.Unmarshal(tc.inContent, &i)

			if tc.wantedError != nil {
				require.EqualError(t, err, tc.wantedError.Error())
			} else {
				require.NoError(t, err)
				require.Equal(t, tc.wantedStruct.DependsOn, i.DependsOn)
			}
		})
	}
}

func TestUnmarshalPublish(t *testing.T) {
	testCases := map[string]struct {
		inContent     string
		wantedPublish PublishConfig
		wantedErr     error
	}{
		"Valid publish yaml": {
			inContent: `
topics:
  - name: tests
`,
			wantedPublish: PublishConfig{
				Topics: []Topic{
					{
						Name: aws.String("tests"),
					},
				},
			},
		},
		"Error when unmarshalable": {
			inContent: `
topics: abc
`,
			wantedErr: errors.New("yaml: unmarshal errors:\n  line 2: cannot unmarshal !!str `abc` into []manifest.Topic"),
		},
	}

	for name, tc := range testCases {
		t.Run(name, func(t *testing.T) {
			p := PublishConfig{}

			err := yaml.Unmarshal([]byte(tc.inContent), &p)

			if tc.wantedErr != nil {
				require.EqualError(t, err, tc.wantedErr.Error())
			} else {
				require.NoError(t, err)
				require.Equal(t, tc.wantedPublish, p)
			}
		})
	}
}<|MERGE_RESOLUTION|>--- conflicted
+++ resolved
@@ -332,7 +332,6 @@
 
 			wantedError: errors.New("yaml: line 2: mapping values are not allowed in this context"),
 		},
-<<<<<<< HEAD
 		"returns error if platform string invalid": {
 			inContent: []byte(`platform: linus/mad64`),
 
@@ -366,8 +365,6 @@
 				" ('windows_server_2019_core', 'x86_64'), ('windows_server_2019_core', 'amd64')," +
 				" ('windows_server_2019_full', 'x86_64'), ('windows_server_2019_full', 'amd64')"),
 		},
-=======
->>>>>>> 4be3ef26
 		"platform string": {
 			inContent: []byte(`platform: linux/amd64`),
 
