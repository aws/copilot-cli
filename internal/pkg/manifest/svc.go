--- conflicted
+++ resolved
@@ -344,7 +344,6 @@
 	return hc.HealthCheckArgs.Path
 }
 
-<<<<<<< HEAD
 // NLBHealthCheckArgs holds the configuration to determine if the network load balanced web service is healthy.
 // These options are specifiable under the "healthcheck" field.
 // See https://docs.aws.amazon.com/AWSCloudFormation/latest/UserGuide/aws-resource-elasticloadbalancingv2-targetgroup.html.
@@ -358,7 +357,8 @@
 
 func (h *NLBHealthCheckArgs) isEmpty() bool {
 	return h.Port == nil && h.HealthyThreshold == nil && h.UnhealthyThreshold == nil && h.Timeout == nil && h.Interval == nil
-=======
+}
+
 // Parse port-protocol string into individual port and protocol strings. Valid examples: 2000/udp, or 2000.
 func ParsePortMapping(s *string) (port *string, protocol *string, err error) {
 	if s == nil {
@@ -373,5 +373,4 @@
 	default:
 		return nil, nil, fmt.Errorf("cannot parse port mapping from %s", *s)
 	}
->>>>>>> f5b24de4
 }