// Copyright Amazon.com, Inc. or its affiliates. All Rights Reserved.
// SPDX-License-Identifier: Apache-2.0

package manifest

import (
	"errors"
	"fmt"
	"net"
	"path/filepath"
	"regexp"
	"sort"
	"strconv"
	"strings"

	"github.com/aws/aws-sdk-go/aws"
	"github.com/aws/copilot-cli/internal/pkg/graph"
	"github.com/dustin/go-humanize/english"
)

const (
	// Container dependency status constants.
	dependsOnStart    = "START"
	dependsOnComplete = "COMPLETE"
	dependsOnSuccess  = "SUCCESS"
	dependsOnHealthy  = "HEALTHY"

	// Min and Max values for task ephemeral storage in GiB.
	ephemeralMinValueGiB = 20
	ephemeralMaxValueGiB = 200

	envFileExt = ".env"
)

const (
	// Protocols.
	TCP = "TCP"
	tls = "TLS"

	// Tracing vendors.
	awsXRAY = "awsxray"
)

var (
	intRangeBandRegexp  = regexp.MustCompile(`^(\d+)-(\d+)$`)
	volumesPathRegexp   = regexp.MustCompile(`^[a-zA-Z0-9\-\.\_/]+$`)
	awsSNSTopicRegexp   = regexp.MustCompile(`^[a-zA-Z0-9_-]*$`)   // Validates that an expression contains only letters, numbers, underscores, and hyphens.
	awsNameRegexp       = regexp.MustCompile(`^[a-z][a-z0-9\-]+$`) // Validates that an expression starts with a letter and only contains letters, numbers, and hyphens.
	punctuationRegExp   = regexp.MustCompile(`[\.\-]{2,}`)         // Check for consecutive periods or dashes.
	trailingPunctRegExp = regexp.MustCompile(`[\-\.]$`)            // Check for trailing dash or dot.

	essentialContainerDependsOnValidStatuses = []string{dependsOnStart, dependsOnHealthy}
	dependsOnValidStatuses                   = []string{dependsOnStart, dependsOnComplete, dependsOnSuccess, dependsOnHealthy}
	nlbValidProtocols                        = []string{TCP, tls}
	TracingValidVendors                      = []string{awsXRAY}
	ecsRollingUpdateStrategies               = []string{ECSDefaultRollingUpdateStrategy, ECSRecreateRollingUpdateStrategy}

	httpProtocolVersions = []string{"GRPC", "HTTP1", "HTTP2"}

	invalidTaskDefOverridePathRegexp  = []string{`Family`, `ContainerDefinitions\[\d+\].Name`}
	validSQSDeduplicationScopeValues  = []string{sqsDeduplicationScopeMessageGroup, sqsDeduplicationScopeQueue}
	validSQSFIFOThroughputLimitValues = []string{sqsFIFOThroughputLimitPerMessageGroupID, sqsFIFOThroughputLimitPerQueue}
)

// Validate returns nil if DynamicLoadBalancedWebService is configured correctly.
func (l *DynamicWorkloadManifest) Validate() error {
	return l.mft.validate()
}

// validate returns nil if LoadBalancedWebService is configured correctly.
func (l LoadBalancedWebService) validate() error {
	var err error
	if err = l.LoadBalancedWebServiceConfig.validate(); err != nil {
		return err
	}
	if err = l.Workload.validate(); err != nil {
		return err
	}
	if err = validateTargetContainer(validateTargetContainerOpts{
		mainContainerName: aws.StringValue(l.Name),
		mainContainerPort: l.ImageConfig.Port,
		targetContainer:   l.RoutingRule.GetTargetContainer(),
		sidecarConfig:     l.Sidecars,
	}); err != nil {
		return fmt.Errorf("validate HTTP load balancer target: %w", err)
	}
	if err = validateTargetContainer(validateTargetContainerOpts{
		mainContainerName: aws.StringValue(l.Name),
		mainContainerPort: l.ImageConfig.Port,
		targetContainer:   l.NLBConfig.TargetContainer,
		sidecarConfig:     l.Sidecars,
	}); err != nil {
		return fmt.Errorf("validate network load balancer target: %w", err)
	}
	if err = validateContainerDeps(validateDependenciesOpts{
		sidecarConfig:     l.Sidecars,
		imageConfig:       l.ImageConfig.Image,
		mainContainerName: aws.StringValue(l.Name),
		logging:           l.Logging,
	}); err != nil {
		return fmt.Errorf("validate container dependencies: %w", err)
	}
	return nil
}

func (d DeploymentConfiguration) validate() error {
	if d.isEmpty() {
		return nil
	}
	if err := d.RollbackAlarms.validate(); err != nil {
<<<<<<< HEAD
		return fmt.Errorf(`validate "rollback alarms": %w`, err)
=======
		return fmt.Errorf(`validate "rollback_alarms": %w`, err)
>>>>>>> 4c8ac5de
	}
	if d.Rolling != nil {
		for _, validStrategy := range ecsRollingUpdateStrategies {
			if strings.EqualFold(aws.StringValue(d.Rolling), validStrategy) {
				return nil
			}
		}
		return fmt.Errorf("invalid rolling deployment strategy %q, must be one of %s",
			aws.StringValue(d.Rolling),
			english.WordSeries(ecsRollingUpdateStrategies, "or"))
	}
	return nil
}

func (a AlarmArgs) validate() error {
	// TODO(jwh)
	return nil
}

// validate returns nil if LoadBalancedWebServiceConfig is configured correctly.
func (l LoadBalancedWebServiceConfig) validate() error {
	var err error
	if l.RoutingRule.Disabled() && l.NLBConfig.IsEmpty() {
		return &errAtLeastOneFieldMustBeSpecified{
			missingFields: []string{"http", "nlb"},
		}
	}
	if l.RoutingRule.Disabled() && (!l.Count.AdvancedCount.Requests.IsEmpty() || !l.Count.AdvancedCount.ResponseTime.IsEmpty()) {
		return errors.New(`scaling based on "nlb" requests or response time is not supported`)
	}
	if err = l.ImageConfig.validate(); err != nil {
		return fmt.Errorf(`validate "image": %w`, err)
	}
	if err = l.ImageOverride.validate(); err != nil {
		return err
	}
	if err = l.RoutingRule.validate(); err != nil {
		return fmt.Errorf(`validate "http": %w`, err)
	}
	if err = l.TaskConfig.validate(); err != nil {
		return err
	}
	if err = l.Logging.validate(); err != nil {
		return fmt.Errorf(`validate "logging": %w`, err)
	}
	for k, v := range l.Sidecars {
		if err = v.validate(); err != nil {
			return fmt.Errorf(`validate "sidecars[%s]": %w`, k, err)
		}
	}
	if err = l.Network.validate(); err != nil {
		return fmt.Errorf(`validate "network": %w`, err)
	}
	if err = l.PublishConfig.validate(); err != nil {
		return fmt.Errorf(`validate "publish": %w`, err)
	}
	for ind, taskDefOverride := range l.TaskDefOverrides {
		if err = taskDefOverride.validate(); err != nil {
			return fmt.Errorf(`validate "taskdef_overrides[%d]": %w`, ind, err)
		}
	}
	if l.TaskConfig.IsWindows() {
		if err = validateWindows(validateWindowsOpts{
			efsVolumes: l.Storage.Volumes,
			readOnlyFS: l.Storage.ReadonlyRootFS,
		}); err != nil {
			return fmt.Errorf("validate Windows: %w", err)
		}
	}
	if l.TaskConfig.IsARM() {
		if err = validateARM(validateARMOpts{
			Spot:     l.Count.AdvancedCount.Spot,
			SpotFrom: l.Count.AdvancedCount.Range.RangeConfig.SpotFrom,
		}); err != nil {
			return fmt.Errorf("validate ARM: %w", err)
		}
	}
	if err = l.NLBConfig.validate(); err != nil {
		return fmt.Errorf(`validate "nlb": %w`, err)
	}
	if err = l.DeployConfig.validate(); err != nil {
		return fmt.Errorf(`validate "deployment": %w`, err)
	}
	return nil
}

// validate returns nil if BackendService is configured correctly.
func (b BackendService) validate() error {
	var err error
	if err = b.DeployConfig.validate(); err != nil {
		return fmt.Errorf(`validate "deployment": %w`, err)
	}
	if err = b.BackendServiceConfig.validate(); err != nil {
		return err
	}
	if err = b.Workload.validate(); err != nil {
		return err
	}
	if err = validateTargetContainer(validateTargetContainerOpts{
		mainContainerName: aws.StringValue(b.Name),
		mainContainerPort: b.ImageConfig.Port,
		targetContainer:   b.RoutingRule.GetTargetContainer(),
		sidecarConfig:     b.Sidecars,
	}); err != nil {
		return fmt.Errorf("validate HTTP load balancer target: %w", err)
	}
	if err = validateContainerDeps(validateDependenciesOpts{
		sidecarConfig:     b.Sidecars,
		imageConfig:       b.ImageConfig.Image,
		mainContainerName: aws.StringValue(b.Name),
		logging:           b.Logging,
	}); err != nil {
		return fmt.Errorf("validate container dependencies: %w", err)
	}
	return nil
}

// validate returns nil if BackendServiceConfig is configured correctly.
func (b BackendServiceConfig) validate() error {
	var err error
	if err = b.ImageConfig.validate(); err != nil {
		return fmt.Errorf(`validate "image": %w`, err)
	}
	if err = b.ImageOverride.validate(); err != nil {
		return err
	}
	if err = b.RoutingRule.validate(); err != nil {
		return fmt.Errorf(`validate "http": %w`, err)
	}
	if b.RoutingRule.IsEmpty() && (!b.Count.AdvancedCount.Requests.IsEmpty() || !b.Count.AdvancedCount.ResponseTime.IsEmpty()) {
		return &errFieldMustBeSpecified{
			missingField:      "http",
			conditionalFields: []string{"count.requests", "count.response_time"},
		}
	}
	if err = b.TaskConfig.validate(); err != nil {
		return err
	}
	if err = b.Logging.validate(); err != nil {
		return fmt.Errorf(`validate "logging": %w`, err)
	}
	for k, v := range b.Sidecars {
		if err = v.validate(); err != nil {
			return fmt.Errorf(`validate "sidecars[%s]": %w`, k, err)
		}
	}
	if err = b.Network.validate(); err != nil {
		return fmt.Errorf(`validate "network": %w`, err)
	}
	if b.Network.Connect.Alias != nil {
		if b.RoutingRule.GetTargetContainer() == nil && b.ImageConfig.Port == nil {
			return fmt.Errorf(`cannot set "network.connect.alias" when no ports are exposed`)
		}
	}
	if err = b.PublishConfig.validate(); err != nil {
		return fmt.Errorf(`validate "publish": %w`, err)
	}
	for ind, taskDefOverride := range b.TaskDefOverrides {
		if err = taskDefOverride.validate(); err != nil {
			return fmt.Errorf(`validate "taskdef_overrides[%d]": %w`, ind, err)
		}
	}
	if b.TaskConfig.IsWindows() {
		if err = validateWindows(validateWindowsOpts{
			efsVolumes: b.Storage.Volumes,
			readOnlyFS: b.Storage.ReadonlyRootFS,
		}); err != nil {
			return fmt.Errorf("validate Windows: %w", err)
		}
	}
	if b.TaskConfig.IsARM() {
		if err = validateARM(validateARMOpts{
			Spot:     b.Count.AdvancedCount.Spot,
			SpotFrom: b.Count.AdvancedCount.Range.RangeConfig.SpotFrom,
		}); err != nil {
			return fmt.Errorf("validate ARM: %w", err)
		}
	}
	return nil
}

// validate returns nil if RequestDrivenWebService is configured correctly.
func (r RequestDrivenWebService) validate() error {
	if err := r.RequestDrivenWebServiceConfig.validate(); err != nil {
		return err
	}
	return r.Workload.validate()
}

// validate returns nil if RequestDrivenWebServiceConfig is configured correctly.
func (r RequestDrivenWebServiceConfig) validate() error {
	var err error
	if err = r.ImageConfig.validate(); err != nil {
		return fmt.Errorf(`validate "image": %w`, err)
	}
	if err = r.InstanceConfig.validate(); err != nil {
		return err
	}
	if err = r.RequestDrivenWebServiceHttpConfig.validate(); err != nil {
		return fmt.Errorf(`validate "http": %w`, err)
	}
	if err = r.PublishConfig.validate(); err != nil {
		return fmt.Errorf(`validate "publish": %w`, err)
	}
	if err = r.Network.validate(); err != nil {
		return fmt.Errorf(`validate "network": %w`, err)
	}
	if r.Network.VPC.Placement.PlacementString != nil &&
		*r.Network.VPC.Placement.PlacementString != PrivateSubnetPlacement {
		return fmt.Errorf(`placement %q is not supported for %s`,
			*r.Network.VPC.Placement.PlacementString, RequestDrivenWebServiceType)
	}
	if err = r.Observability.validate(); err != nil {
		return fmt.Errorf(`validate "observability": %w`, err)
	}
	return nil
}

// validate returns nil if WorkerService is configured correctly.
func (w WorkerService) validate() error {
	var err error
	if err = w.DeployConfig.validate(); err != nil {
		return fmt.Errorf(`validate "deployment": %w`, err)
	}
	if err = w.WorkerServiceConfig.validate(); err != nil {
		return err
	}
	if err = w.Workload.validate(); err != nil {
		return err
	}
	if err = validateContainerDeps(validateDependenciesOpts{
		sidecarConfig:     w.Sidecars,
		imageConfig:       w.ImageConfig.Image,
		mainContainerName: aws.StringValue(w.Name),
		logging:           w.Logging,
	}); err != nil {
		return fmt.Errorf("validate container dependencies: %w", err)
	}
	return nil
}

// validate returns nil if WorkerServiceConfig is configured correctly.
func (w WorkerServiceConfig) validate() error {
	var err error
	if err = w.ImageConfig.validate(); err != nil {
		return fmt.Errorf(`validate "image": %w`, err)
	}
	if err = w.ImageOverride.validate(); err != nil {
		return err
	}
	if err = w.TaskConfig.validate(); err != nil {
		return err
	}
	if err = w.Logging.validate(); err != nil {
		return fmt.Errorf(`validate "logging": %w`, err)
	}
	for k, v := range w.Sidecars {
		if err = v.validate(); err != nil {
			return fmt.Errorf(`validate "sidecars[%s]": %w`, k, err)
		}
	}
	if err = w.Network.validate(); err != nil {
		return fmt.Errorf(`validate "network": %w`, err)
	}
	if w.Network.Connect.Alias != nil {
		return fmt.Errorf(`cannot set "network.connect.alias" when no ports are exposed`)
	}
	if err = w.Subscribe.validate(); err != nil {
		return fmt.Errorf(`validate "subscribe": %w`, err)
	}
	if err = w.PublishConfig.validate(); err != nil {
		return fmt.Errorf(`validate "publish": %w`, err)
	}
	for ind, taskDefOverride := range w.TaskDefOverrides {
		if err = taskDefOverride.validate(); err != nil {
			return fmt.Errorf(`validate "taskdef_overrides[%d]": %w`, ind, err)
		}
	}
	if w.TaskConfig.IsWindows() {
		if err = validateWindows(validateWindowsOpts{
			efsVolumes: w.Storage.Volumes,
			readOnlyFS: w.Storage.ReadonlyRootFS,
		}); err != nil {
			return fmt.Errorf(`validate Windows: %w`, err)
		}
	}
	if w.TaskConfig.IsARM() {
		if err = validateARM(validateARMOpts{
			Spot:     w.Count.AdvancedCount.Spot,
			SpotFrom: w.Count.AdvancedCount.Range.RangeConfig.SpotFrom,
		}); err != nil {
			return fmt.Errorf("validate ARM: %w", err)
		}
	}
	return nil
}

// validate returns nil if ScheduledJob is configured correctly.
func (s ScheduledJob) validate() error {
	var err error
	if err = s.ScheduledJobConfig.validate(); err != nil {
		return err
	}
	if err = s.Workload.validate(); err != nil {
		return err
	}
	if err = validateContainerDeps(validateDependenciesOpts{
		sidecarConfig:     s.Sidecars,
		imageConfig:       s.ImageConfig.Image,
		mainContainerName: aws.StringValue(s.Name),
		logging:           s.Logging,
	}); err != nil {
		return fmt.Errorf("validate container dependencies: %w", err)
	}
	return nil
}

// validate returns nil if ScheduledJobConfig is configured correctly.
func (s ScheduledJobConfig) validate() error {
	var err error
	if err = s.ImageConfig.validate(); err != nil {
		return fmt.Errorf(`validate "image": %w`, err)
	}
	if err = s.ImageOverride.validate(); err != nil {
		return err
	}
	if err = s.TaskConfig.validate(); err != nil {
		return err
	}
	if err = s.Logging.validate(); err != nil {
		return fmt.Errorf(`validate "logging": %w`, err)
	}
	for k, v := range s.Sidecars {
		if err = v.validate(); err != nil {
			return fmt.Errorf(`validate "sidecars[%s]": %w`, k, err)
		}
	}
	if err = s.Network.validate(); err != nil {
		return fmt.Errorf(`validate "network": %w`, err)
	}
	if err = s.On.validate(); err != nil {
		return fmt.Errorf(`validate "on": %w`, err)
	}
	if err = s.JobFailureHandlerConfig.validate(); err != nil {
		return err
	}
	if err = s.PublishConfig.validate(); err != nil {
		return fmt.Errorf(`validate "publish": %w`, err)
	}
	for ind, taskDefOverride := range s.TaskDefOverrides {
		if err = taskDefOverride.validate(); err != nil {
			return fmt.Errorf(`validate "taskdef_overrides[%d]": %w`, ind, err)
		}
	}
	if s.TaskConfig.IsWindows() {
		if err = validateWindows(validateWindowsOpts{
			efsVolumes: s.Storage.Volumes,
			readOnlyFS: s.Storage.ReadonlyRootFS,
		}); err != nil {
			return fmt.Errorf(`validate Windows: %w`, err)
		}
	}
	if s.TaskConfig.IsARM() {
		if err = validateARM(validateARMOpts{
			Spot:     s.Count.AdvancedCount.Spot,
			SpotFrom: s.Count.AdvancedCount.Range.RangeConfig.SpotFrom,
		}); err != nil {
			return fmt.Errorf("validate ARM: %w", err)
		}
	}
	return nil
}

// validate returns nil if the pipeline manifest is configured correctly.
func (p Pipeline) Validate() error {
	if len(p.Name) > 100 {
		return fmt.Errorf(`pipeline name '%s' must be shorter than 100 characters`, p.Name)
	}
	for _, stg := range p.Stages {
		if err := stg.Deployments.validate(); err != nil {
			return fmt.Errorf(`validate "deployments" for pipeline stage %s: %w`, stg.Name, err)
		}
	}
	return nil
}

// validate returns nil if deployments are configured correctly.
func (d Deployments) validate() error {
	names := make(map[string]bool)
	for name := range d {
		names[name] = true
	}

	for name, conf := range d {
		if conf == nil {
			continue
		}
		for _, dependency := range conf.DependsOn {
			if _, ok := names[dependency]; !ok {
				return fmt.Errorf("dependency deployment named '%s' of '%s' does not exist", dependency, name)
			}
		}
	}
	return nil
}

// validate returns nil if Workload is configured correctly.
func (w Workload) validate() error {
	if w.Name == nil {
		return &errFieldMustBeSpecified{
			missingField: "name",
		}
	}
	return nil
}

// validate returns nil if ImageWithPortAndHealthcheck is configured correctly.
func (i ImageWithPortAndHealthcheck) validate() error {
	var err error
	if err = i.ImageWithPort.validate(); err != nil {
		return err
	}
	if err = i.HealthCheck.validate(); err != nil {
		return fmt.Errorf(`validate "healthcheck": %w`, err)
	}
	return nil
}

// validate returns nil if ImageWithHealthcheckAndOptionalPort is configured correctly.
func (i ImageWithHealthcheckAndOptionalPort) validate() error {
	var err error
	if err = i.ImageWithOptionalPort.validate(); err != nil {
		return err
	}
	if err = i.HealthCheck.validate(); err != nil {
		return fmt.Errorf(`validate "healthcheck": %w`, err)
	}
	return nil
}

// validate returns nil if ImageWithHealthcheck is configured correctly.
func (i ImageWithHealthcheck) validate() error {
	if err := i.Image.validate(); err != nil {
		return err
	}
	return nil
}

// validate returns nil if ImageWithOptionalPort is configured correctly.
func (i ImageWithOptionalPort) validate() error {
	if err := i.Image.validate(); err != nil {
		return err
	}
	return nil
}

// validate returns nil if ImageWithPort is configured correctly.
func (i ImageWithPort) validate() error {
	if err := i.Image.validate(); err != nil {
		return err
	}
	if i.Port == nil {
		return &errFieldMustBeSpecified{
			missingField: "port",
		}
	}
	return nil
}

// validate returns nil if Image is configured correctly.
func (i Image) validate() error {
	var err error
	if err = i.Build.validate(); err != nil {
		return fmt.Errorf(`validate "build": %w`, err)
	}
	if i.Build.isEmpty() == (i.Location == nil) {
		return &errFieldMutualExclusive{
			firstField:  "build",
			secondField: "location",
			mustExist:   true,
		}
	}
	if err = i.DependsOn.validate(); err != nil {
		return fmt.Errorf(`validate "depends_on": %w`, err)
	}
	return nil
}

// validate returns nil if DependsOn is configured correctly.
func (d DependsOn) validate() error {
	if d == nil {
		return nil
	}
	for _, v := range d {
		status := strings.ToUpper(v)
		var isValid bool
		for _, allowed := range dependsOnValidStatuses {
			if status == allowed {
				isValid = true
				break
			}
		}
		if !isValid {
			return fmt.Errorf("container dependency status must be one of %s", english.WordSeries([]string{dependsOnStart, dependsOnComplete, dependsOnSuccess, dependsOnHealthy}, "or"))
		}
	}
	return nil
}

// validate returns nil if BuildArgsOrString is configured correctly.
func (b BuildArgsOrString) validate() error {
	if b.isEmpty() {
		return nil
	}
	if !b.BuildArgs.isEmpty() {
		return b.BuildArgs.validate()
	}
	return nil
}

// validate returns nil if DockerBuildArgs is configured correctly.
func (DockerBuildArgs) validate() error {
	return nil
}

// validate returns nil if ContainerHealthCheck is configured correctly.
func (ContainerHealthCheck) validate() error {
	return nil
}

// validate returns nil if ImageOverride is configured correctly.
func (i ImageOverride) validate() error {
	var err error
	if err = i.EntryPoint.validate(); err != nil {
		return fmt.Errorf(`validate "entrypoint": %w`, err)
	}
	if err = i.Command.validate(); err != nil {
		return fmt.Errorf(`validate "command": %w`, err)
	}
	return nil
}

// validate returns nil if EntryPointOverride is configured correctly.
func (EntryPointOverride) validate() error {
	return nil
}

// validate returns nil if CommandOverride is configured correctly.
func (CommandOverride) validate() error {
	return nil
}

// validate returns nil if RoutingRuleConfigOrBool is configured correctly.
func (r RoutingRuleConfigOrBool) validate() error {
	if r.Disabled() {
		return nil
	}
	if r.Path == nil {
		return &errFieldMustBeSpecified{
			missingField: "path",
		}
	}
	return r.RoutingRuleConfiguration.validate()
}

// validate returns nil if RoutingRuleConfiguration is configured correctly.
func (r RoutingRuleConfiguration) validate() error {
	if r.IsEmpty() {
		return nil
	}
	if err := r.HealthCheck.validate(); err != nil {
		return fmt.Errorf(`validate "healthcheck": %w`, err)
	}
	if err := r.Alias.validate(); err != nil {
		return fmt.Errorf(`validate "alias": %w`, err)
	}
	if r.TargetContainer != nil && r.TargetContainerCamelCase != nil {
		return &errFieldMutualExclusive{
			firstField:  "target_container",
			secondField: "targetContainer",
		}
	}
	for ind, ip := range r.AllowedSourceIps {
		if err := ip.validate(); err != nil {
			return fmt.Errorf(`validate "allowed_source_ips[%d]": %w`, ind, err)
		}
	}
	if r.ProtocolVersion != nil {
		if !contains(strings.ToUpper(*r.ProtocolVersion), httpProtocolVersions) {
			return fmt.Errorf(`"version" field value '%s' must be one of %s`, *r.ProtocolVersion, english.WordSeries(httpProtocolVersions, "or"))
		}
	}
	if r.Path == nil {
		return &errFieldMustBeSpecified{
			missingField: "path",
		}
	}
	if r.HostedZone != nil && r.Alias.IsEmpty() {
		return &errFieldMustBeSpecified{
			missingField:      "alias",
			conditionalFields: []string{"hosted_zone"},
		}
	}
	return nil
}

// validate returns nil if HTTPHealthCheckArgs is configured correctly.
func (h HTTPHealthCheckArgs) validate() error {
	return nil
}

// validate returns nil if NLBHealthCheckArgs is configured correctly.
func (h NLBHealthCheckArgs) validate() error {
	if h.isEmpty() {
		return nil
	}
	return nil
}

// validate returns nil if Alias is configured correctly.
func (a Alias) validate() error {
	if a.IsEmpty() {
		return nil
	}
	if err := a.StringSliceOrString.validate(); err != nil {
		return err
	}
	for _, alias := range a.AdvancedAliases {
		if err := alias.validate(); err != nil {
			return err
		}
	}
	return nil
}

// validate returns nil if AdvancedAlias is configured correctly.
func (a AdvancedAlias) validate() error {
	if a.Alias == nil {
		return &errFieldMustBeSpecified{
			missingField: "name",
		}
	}
	return nil
}

// validate is a no-op for StringSliceOrString.
func (StringSliceOrString) validate() error {
	return nil
}

// validate returns nil if IPNet is configured correctly.
func (ip IPNet) validate() error {
	if _, _, err := net.ParseCIDR(string(ip)); err != nil {
		return fmt.Errorf("parse IPNet %s: %w", string(ip), err)
	}
	return nil
}

// validate returns nil if NetworkLoadBalancerConfiguration is configured correctly.
func (c NetworkLoadBalancerConfiguration) validate() error {
	if c.IsEmpty() {
		return nil
	}
	if aws.StringValue(c.Port) == "" {
		return &errFieldMustBeSpecified{
			missingField: "port",
		}
	}
	if err := validateNLBPort(c.Port); err != nil {
		return fmt.Errorf(`validate "port": %w`, err)
	}
	if err := c.HealthCheck.validate(); err != nil {
		return fmt.Errorf(`validate "healthcheck": %w`, err)
	}
	if err := c.Aliases.validate(); err != nil {
		return fmt.Errorf(`validate "alias": %w`, err)
	}
	if !c.Aliases.IsEmpty() {
		for _, advancedAlias := range c.Aliases.AdvancedAliases {
			if advancedAlias.HostedZone != nil {
				return fmt.Errorf(`"hosted_zone" is not supported for Network Load Balancer`)
			}
		}
	}
	return nil
}

func validateNLBPort(port *string) error {
	_, protocol, err := ParsePortMapping(port)
	if err != nil {
		return err
	}
	if protocol == nil {
		return nil
	}
	protocolVal := aws.StringValue(protocol)
	var isValidProtocol bool
	for _, valid := range nlbValidProtocols {
		if strings.EqualFold(protocolVal, valid) {
			isValidProtocol = true
			break
		}
	}
	if !isValidProtocol {
		return fmt.Errorf(`invalid protocol %s; valid protocols include %s`, protocolVal, english.WordSeries(nlbValidProtocols, "and"))
	}
	return nil
}

// validate returns nil if TaskConfig is configured correctly.
func (t TaskConfig) validate() error {
	var err error
	if err = t.Platform.validate(); err != nil {
		return fmt.Errorf(`validate "platform": %w`, err)
	}
	if err = t.Count.validate(); err != nil {
		return fmt.Errorf(`validate "count": %w`, err)
	}
	if err = t.ExecuteCommand.validate(); err != nil {
		return fmt.Errorf(`validate "exec": %w`, err)
	}
	if err = t.Storage.validate(); err != nil {
		return fmt.Errorf(`validate "storage": %w`, err)
	}
	for n, v := range t.Variables {
		if err := v.validate(); err != nil {
			return fmt.Errorf(`validate %q "variables": %w`, n, err)
		}
	}
	for _, v := range t.Secrets {
		if err := v.validate(); err != nil {
			return fmt.Errorf(`validate "secret": %w`, err)
		}
	}
	if t.EnvFile != nil {
		envFile := aws.StringValue(t.EnvFile)
		if filepath.Ext(envFile) != envFileExt {
			return fmt.Errorf("environment file %s must have a %s file extension", envFile, envFileExt)
		}
	}
	return nil
}

// validate returns nil if PlatformArgsOrString is configured correctly.
func (p PlatformArgsOrString) validate() error {
	if p.IsEmpty() {
		return nil
	}
	if !p.PlatformArgs.isEmpty() {
		return p.PlatformArgs.validate()
	}
	if p.PlatformString != nil {
		return p.PlatformString.validate()
	}
	return nil
}

// validate returns nil if PlatformArgs is configured correctly.
func (p PlatformArgs) validate() error {
	if !p.bothSpecified() {
		return errors.New(`fields "osfamily" and "architecture" must either both be specified or both be empty`)
	}
	var ss []string
	for _, p := range validAdvancedPlatforms {
		ss = append(ss, p.String())
	}
	prettyValidPlatforms := strings.Join(ss, ", ")

	os := strings.ToLower(aws.StringValue(p.OSFamily))
	arch := strings.ToLower(aws.StringValue(p.Arch))
	for _, vap := range validAdvancedPlatforms {
		if os == aws.StringValue(vap.OSFamily) && arch == aws.StringValue(vap.Arch) {
			return nil
		}
	}
	return fmt.Errorf("platform pair %s is invalid: fields ('osfamily', 'architecture') must be one of %s", p.String(), prettyValidPlatforms)
}

// validate returns nil if PlatformString is configured correctly.
func (p PlatformString) validate() error {
	args := strings.Split(string(p), "/")
	if len(args) != 2 {
		return fmt.Errorf("platform '%s' must be in the format [OS]/[Arch]", string(p))
	}
	for _, validPlatform := range validShortPlatforms {
		if strings.ToLower(string(p)) == validPlatform {
			return nil
		}
	}
	return fmt.Errorf("platform '%s' is invalid; %s: %s", p, english.PluralWord(len(validShortPlatforms), "the valid platform is", "valid platforms are"), english.WordSeries(validShortPlatforms, "and"))
}

// validate returns nil if Count is configured correctly.
func (c Count) validate() error {
	return c.AdvancedCount.validate()
}

// validate returns nil if AdvancedCount is configured correctly.
func (a AdvancedCount) validate() error {
	if a.IsEmpty() {
		return nil
	}
	if len(a.validScalingFields()) == 0 {
		return fmt.Errorf("cannot have autoscaling options for workloads of type '%s'", a.workloadType)
	}

	// validate if incorrect autoscaling fields are set
	if fields := a.getInvalidFieldsSet(); fields != nil {
		return &errInvalidAutoscalingFieldsWithWkldType{
			invalidFields: fields,
			workloadType:  a.workloadType,
		}
	}

	// validate spot and remaining autoscaling fields.
	if a.Spot != nil && a.hasAutoscaling() {
		return &errFieldMutualExclusive{
			firstField:  "spot",
			secondField: fmt.Sprintf("range/%s", strings.Join(a.validScalingFields(), "/")),
		}
	}
	if err := a.Range.validate(); err != nil {
		return fmt.Errorf(`validate "range": %w`, err)
	}

	// validate combinations with "range".
	if a.Range.IsEmpty() && a.hasScalingFieldsSet() {
		return &errFieldMustBeSpecified{
			missingField:      "range",
			conditionalFields: a.validScalingFields(),
		}
	}
	if !a.Range.IsEmpty() && !a.hasScalingFieldsSet() {
		return &errAtLeastOneFieldMustBeSpecified{
			missingFields:    a.validScalingFields(),
			conditionalField: "range",
		}
	}

	// validate combinations with cooldown
	if !a.Cooldown.IsEmpty() && !a.hasScalingFieldsSet() {
		return &errAtLeastOneFieldMustBeSpecified{
			missingFields:    a.validScalingFields(),
			conditionalField: "cooldown",
		}
	}

	// validate individual custom autoscaling options.
	if err := a.QueueScaling.validate(); err != nil {
		return fmt.Errorf(`validate "queue_delay": %w`, err)
	}
	if err := a.CPU.validate(); err != nil {
		return fmt.Errorf(`validate "cpu_percentage": %w`, err)
	}
	if err := a.Memory.validate(); err != nil {
		return fmt.Errorf(`validate "memory_percentage": %w`, err)
	}

	return nil
}

// validate returns nil if Percentage is configured correctly.
func (p Percentage) validate() error {
	if val := int(p); val < 0 || val > 100 {
		return fmt.Errorf("percentage value %v must be an integer from 0 to 100", val)
	}
	return nil
}

// validate returns nil if ScalingConfigOrT is configured correctly.
func (r ScalingConfigOrT[_]) validate() error {
	if r.IsEmpty() {
		return nil
	}
	if r.Value != nil {
		switch any(r.Value).(type) {
		case *Percentage:
			return any(r.Value).(*Percentage).validate()
		default:
			return nil
		}
	}
	return r.ScalingConfig.validate()
}

// validate returns nil if AdvancedScalingConfig is configured correctly.
func (r AdvancedScalingConfig[_]) validate() error {
	if r.IsEmpty() {
		return nil
	}
	switch any(r.Value).(type) {
	case *Percentage:
		if err := any(r.Value).(*Percentage).validate(); err != nil {
			return err
		}
	}
	return r.Cooldown.validate()
}

// Validation is a no-op for Cooldown.
func (c Cooldown) validate() error {
	return nil
}

// validate returns nil if QueueScaling is configured correctly.
func (qs QueueScaling) validate() error {
	if qs.IsEmpty() {
		return nil
	}
	if qs.AcceptableLatency == nil && qs.AvgProcessingTime != nil {
		return &errFieldMustBeSpecified{
			missingField:      "acceptable_latency",
			conditionalFields: []string{"msg_processing_time"},
		}
	}
	if qs.AvgProcessingTime == nil && qs.AcceptableLatency != nil {
		return &errFieldMustBeSpecified{
			missingField:      "msg_processing_time",
			conditionalFields: []string{"acceptable_latency"},
		}
	}
	latency, process := *qs.AcceptableLatency, *qs.AvgProcessingTime
	if latency == 0 {
		return errors.New(`"acceptable_latency" cannot be 0`)
	}
	if process == 0 {
		return errors.New(`"msg_processing_time" cannot be 0`)
	}
	if process > latency {
		return errors.New(`"msg_processing_time" cannot be longer than "acceptable_latency"`)
	}
	return qs.Cooldown.validate()
}

// validate returns nil if Range is configured correctly.
func (r Range) validate() error {
	if r.IsEmpty() {
		return nil
	}
	if !r.RangeConfig.IsEmpty() {
		return r.RangeConfig.validate()
	}
	return r.Value.validate()
}

type errInvalidRange struct {
	value       string
	validFormat string
}

func (e *errInvalidRange) Error() string {
	return fmt.Sprintf("invalid range value %s: valid format is %s", e.value, e.validFormat)
}

// validate returns nil if IntRangeBand is configured correctly.
func (r IntRangeBand) validate() error {
	str := string(r)
	minMax := intRangeBandRegexp.FindStringSubmatch(str)
	// Valid minMax example: ["1-2", "1", "2"]
	if len(minMax) != 3 {
		return &errInvalidRange{
			value:       str,
			validFormat: "${min}-${max}",
		}
	}
	// Guaranteed by intRangeBandRegexp.
	min, err := strconv.Atoi(minMax[1])
	if err != nil {
		return err
	}
	max, err := strconv.Atoi(minMax[2])
	if err != nil {
		return err
	}
	if min <= max {
		return nil
	}
	return &errMinGreaterThanMax{
		min: min,
		max: max,
	}
}

// validate returns nil if RangeConfig is configured correctly.
func (r RangeConfig) validate() error {
	if r.Min == nil || r.Max == nil {
		return &errFieldMustBeSpecified{
			missingField: "min/max",
		}
	}
	min, max, spotFrom := aws.IntValue(r.Min), aws.IntValue(r.Max), aws.IntValue(r.SpotFrom)
	if min < 0 || max < 0 || spotFrom < 0 {
		return &errRangeValueLessThanZero{
			min:      min,
			max:      max,
			spotFrom: spotFrom,
		}
	}
	if min <= max {
		return nil
	}
	return &errMinGreaterThanMax{
		min: min,
		max: max,
	}
}

// validate returns nil if ExecuteCommand is configured correctly.
func (e ExecuteCommand) validate() error {
	if !e.Config.IsEmpty() {
		return e.Config.validate()
	}
	return nil
}

// validate returns nil if ExecuteCommandConfig is configured correctly.
func (ExecuteCommandConfig) validate() error {
	return nil
}

// validate returns nil if Storage is configured correctly.
func (s Storage) validate() error {
	if s.IsEmpty() {
		return nil
	}
	if s.Ephemeral != nil {
		ephemeral := aws.IntValue(s.Ephemeral)
		if ephemeral < ephemeralMinValueGiB || ephemeral > ephemeralMaxValueGiB {
			return fmt.Errorf(`validate "ephemeral": ephemeral storage must be between 20 GiB and 200 GiB`)
		}
	}
	var hasManagedVolume bool
	for k, v := range s.Volumes {
		if err := v.validate(); err != nil {
			return fmt.Errorf(`validate "volumes[%s]": %w`, k, err)
		}
		if !v.EmptyVolume() && v.EFS.UseManagedFS() {
			if hasManagedVolume {
				return fmt.Errorf("cannot specify more than one managed volume per service")
			}
			hasManagedVolume = true
		}
	}
	return nil
}

// validate returns nil if Volume is configured correctly.
func (v Volume) validate() error {
	if err := v.EFS.validate(); err != nil {
		return fmt.Errorf(`validate "efs": %w`, err)
	}
	return v.MountPointOpts.validate()
}

// validate returns nil if MountPointOpts is configured correctly.
func (m MountPointOpts) validate() error {
	path := aws.StringValue(m.ContainerPath)
	if path == "" {
		return &errFieldMustBeSpecified{
			missingField: "path",
		}
	}
	if err := validateVolumePath(path); err != nil {
		return fmt.Errorf(`validate "path": %w`, err)
	}
	return nil
}

// validate returns nil if EFSConfigOrBool is configured correctly.
func (e EFSConfigOrBool) validate() error {
	if e.IsEmpty() {
		return nil
	}
	return e.Advanced.validate()
}

// validate returns nil if EFSVolumeConfiguration is configured correctly.
func (e EFSVolumeConfiguration) validate() error {
	if e.IsEmpty() {
		return nil
	}
	if !e.EmptyBYOConfig() && !e.EmptyUIDConfig() {
		return &errFieldMutualExclusive{
			firstField:  "uid/gid",
			secondField: "id/root_dir/auth",
		}
	}
	if e.UID != nil && e.GID == nil {
		return &errFieldMustBeSpecified{
			missingField:      "gid",
			conditionalFields: []string{"uid"},
		}
	}
	if e.UID == nil && e.GID != nil {
		return &errFieldMustBeSpecified{
			missingField:      "uid",
			conditionalFields: []string{"gid"},
		}
	}
	if e.UID != nil && *e.UID == 0 {
		return fmt.Errorf(`"uid" must not be 0`)
	}
	if err := e.AuthConfig.validate(); err != nil {
		return fmt.Errorf(`validate "auth": %w`, err)
	}
	if e.AuthConfig.AccessPointID != nil {
		if (aws.StringValue(e.RootDirectory) == "" || aws.StringValue(e.RootDirectory) == "/") &&
			(e.AuthConfig.IAM == nil || aws.BoolValue(e.AuthConfig.IAM)) {
			return nil
		}
		return fmt.Errorf(`"root_dir" must be either empty or "/" and "auth.iam" must be true when "access_point_id" is used`)
	}
	if e.RootDirectory != nil {
		if err := validateVolumePath(aws.StringValue(e.RootDirectory)); err != nil {
			return fmt.Errorf(`validate "root_dir": %w`, err)
		}
	}
	return nil
}

// validate returns nil if AuthorizationConfig is configured correctly.
func (a AuthorizationConfig) validate() error {
	if a.IsEmpty() {
		return nil
	}
	return nil
}

// validate returns nil if Logging is configured correctly.
func (l Logging) validate() error {
	if l.IsEmpty() {
		return nil
	}
	return nil
}

// validate returns nil if SidecarConfig is configured correctly.
func (s SidecarConfig) validate() error {
	for ind, mp := range s.MountPoints {
		if err := mp.validate(); err != nil {
			return fmt.Errorf(`validate "mount_points[%d]": %w`, ind, err)
		}
	}
	if err := s.HealthCheck.validate(); err != nil {
		return fmt.Errorf(`validate "healthcheck": %w`, err)
	}
	if err := s.DependsOn.validate(); err != nil {
		return fmt.Errorf(`validate "depends_on": %w`, err)
	}
	return s.ImageOverride.validate()
}

// validate returns nil if SidecarMountPoint is configured correctly.
func (s SidecarMountPoint) validate() error {
	if aws.StringValue(s.SourceVolume) == "" {
		return &errFieldMustBeSpecified{
			missingField: "source_volume",
		}
	}
	return s.MountPointOpts.validate()
}

// validate returns nil if NetworkConfig is configured correctly.
func (n NetworkConfig) validate() error {
	if n.IsEmpty() {
		return nil
	}
	if err := n.VPC.validate(); err != nil {
		return fmt.Errorf(`validate "vpc": %w`, err)
	}
	if err := n.Connect.validate(); err != nil {
		return fmt.Errorf(`validate "connect": %w`, err)
	}
	return nil
}

// validate returns nil if ServiceConnectBoolOrArgs is configured correctly.
func (s ServiceConnectBoolOrArgs) validate() error {
	return s.ServiceConnectArgs.validate()
}

// validate is a no-op for ServiceConnectArgs.
func (ServiceConnectArgs) validate() error {
	return nil
}

// validate returns nil if RequestDrivenWebServiceNetworkConfig is configured correctly.
func (n RequestDrivenWebServiceNetworkConfig) validate() error {
	if n.IsEmpty() {
		return nil
	}
	if err := n.VPC.validate(); err != nil {
		return fmt.Errorf(`validate "vpc": %w`, err)
	}
	return nil
}

// validate returns nil if rdwsVpcConfig is configured correctly.
func (v rdwsVpcConfig) validate() error {
	if v.isEmpty() {
		return nil
	}
	if err := v.Placement.validate(); err != nil {
		return fmt.Errorf(`validate "placement": %w`, err)
	}
	return nil
}

// validate returns nil if vpcConfig is configured correctly.
func (v vpcConfig) validate() error {
	if v.isEmpty() {
		return nil
	}
	if err := v.Placement.validate(); err != nil {
		return fmt.Errorf(`validate "placement": %w`, err)
	}
	if err := v.SecurityGroups.validate(); err != nil {
		return fmt.Errorf(`validate "security_groups": %w`, err)
	}
	return nil
}

// validate returns nil if PlacementArgOrString is configured correctly.
func (p PlacementArgOrString) validate() error {
	if p.IsEmpty() {
		return nil
	}
	if p.PlacementString != nil {
		return p.PlacementString.validate()
	}
	return p.PlacementArgs.validate()
}

// validate returns nil if PlacementArgs is configured correctly.
func (p PlacementArgs) validate() error {
	if !p.Subnets.isEmpty() {
		return p.Subnets.validate()
	}
	return nil
}

// validate returns nil if SubnetArgs is configured correctly.
func (s SubnetArgs) validate() error {
	if s.isEmpty() {
		return nil
	}
	return s.FromTags.validate()
}

// validate returns nil if Tags is configured correctly.
func (t Tags) validate() error {
	for _, v := range t {
		if err := v.validate(); err != nil {
			return err
		}
	}
	return nil
}

// validate returns nil if PlacementString is configured correctly.
func (p PlacementString) validate() error {
	if string(p) == "" {
		return fmt.Errorf(`"placement" cannot be empty`)
	}
	for _, allowed := range subnetPlacements {
		if string(p) == allowed {
			return nil
		}
	}
	return fmt.Errorf(`"placement" %s must be one of %s`, string(p), strings.Join(subnetPlacements, ", "))
}

// validate is a no-op for SecurityGroupsIDsOrConfig.
func (s SecurityGroupsIDsOrConfig) validate() error {
	if s.isEmpty() {
		return nil
	}
	return s.AdvancedConfig.validate()
}

// validate is a no-op for SecurityGroupsConfig.
func (SecurityGroupsConfig) validate() error {
	return nil
}

// validate returns nil if AppRunnerInstanceConfig is configured correctly.
func (r AppRunnerInstanceConfig) validate() error {
	if err := r.Platform.validate(); err != nil {
		return fmt.Errorf(`validate "platform": %w`, err)
	}
	// Error out if user added Windows as platform in manifest.
	if isWindowsPlatform(r.Platform) {
		return ErrAppRunnerInvalidPlatformWindows
	}
	// This extra check is because ARM architectures won't work for App Runner services.
	if !r.Platform.IsEmpty() {
		if r.Platform.Arch() != ArchAMD64 || r.Platform.Arch() != ArchX86 {
			return fmt.Errorf("App Runner services can only build on %s and %s architectures", ArchAMD64, ArchX86)
		}
	}
	return nil
}

// validate returns nil if RequestDrivenWebServiceHttpConfig is configured correctly.
func (r RequestDrivenWebServiceHttpConfig) validate() error {
	if err := r.HealthCheckConfiguration.validate(); err != nil {
		return err
	}
	return r.Private.validate()
}

func (v VPCEndpoint) validate() error {
	return nil
}

// validate returns nil if Observability is configured correctly.
func (o Observability) validate() error {
	if o.isEmpty() {
		return nil
	}
	for _, validVendor := range TracingValidVendors {
		if strings.EqualFold(aws.StringValue(o.Tracing), validVendor) {
			return nil
		}
	}
	return fmt.Errorf("invalid tracing vendor %s: %s %s",
		aws.StringValue(o.Tracing),
		english.PluralWord(len(TracingValidVendors), "the valid vendor is", "valid vendors are"),
		english.WordSeries(TracingValidVendors, "and"))
}

// validate returns nil if JobTriggerConfig is configured correctly.
func (c JobTriggerConfig) validate() error {
	if c.Schedule == nil {
		return &errFieldMustBeSpecified{
			missingField: "schedule",
		}
	}
	return nil
}

// validate returns nil if JobFailureHandlerConfig is configured correctly.
func (JobFailureHandlerConfig) validate() error {
	return nil
}

// validate returns nil if PublishConfig is configured correctly.
func (p PublishConfig) validate() error {
	for ind, topic := range p.Topics {
		if err := topic.validate(); err != nil {
			return fmt.Errorf(`validate "topics[%d]": %w`, ind, err)
		}
	}
	return nil
}

// validate returns nil if Topic is configured correctly.
func (t Topic) validate() error {
	if err := validatePubSubName(aws.StringValue(t.Name)); err != nil {
		return err
	}
	return t.FIFO.validate()
}

// validate returns nil if FIFOTopicAdvanceConfigOrBool is configured correctly.
func (f FIFOTopicAdvanceConfigOrBool) validate() error {
	if f.IsEmpty() {
		return nil
	}
	return f.Advanced.validate()
}

// validate returns nil if FIFOTopicAdvanceConfig is configured correctly.
func (a FIFOTopicAdvanceConfig) validate() error {
	return nil
}

// validate returns nil if SubscribeConfig is configured correctly.
func (s SubscribeConfig) validate() error {
	if s.IsEmpty() {
		return nil
	}
	for ind, topic := range s.Topics {
		if err := topic.validate(); err != nil {
			return fmt.Errorf(`validate "topics[%d]": %w`, ind, err)
		}
	}
	if err := s.Queue.validate(); err != nil {
		return fmt.Errorf(`validate "queue": %w`, err)
	}
	return nil
}

// validate returns nil if TopicSubscription is configured correctly.
func (t TopicSubscription) validate() error {
	if err := validatePubSubName(aws.StringValue(t.Name)); err != nil {
		return err
	}
	svcName := aws.StringValue(t.Service)
	if svcName == "" {
		return &errFieldMustBeSpecified{
			missingField: "service",
		}
	}
	if !isValidSubSvcName(svcName) {
		return fmt.Errorf("service name must start with a letter, contain only lower-case letters, numbers, and hyphens, and have no consecutive or trailing hyphen")
	}
	if err := t.Queue.validate(); err != nil {
		return fmt.Errorf(`validate "queue": %w`, err)
	}
	return nil
}

// validate returns nil if SQSQueue is configured correctly.
func (q SQSQueueOrBool) validate() error {
	if q.IsEmpty() {
		return nil
	}
	return q.Advanced.validate()
}

// validate returns nil if SQSQueue is configured correctly.
func (q SQSQueue) validate() error {
	if q.IsEmpty() {
		return nil
	}
	if err := q.DeadLetter.validate(); err != nil {
		return fmt.Errorf(`validate "dead_letter": %w`, err)
	}
	return q.FIFO.validate()
}

// validate returns nil if FIFOAdvanceConfig is configured correctly.
func (q FIFOAdvanceConfig) validate() error {
	if q.IsEmpty() {
		return nil
	}

	if err := q.validateHighThroughputFIFO(); err != nil {
		return err
	}
	if err := q.validateDeduplicationScope(); err != nil {
		return err
	}
	if err := q.validateFIFOThroughputLimit(); err != nil {
		return err
	}
	if aws.StringValue(q.FIFOThroughputLimit) == sqsFIFOThroughputLimitPerMessageGroupID && aws.StringValue(q.DeduplicationScope) == sqsDeduplicationScopeQueue {
		return fmt.Errorf(`"throughput_limit" must be set to "perQueue" when "deduplication_scope" is set to "queue"`)
	}
	return nil
}

// validateFIFO returns nil if FIFOAdvanceConfigOrBool is configured correctly.
func (q FIFOAdvanceConfigOrBool) validate() error {
	if q.IsEmpty() {
		return nil
	}
	return q.Advanced.validate()
}

func (q FIFOAdvanceConfig) validateHighThroughputFIFO() error {
	if q.HighThroughputFifo == nil {
		return nil
	}
	if q.FIFOThroughputLimit != nil {
		return &errFieldMutualExclusive{
			firstField:  "high_throughput",
			secondField: "throughput_limit",
			mustExist:   false,
		}
	}

	if q.DeduplicationScope != nil {
		return &errFieldMutualExclusive{
			firstField:  "high_throughput",
			secondField: "deduplication_scope",
			mustExist:   false,
		}
	}
	return nil
}

func (q FIFOAdvanceConfig) validateDeduplicationScope() error {
	if q.DeduplicationScope != nil && !contains(aws.StringValue(q.DeduplicationScope), validSQSDeduplicationScopeValues) {
		return fmt.Errorf(`validate "deduplication_scope": deduplication scope value must be one of %s`, english.WordSeries(validSQSDeduplicationScopeValues, "or"))
	}
	return nil
}

func (q FIFOAdvanceConfig) validateFIFOThroughputLimit() error {
	if q.FIFOThroughputLimit != nil && !contains(aws.StringValue(q.FIFOThroughputLimit), validSQSFIFOThroughputLimitValues) {
		return fmt.Errorf(`validate "throughput_limit": fifo throughput limit value must be one of %s`, english.WordSeries(validSQSFIFOThroughputLimitValues, "or"))
	}
	return nil
}

// validate returns nil if DeadLetterQueue is configured correctly.
func (d DeadLetterQueue) validate() error {
	if d.IsEmpty() {
		return nil
	}
	return nil
}

// validate returns nil if OverrideRule is configured correctly.
func (r OverrideRule) validate() error {
	for _, s := range invalidTaskDefOverridePathRegexp {
		re := regexp.MustCompile(fmt.Sprintf(`^%s$`, s))
		if re.MatchString(r.Path) {
			return fmt.Errorf(`"%s" cannot be overridden with a custom value`, s)
		}
	}
	return nil
}

func (v Variable) validate() error {
	if err := v.FromCFN.validate(); err != nil {
		return fmt.Errorf(`validate "from_cfn": %w`, err)
	}
	return nil
}

func (cfg fromCFN) validate() error {
	if cfg.isEmpty() {
		return nil
	}
	if len(aws.StringValue(cfg.Name)) == 0 {
		return errors.New("name cannot be an empty string")
	}
	return nil
}

// validate is a no-op for Secrets.
func (s Secret) validate() error {
	return nil
}

type validateDependenciesOpts struct {
	mainContainerName string
	sidecarConfig     map[string]*SidecarConfig
	imageConfig       Image
	logging           Logging
}

type containerDependency struct {
	dependsOn   DependsOn
	isEssential bool
}

type validateTargetContainerOpts struct {
	mainContainerName string
	mainContainerPort *uint16
	targetContainer   *string
	sidecarConfig     map[string]*SidecarConfig
}

type validateWindowsOpts struct {
	readOnlyFS *bool
	efsVolumes map[string]*Volume
}

type validateARMOpts struct {
	Spot     *int
	SpotFrom *int
}

func validateTargetContainer(opts validateTargetContainerOpts) error {
	if opts.targetContainer == nil {
		return nil
	}
	targetContainer := aws.StringValue(opts.targetContainer)
	if targetContainer == opts.mainContainerName {
		if opts.mainContainerPort == nil {
			return fmt.Errorf("target container %q doesn't expose a port", targetContainer)
		}
		return nil
	}
	sidecar, ok := opts.sidecarConfig[targetContainer]
	if !ok {
		return fmt.Errorf("target container %q doesn't exist", targetContainer)
	}
	if sidecar.Port == nil {
		return fmt.Errorf("target container %q doesn't expose a port", targetContainer)
	}
	return nil
}

func validateContainerDeps(opts validateDependenciesOpts) error {
	containerDependencies := make(map[string]containerDependency)
	containerDependencies[opts.mainContainerName] = containerDependency{
		dependsOn:   opts.imageConfig.DependsOn,
		isEssential: true,
	}
	if !opts.logging.IsEmpty() {
		containerDependencies[firelensContainerName] = containerDependency{}
	}
	for name, config := range opts.sidecarConfig {
		containerDependencies[name] = containerDependency{
			dependsOn:   config.DependsOn,
			isEssential: config.Essential == nil || aws.BoolValue(config.Essential),
		}
	}
	if err := validateDepsForEssentialContainers(containerDependencies); err != nil {
		return err
	}
	return validateNoCircularDependencies(containerDependencies)
}

func validateDepsForEssentialContainers(deps map[string]containerDependency) error {
	for name, containerDep := range deps {
		for dep, status := range containerDep.dependsOn {
			if !deps[dep].isEssential {
				continue
			}
			if err := validateEssentialContainerDependency(dep, strings.ToUpper(status)); err != nil {
				return fmt.Errorf("validate %s container dependencies status: %w", name, err)
			}
		}
	}
	return nil
}

func validateEssentialContainerDependency(name, status string) error {
	for _, allowed := range essentialContainerDependsOnValidStatuses {
		if status == allowed {
			return nil
		}
	}
	return fmt.Errorf("essential container %s can only have status %s", name, english.WordSeries([]string{dependsOnStart, dependsOnHealthy}, "or"))
}

func validateNoCircularDependencies(deps map[string]containerDependency) error {
	dependencies, err := buildDependencyGraph(deps)
	if err != nil {
		return err
	}
	cycle, ok := dependencies.IsAcyclic()
	if ok {
		return nil
	}
	if len(cycle) == 1 {
		return fmt.Errorf("container %s cannot depend on itself", cycle[0])
	}
	// Stabilize unit tests.
	sort.SliceStable(cycle, func(i, j int) bool { return cycle[i] < cycle[j] })
	return fmt.Errorf("circular container dependency chain includes the following containers: %s", cycle)
}

func buildDependencyGraph(deps map[string]containerDependency) (*graph.Graph[string], error) {
	dependencyGraph := graph.New[string]()
	for name, containerDep := range deps {
		for dep := range containerDep.dependsOn {
			if _, ok := deps[dep]; !ok {
				return nil, fmt.Errorf("container %s does not exist", dep)
			}
			dependencyGraph.Add(graph.Edge[string]{
				From: name,
				To:   dep,
			})
		}
	}
	return dependencyGraph, nil
}

// validate that paths contain only an approved set of characters to guard against command injection.
// We can accept 0-9A-Za-z-_.
func validateVolumePath(input string) error {
	if len(input) == 0 {
		return nil
	}
	m := volumesPathRegexp.FindStringSubmatch(input)
	if len(m) == 0 {
		return fmt.Errorf("path can only contain the characters a-zA-Z0-9.-_/")
	}
	return nil
}

func validatePubSubName(name string) error {
	if name == "" {
		return &errFieldMustBeSpecified{
			missingField: "name",
		}
	}
	// Name must contain letters, numbers, and can't use special characters besides underscores, and hyphens.
	if !awsSNSTopicRegexp.MatchString(name) {
		return fmt.Errorf(`"name" can only contain letters, numbers, underscores, and hyphens`)
	}
	return nil
}

func isValidSubSvcName(name string) bool {
	if !awsNameRegexp.MatchString(name) {
		return false
	}

	// Check for bad punctuation (no consecutive dashes or dots)
	formatMatch := punctuationRegExp.FindStringSubmatch(name)
	if len(formatMatch) != 0 {
		return false
	}

	trailingMatch := trailingPunctRegExp.FindStringSubmatch(name)
	return len(trailingMatch) == 0
}

func validateWindows(opts validateWindowsOpts) error {
	if aws.BoolValue(opts.readOnlyFS) {
		return fmt.Errorf(`%q can not be set to 'true' when deploying a Windows container`, "readonly_fs")
	}
	for _, volume := range opts.efsVolumes {
		if !volume.EmptyVolume() {
			return errors.New(`'EFS' is not supported when deploying a Windows container`)
		}
	}
	return nil
}

func validateARM(opts validateARMOpts) error {
	if opts.Spot != nil || opts.SpotFrom != nil {
		return errors.New(`'Fargate Spot' is not supported when deploying on ARM architecture`)
	}
	return nil
}

func contains(name string, names []string) bool {
	for _, n := range names {
		if name == n {
			return true
		}
	}
	return false
}<|MERGE_RESOLUTION|>--- conflicted
+++ resolved
@@ -108,11 +108,7 @@
 		return nil
 	}
 	if err := d.RollbackAlarms.validate(); err != nil {
-<<<<<<< HEAD
-		return fmt.Errorf(`validate "rollback alarms": %w`, err)
-=======
 		return fmt.Errorf(`validate "rollback_alarms": %w`, err)
->>>>>>> 4c8ac5de
 	}
 	if d.Rolling != nil {
 		for _, validStrategy := range ecsRollingUpdateStrategies {
