// Copyright Amazon.com, Inc. or its affiliates. All Rights Reserved.
// SPDX-License-Identifier: Apache-2.0

package manifest

import (
	"errors"
	"fmt"
	"net"
	"path/filepath"
	"regexp"
	"slices"
	"sort"
	"strconv"
	"strings"

	"github.com/aws/aws-sdk-go/aws"
	"github.com/aws/aws-sdk-go/aws/arn"
	"github.com/aws/copilot-cli/internal/pkg/aws/cloudfront"
	"github.com/aws/copilot-cli/internal/pkg/graph"
	"github.com/aws/copilot-cli/internal/pkg/manifest/manifestinfo"
	"github.com/aws/copilot-cli/internal/pkg/term/color"
	"github.com/dustin/go-humanize/english"
)

const (
	// Container dependency status constants.
	dependsOnStart    = "START"
	dependsOnComplete = "COMPLETE"
	dependsOnSuccess  = "SUCCESS"
	dependsOnHealthy  = "HEALTHY"

	// Min and Max values for task ephemeral storage in GiB.
	ephemeralMinValueGiB = 20
	ephemeralMaxValueGiB = 200

	envFileExt = ".env"
)

const (
	// TCP is the tcp protocol for NLB.
	TCP = "TCP"

	// TLS is the tls protocol for NLB.
	TLS = "TLS"
<<<<<<< HEAD
=======

	// UDP is the udp protocol for NLB.
>>>>>>> bcc9d62f
	UDP = "UDP"

	// Tracing vendors.
	awsXRAY = "awsxray"
)

const (
	defaultProtocol = TCP
)

const (
	// Listener rules have a quota of five condition values per rule.
	// Please refer to https://docs.aws.amazon.com/elasticloadbalancing/latest/application/load-balancer-limits.html.
	maxConditionsPerRule = 5
	rootPath             = "/"
)

var (
	intRangeBandRegexp  = regexp.MustCompile(`^(\d+)-(\d+)$`)
	volumesPathRegexp   = regexp.MustCompile(`^[a-zA-Z0-9\-\.\_/]+$`)
	awsSNSTopicRegexp   = regexp.MustCompile(`^[a-zA-Z0-9_-]*$`)   // Validates that an expression contains only letters, numbers, underscores, and hyphens.
	awsNameRegexp       = regexp.MustCompile(`^[a-z][a-z0-9\-]+$`) // Validates that an expression starts with a letter and only contains letters, numbers, and hyphens.
	punctuationRegExp   = regexp.MustCompile(`[\.\-]{2,}`)         // Check for consecutive periods or dashes.
	trailingPunctRegExp = regexp.MustCompile(`[\-\.]$`)            // Check for trailing dash or dot.

	essentialContainerDependsOnValidStatuses = []string{dependsOnStart, dependsOnHealthy}
	dependsOnValidStatuses                   = []string{dependsOnStart, dependsOnComplete, dependsOnSuccess, dependsOnHealthy}
	nlbValidProtocols                        = []string{TCP, UDP, TLS}
	validContainerProtocols                  = []string{TCP, UDP}
	tracingValidVendors                      = []string{awsXRAY}
	ecsRollingUpdateStrategies               = []string{ECSDefaultRollingUpdateStrategy, ECSRecreateRollingUpdateStrategy}

	httpProtocolVersions = []string{"GRPC", "HTTP1", "HTTP2"}

	invalidTaskDefOverridePathRegexp  = []string{`Family`, `ContainerDefinitions\[\d+\].Name`}
	validSQSDeduplicationScopeValues  = []string{sqsDeduplicationScopeMessageGroup, sqsDeduplicationScopeQueue}
	validSQSFIFOThroughputLimitValues = []string{sqsFIFOThroughputLimitPerMessageGroupID, sqsFIFOThroughputLimitPerQueue}
)

// Validate returns nil if DynamicLoadBalancedWebService is configured correctly.
func (l *DynamicWorkloadManifest) Validate() error {
	return l.mft.validate()
}

// validate returns nil if LoadBalancedWebService is configured correctly.
func (l LoadBalancedWebService) validate() error {
	var err error
	if err = l.LoadBalancedWebServiceConfig.validate(); err != nil {
		return err
	}
	if err = l.Workload.validate(); err != nil {
		return err
	}
	if err = validateTargetContainer(validateTargetContainerOpts{
		mainContainerName: aws.StringValue(l.Name),
		mainContainerPort: l.ImageConfig.Port,
		targetContainer:   l.HTTPOrBool.Main.TargetContainer,
		sidecarConfig:     l.Sidecars,
	}); err != nil {
		return fmt.Errorf(`validate load balancer target for "http": %w`, err)
	}
	for idx, rule := range l.HTTPOrBool.AdditionalRoutingRules {
		if err = validateTargetContainer(validateTargetContainerOpts{
			mainContainerName: aws.StringValue(l.Name),
			mainContainerPort: l.ImageConfig.Port,
			targetContainer:   rule.TargetContainer,
			sidecarConfig:     l.Sidecars,
		}); err != nil {
			return fmt.Errorf(`validate load balancer target for "http.additional_rules[%d]": %w`, idx, err)
		}
	}
	if err = validateTargetContainer(validateTargetContainerOpts{
		mainContainerName: aws.StringValue(l.Name),
		mainContainerPort: l.ImageConfig.Port,
		targetContainer:   l.NLBConfig.Listener.TargetContainer,
		sidecarConfig:     l.Sidecars,
	}); err != nil {
		return fmt.Errorf(`validate target for "nlb": %w`, err)
	}
	for idx, listener := range l.NLBConfig.AdditionalListeners {
		if err = validateTargetContainer(validateTargetContainerOpts{
			mainContainerName: aws.StringValue(l.Name),
			mainContainerPort: l.ImageConfig.Port,
			targetContainer:   listener.TargetContainer,
			sidecarConfig:     l.Sidecars,
		}); err != nil {
			return fmt.Errorf(`validate target for "nlb.additional_listeners[%d]": %w`, idx, err)
		}
	}
	if err = validateContainerDeps(validateDependenciesOpts{
		sidecarConfig:     l.Sidecars,
		imageConfig:       l.ImageConfig.Image,
		mainContainerName: aws.StringValue(l.Name),
		logging:           l.Logging,
	}); err != nil {
		return fmt.Errorf("validate container dependencies: %w", err)
	}
	if err = validateExposedPorts(validateExposedPortsOpts{
		mainContainerName: aws.StringValue(l.Name),
		mainContainerPort: l.ImageConfig.Port,
		sidecarConfig:     l.Sidecars,
		alb:               &l.HTTPOrBool.HTTP,
		nlb:               &l.NLBConfig,
	}); err != nil {
		return fmt.Errorf("validate unique exposed ports: %w", err)
	}
	return nil
}

func (d DeploymentConfig) validate() error {
	if d.isEmpty() {
		return nil
	}
	if err := d.RollbackAlarms.validate(); err != nil {
		return fmt.Errorf(`validate "rollback_alarms": %w`, err)
	}
	if err := d.DeploymentControllerConfig.validate(); err != nil {
		return fmt.Errorf(`validate "rolling": %w`, err)
	}
	return nil
}

func (w WorkerDeploymentConfig) validate() error {
	if w.isEmpty() {
		return nil
	}
	if err := w.WorkerRollbackAlarms.validate(); err != nil {
		return fmt.Errorf(`validate "rollback_alarms": %w`, err)
	}
	if err := w.DeploymentControllerConfig.validate(); err != nil {
		return fmt.Errorf(`validate "deployment controller strategy": %w`, err)
	}
	return nil
}

func (d DeploymentControllerConfig) validate() error {
	if d.Rolling != nil {
		for _, validStrategy := range ecsRollingUpdateStrategies {
			if strings.EqualFold(aws.StringValue(d.Rolling), validStrategy) {
				return nil
			}
		}
		return fmt.Errorf("invalid rolling deployment strategy %q, must be one of %s",
			aws.StringValue(d.Rolling),
			english.WordSeries(ecsRollingUpdateStrategies, "or"))
	}
	return nil
}

func (a AlarmArgs) validate() error {
	return nil
}

func (w WorkerAlarmArgs) validate() error {
	return nil
}

// validate returns nil if LoadBalancedWebServiceConfig is configured correctly.
func (l LoadBalancedWebServiceConfig) validate() error {
	var err error
	if l.HTTPOrBool.Disabled() && l.NLBConfig.IsEmpty() {
		return &errAtLeastOneFieldMustBeSpecified{
			missingFields: []string{"http", "nlb"},
		}
	}
	if err = l.validateGracePeriod(); err != nil {
		return fmt.Errorf(`validate "grace_period": %w`, err)
	}
	if l.HTTPOrBool.Disabled() && (!l.Count.AdvancedCount.Requests.IsEmpty() || !l.Count.AdvancedCount.ResponseTime.IsEmpty()) {
		return errors.New(`scaling based on "nlb" requests or response time is not supported`)
	}
	if err = l.ImageConfig.validate(); err != nil {
		return fmt.Errorf(`validate "image": %w`, err)
	}
	if err = l.ImageOverride.validate(); err != nil {
		return err
	}
	if err = l.HTTPOrBool.validate(); err != nil {
		return fmt.Errorf(`validate "http": %w`, err)
	}
	if err = l.TaskConfig.validate(); err != nil {
		return err
	}
	if err = l.Logging.validate(); err != nil {
		return fmt.Errorf(`validate "logging": %w`, err)
	}
	for k, v := range l.Sidecars {
		if err = v.validate(); err != nil {
			return fmt.Errorf(`validate "sidecars[%s]": %w`, k, err)
		}
	}
	if err = l.Network.validate(); err != nil {
		return fmt.Errorf(`validate "network": %w`, err)
	}
	if err = l.PublishConfig.validate(); err != nil {
		return fmt.Errorf(`validate "publish": %w`, err)
	}
	for ind, taskDefOverride := range l.TaskDefOverrides {
		if err = taskDefOverride.validate(); err != nil {
			return fmt.Errorf(`validate "taskdef_overrides[%d]": %w`, ind, err)
		}
	}
	if l.TaskConfig.IsWindows() {
		if err = validateWindows(validateWindowsOpts{
			efsVolumes: l.Storage.Volumes,
			readOnlyFS: l.Storage.ReadonlyRootFS,
		}); err != nil {
			return fmt.Errorf("validate Windows: %w", err)
		}
	}
	if l.TaskConfig.IsARM() {
		if err = validateARM(validateARMOpts{
			Spot:     l.Count.AdvancedCount.Spot,
			SpotFrom: l.Count.AdvancedCount.Range.RangeConfig.SpotFrom,
		}); err != nil {
			return fmt.Errorf("validate ARM: %w", err)
		}
	}
	if err = l.NLBConfig.validate(); err != nil {
		return fmt.Errorf(`validate "nlb": %w`, err)
	}
	if err = l.DeployConfig.validate(); err != nil {
		return fmt.Errorf(`validate "deployment": %w`, err)
	}
	return nil
}

// validate returns nil if BackendService is configured correctly.
func (b BackendService) validate() error {
	var err error
	if err = b.DeployConfig.validate(); err != nil {
		return fmt.Errorf(`validate "deployment": %w`, err)
	}
	if err = b.BackendServiceConfig.validate(); err != nil {
		return err
	}
	if err = b.Workload.validate(); err != nil {
		return err
	}
	if err = validateTargetContainer(validateTargetContainerOpts{
		mainContainerName: aws.StringValue(b.Name),
		mainContainerPort: b.ImageConfig.Port,
		targetContainer:   b.HTTP.Main.TargetContainer,
		sidecarConfig:     b.Sidecars,
	}); err != nil {
		return fmt.Errorf(`validate load balancer target for "http": %w`, err)
	}
	for idx, rule := range b.HTTP.AdditionalRoutingRules {
		if err = validateTargetContainer(validateTargetContainerOpts{
			mainContainerName: aws.StringValue(b.Name),
			mainContainerPort: b.ImageConfig.Port,
			targetContainer:   rule.TargetContainer,
			sidecarConfig:     b.Sidecars,
		}); err != nil {
			return fmt.Errorf(`validate load balancer target for "http.additional_rules[%d]": %w`, idx, err)
		}
	}
	if err = validateContainerDeps(validateDependenciesOpts{
		sidecarConfig:     b.Sidecars,
		imageConfig:       b.ImageConfig.Image,
		mainContainerName: aws.StringValue(b.Name),
		logging:           b.Logging,
	}); err != nil {
		return fmt.Errorf("validate container dependencies: %w", err)
	}
	if err = validateExposedPorts(validateExposedPortsOpts{
		mainContainerName: aws.StringValue(b.Name),
		mainContainerPort: b.ImageConfig.Port,
		sidecarConfig:     b.Sidecars,
		alb:               &b.HTTP,
	}); err != nil {
		return fmt.Errorf("validate unique exposed ports: %w", err)
	}
	return nil
}

// validate returns nil if BackendServiceConfig is configured correctly.
func (b BackendServiceConfig) validate() error {
	var err error
	if err = b.ImageConfig.validate(); err != nil {
		return fmt.Errorf(`validate "image": %w`, err)
	}
	if err = b.ImageOverride.validate(); err != nil {
		return err
	}
	if err = b.HTTP.validate(); err != nil {
		return fmt.Errorf(`validate "http": %w`, err)
	}
	if b.HTTP.IsEmpty() && (!b.Count.AdvancedCount.Requests.IsEmpty() || !b.Count.AdvancedCount.ResponseTime.IsEmpty()) {
		return &errFieldMustBeSpecified{
			missingField:      "http",
			conditionalFields: []string{"count.requests", "count.response_time"},
		}
	}
	if err = b.TaskConfig.validate(); err != nil {
		return err
	}
	if err = b.Logging.validate(); err != nil {
		return fmt.Errorf(`validate "logging": %w`, err)
	}
	for k, v := range b.Sidecars {
		if err = v.validate(); err != nil {
			return fmt.Errorf(`validate "sidecars[%s]": %w`, k, err)
		}
	}
	if err = b.Network.validate(); err != nil {
		return fmt.Errorf(`validate "network": %w`, err)
	}
	if b.Network.Connect.Alias != nil {
		if b.HTTP.Main.TargetContainer == nil && b.ImageConfig.Port == nil {
			return fmt.Errorf(`cannot set "network.connect.alias" when no ports are exposed`)
		}
	}
	if err = b.PublishConfig.validate(); err != nil {
		return fmt.Errorf(`validate "publish": %w`, err)
	}
	for ind, taskDefOverride := range b.TaskDefOverrides {
		if err = taskDefOverride.validate(); err != nil {
			return fmt.Errorf(`validate "taskdef_overrides[%d]": %w`, ind, err)
		}
	}
	if b.TaskConfig.IsWindows() {
		if err = validateWindows(validateWindowsOpts{
			efsVolumes: b.Storage.Volumes,
			readOnlyFS: b.Storage.ReadonlyRootFS,
		}); err != nil {
			return fmt.Errorf("validate Windows: %w", err)
		}
	}
	if b.TaskConfig.IsARM() {
		if err = validateARM(validateARMOpts{
			Spot:     b.Count.AdvancedCount.Spot,
			SpotFrom: b.Count.AdvancedCount.Range.RangeConfig.SpotFrom,
		}); err != nil {
			return fmt.Errorf("validate ARM: %w", err)
		}
	}
	return nil
}

// validate returns nil if RequestDrivenWebService is configured correctly.
func (r RequestDrivenWebService) validate() error {
	if err := r.RequestDrivenWebServiceConfig.validate(); err != nil {
		return err
	}
	return r.Workload.validate()
}

// validate returns nil if RequestDrivenWebServiceConfig is configured correctly.
func (r RequestDrivenWebServiceConfig) validate() error {
	var err error
	if err = r.ImageConfig.validate(); err != nil {
		return fmt.Errorf(`validate "image": %w`, err)
	}
	if err = r.InstanceConfig.validate(); err != nil {
		return err
	}
	if err = r.RequestDrivenWebServiceHttpConfig.validate(); err != nil {
		return fmt.Errorf(`validate "http": %w`, err)
	}
	if err = r.PublishConfig.validate(); err != nil {
		return fmt.Errorf(`validate "publish": %w`, err)
	}
	if err = r.Network.validate(); err != nil {
		return fmt.Errorf(`validate "network": %w`, err)
	}
	if r.Network.VPC.Placement.PlacementString != nil &&
		*r.Network.VPC.Placement.PlacementString != PrivateSubnetPlacement {
		return fmt.Errorf(`placement %q is not supported for %s`,
			*r.Network.VPC.Placement.PlacementString, manifestinfo.RequestDrivenWebServiceType)
	}
	if err = r.Observability.validate(); err != nil {
		return fmt.Errorf(`validate "observability": %w`, err)
	}
	return nil
}

// validate returns nil if WorkerService is configured correctly.
func (w WorkerService) validate() error {
	var err error
	if err = w.WorkerServiceConfig.validate(); err != nil {
		return err
	}
	if err = w.Workload.validate(); err != nil {
		return err
	}
	if err = validateContainerDeps(validateDependenciesOpts{
		sidecarConfig:     w.Sidecars,
		imageConfig:       w.ImageConfig.Image,
		mainContainerName: aws.StringValue(w.Name),
		logging:           w.Logging,
	}); err != nil {
		return fmt.Errorf("validate container dependencies: %w", err)
	}
	if err = validateExposedPorts(validateExposedPortsOpts{
		sidecarConfig: w.Sidecars,
	}); err != nil {
		return fmt.Errorf("validate unique exposed ports: %w", err)
	}
	return nil
}

// validate returns nil if WorkerServiceConfig is configured correctly.
func (w WorkerServiceConfig) validate() error {
	var err error
	if err = w.DeployConfig.validate(); err != nil {
		return fmt.Errorf(`validate "deployment": %w`, err)
	}
	if err = w.ImageConfig.validate(); err != nil {
		return fmt.Errorf(`validate "image": %w`, err)
	}
	if err = w.ImageOverride.validate(); err != nil {
		return err
	}
	if err = w.TaskConfig.validate(); err != nil {
		return err
	}
	if err = w.Logging.validate(); err != nil {
		return fmt.Errorf(`validate "logging": %w`, err)
	}
	for k, v := range w.Sidecars {
		if err = v.validate(); err != nil {
			return fmt.Errorf(`validate "sidecars[%s]": %w`, k, err)
		}
	}
	if err = w.Network.validate(); err != nil {
		return fmt.Errorf(`validate "network": %w`, err)
	}
	if w.Network.Connect.Alias != nil {
		return fmt.Errorf(`cannot set "network.connect.alias" when no ports are exposed`)
	}
	if err = w.Subscribe.validate(); err != nil {
		return fmt.Errorf(`validate "subscribe": %w`, err)
	}
	if err = w.PublishConfig.validate(); err != nil {
		return fmt.Errorf(`validate "publish": %w`, err)
	}
	for ind, taskDefOverride := range w.TaskDefOverrides {
		if err = taskDefOverride.validate(); err != nil {
			return fmt.Errorf(`validate "taskdef_overrides[%d]": %w`, ind, err)
		}
	}
	if w.TaskConfig.IsWindows() {
		if err = validateWindows(validateWindowsOpts{
			efsVolumes: w.Storage.Volumes,
			readOnlyFS: w.Storage.ReadonlyRootFS,
		}); err != nil {
			return fmt.Errorf(`validate Windows: %w`, err)
		}
	}
	if w.TaskConfig.IsARM() {
		if err = validateARM(validateARMOpts{
			Spot:     w.Count.AdvancedCount.Spot,
			SpotFrom: w.Count.AdvancedCount.Range.RangeConfig.SpotFrom,
		}); err != nil {
			return fmt.Errorf("validate ARM: %w", err)
		}
	}
	return nil
}

// validate returns nil if ScheduledJob is configured correctly.
func (s ScheduledJob) validate() error {
	var err error
	if err = s.ScheduledJobConfig.validate(); err != nil {
		return err
	}
	if err = s.Workload.validate(); err != nil {
		return err
	}
	if err = validateContainerDeps(validateDependenciesOpts{
		sidecarConfig:     s.Sidecars,
		imageConfig:       s.ImageConfig.Image,
		mainContainerName: aws.StringValue(s.Name),
		logging:           s.Logging,
	}); err != nil {
		return fmt.Errorf("validate container dependencies: %w", err)
	}
	if err = validateExposedPorts(validateExposedPortsOpts{
		sidecarConfig: s.Sidecars,
	}); err != nil {
		return fmt.Errorf("validate unique exposed ports: %w", err)
	}
	return nil
}

// validate returns nil if ScheduledJobConfig is configured correctly.
func (s ScheduledJobConfig) validate() error {
	var err error
	if err = s.ImageConfig.validate(); err != nil {
		return fmt.Errorf(`validate "image": %w`, err)
	}
	if err = s.ImageOverride.validate(); err != nil {
		return err
	}
	if err = s.TaskConfig.validate(); err != nil {
		return err
	}
	if err = s.Logging.validate(); err != nil {
		return fmt.Errorf(`validate "logging": %w`, err)
	}
	for k, v := range s.Sidecars {
		if err = v.validate(); err != nil {
			return fmt.Errorf(`validate "sidecars[%s]": %w`, k, err)
		}
	}
	if err = s.Network.validate(); err != nil {
		return fmt.Errorf(`validate "network": %w`, err)
	}
	if err = s.On.validate(); err != nil {
		return fmt.Errorf(`validate "on": %w`, err)
	}
	if err = s.JobFailureHandlerConfig.validate(); err != nil {
		return err
	}
	if err = s.PublishConfig.validate(); err != nil {
		return fmt.Errorf(`validate "publish": %w`, err)
	}
	for ind, taskDefOverride := range s.TaskDefOverrides {
		if err = taskDefOverride.validate(); err != nil {
			return fmt.Errorf(`validate "taskdef_overrides[%d]": %w`, ind, err)
		}
	}
	if s.TaskConfig.IsWindows() {
		if err = validateWindows(validateWindowsOpts{
			efsVolumes: s.Storage.Volumes,
			readOnlyFS: s.Storage.ReadonlyRootFS,
		}); err != nil {
			return fmt.Errorf(`validate Windows: %w`, err)
		}
	}
	if s.TaskConfig.IsARM() {
		if err = validateARM(validateARMOpts{
			Spot:     s.Count.AdvancedCount.Spot,
			SpotFrom: s.Count.AdvancedCount.Range.RangeConfig.SpotFrom,
		}); err != nil {
			return fmt.Errorf("validate ARM: %w", err)
		}
	}
	return nil
}

// validate returns nil if StaticSite is configured correctly.
func (s StaticSite) validate() error {
	if err := s.StaticSiteConfig.validate(); err != nil {
		return err
	}
	return s.Workload.validate()
}

func (s StaticSiteConfig) validate() error {
	if err := s.HTTP.validate(); err != nil {
		return fmt.Errorf(`validate "http": %w`, err)
	}
	for idx, fileupload := range s.FileUploads {
		if err := fileupload.validate(); err != nil {
			return fmt.Errorf(`validate "files[%d]": %w`, idx, err)
		}
	}
	return nil
}

func (f FileUpload) validate() error {
	return f.validateSource()
}

func (s StaticSiteHTTP) validate() error {
	if s.Certificate != "" {
		if s.Alias == "" {
			return &errFieldMustBeSpecified{
				missingField:      "alias",
				conditionalFields: []string{"certificate"},
			}
		}
		certARN, err := arn.Parse(s.Certificate)
		if err != nil {
			return fmt.Errorf(`parse cdn certificate: %w`, err)
		}
		if certARN.Region != cloudfront.CertRegion {
			return &errInvalidCloudFrontRegion{}
		}
	}
	return nil
}

// validateSource returns nil if Source is configured correctly.
func (f FileUpload) validateSource() error {
	if f.Source == "" {
		return &errFieldMustBeSpecified{
			missingField: "source",
		}
	}
	return nil
}

// Validate returns nil if the pipeline manifest is configured correctly.
func (p Pipeline) Validate() error {
	if len(p.Name) > 100 {
		return fmt.Errorf(`pipeline name '%s' must be shorter than 100 characters`, p.Name)
	}
	for _, stg := range p.Stages {
		if err := stg.validate(); err != nil {
			return fmt.Errorf(`validate stage %q for pipeline %q: %w`, stg.Name, p.Name, err)
		}
		if err := stg.Deployments.validate(); err != nil {
			return fmt.Errorf(`validate "deployments" for pipeline stage %s: %w`, stg.Name, err)
		}
	}
	return nil
}

// validate returns nil if stages are configured correctly.
func (s PipelineStage) validate() error {
	if len(s.TestCommands) != 0 && s.PostDeployments != nil {
		return &errFieldMutualExclusive{
			firstField:  "post_deployments",
			secondField: "test_commands",
			mustExist:   false,
		}
	}
	if s.PreDeployments != nil {
		for _, preDep := range s.PreDeployments {
			if preDep.BuildspecPath == "" {
				return &errFieldMustBeSpecified{
					missingField: "buildspec",
				}
			}
		}

	}
	if s.PostDeployments != nil {
		for _, postDep := range s.PostDeployments {
			if postDep.BuildspecPath == "" {
				return &errFieldMustBeSpecified{
					missingField: "buildspec",
				}
			}
		}

	}
	return nil
}

// validate returns nil if deployments are configured correctly.
func (d Deployments) validate() error {
	names := make(map[string]bool)
	for name := range d {
		names[name] = true
	}

	for name, conf := range d {
		if conf == nil {
			continue
		}
		for _, dependency := range conf.DependsOn {
			if _, ok := names[dependency]; !ok {
				return fmt.Errorf("dependency deployment named '%s' of '%s' does not exist", dependency, name)
			}
		}
	}
	return nil
}

// validate returns nil if Workload is configured correctly.
func (w Workload) validate() error {
	if w.Name == nil {
		return &errFieldMustBeSpecified{
			missingField: "name",
		}
	}
	return nil
}

// validate returns nil if ImageWithPortAndHealthcheck is configured correctly.
func (i ImageWithPortAndHealthcheck) validate() error {
	var err error
	if err = i.ImageWithPort.validate(); err != nil {
		return err
	}
	if err = i.HealthCheck.validate(); err != nil {
		return fmt.Errorf(`validate "healthcheck": %w`, err)
	}
	return nil
}

// validate returns nil if ImageWithHealthcheckAndOptionalPort is configured correctly.
func (i ImageWithHealthcheckAndOptionalPort) validate() error {
	var err error
	if err = i.ImageWithOptionalPort.validate(); err != nil {
		return err
	}
	if err = i.HealthCheck.validate(); err != nil {
		return fmt.Errorf(`validate "healthcheck": %w`, err)
	}
	return nil
}

// validate returns nil if ImageWithHealthcheck is configured correctly.
func (i ImageWithHealthcheck) validate() error {
	if err := i.Image.validate(); err != nil {
		return err
	}
	return nil
}

// validate returns nil if ImageWithOptionalPort is configured correctly.
func (i ImageWithOptionalPort) validate() error {
	if err := i.Image.validate(); err != nil {
		return err
	}
	return nil
}

// validate returns nil if ImageWithPort is configured correctly.
func (i ImageWithPort) validate() error {
	if err := i.Image.validate(); err != nil {
		return err
	}
	if i.Port == nil {
		return &errFieldMustBeSpecified{
			missingField: "port",
		}
	}
	return nil
}

// validate returns nil if Image is configured correctly.
func (i Image) validate() error {
	var err error
	if err := i.ImageLocationOrBuild.validate(); err != nil {
		return err
	}
	if err = i.DependsOn.validate(); err != nil {
		return fmt.Errorf(`validate "depends_on": %w`, err)
	}
	return nil
}

// validate returns nil if DependsOn is configured correctly.
func (d DependsOn) validate() error {
	if d == nil {
		return nil
	}
	for _, v := range d {
		status := strings.ToUpper(v)
		var isValid bool
		for _, allowed := range dependsOnValidStatuses {
			if status == allowed {
				isValid = true
				break
			}
		}
		if !isValid {
			return fmt.Errorf("container dependency status must be one of %s", english.WordSeries([]string{dependsOnStart, dependsOnComplete, dependsOnSuccess, dependsOnHealthy}, "or"))
		}
	}
	return nil
}

// validate returns nil if BuildArgsOrString is configured correctly.
func (b BuildArgsOrString) validate() error {
	if b.isEmpty() {
		return nil
	}
	if !b.BuildArgs.isEmpty() {
		return b.BuildArgs.validate()
	}
	return nil
}

// validate returns nil if DockerBuildArgs is configured correctly.
func (DockerBuildArgs) validate() error {
	return nil
}

// validate returns nil if ContainerHealthCheck is configured correctly.
func (ContainerHealthCheck) validate() error {
	return nil
}

// validate returns nil if ImageOverride is configured correctly.
func (i ImageOverride) validate() error {
	var err error
	if err = i.EntryPoint.validate(); err != nil {
		return fmt.Errorf(`validate "entrypoint": %w`, err)
	}
	if err = i.Command.validate(); err != nil {
		return fmt.Errorf(`validate "command": %w`, err)
	}
	return nil
}

// validate returns nil if EntryPointOverride is configured correctly.
func (EntryPointOverride) validate() error {
	return nil
}

// validate returns nil if CommandOverride is configured correctly.
func (CommandOverride) validate() error {
	return nil
}

// validate returns nil if HTTP is configured correctly.
func (r HTTP) validate() error {
	if r.IsEmpty() {
		return nil
	}
	// we consider the fact that primary routing rule is mandatory before you write any additional routing rules.
	if err := r.Main.validate(); err != nil {
		return err
	}
	if r.Main.TargetContainer != nil && r.TargetContainerCamelCase != nil {
		return &errFieldMutualExclusive{
			firstField:  "target_container",
			secondField: "targetContainer",
		}
	}

	for idx, rule := range r.AdditionalRoutingRules {
		if err := rule.validate(); err != nil {
			return fmt.Errorf(`validate "additional_rules[%d]": %w`, idx, err)
		}
	}
	return nil
}

// validate returns nil if HTTPOrBool is configured correctly.
func (r HTTPOrBool) validate() error {
	if r.Disabled() {
		return nil
	}

	return r.HTTP.validate()
}

func (l LoadBalancedWebServiceConfig) validateGracePeriod() error {
	gracePeriodForALB, err := l.validateGracePeriodForALB()
	if err != nil {
		return err
	}
	gracePeriodForNLB, err := l.validateGracePeriodForNLB()
	if err != nil {
		return err
	}
	if gracePeriodForALB && gracePeriodForNLB {
		return &errGracePeriodsInBothALBAndNLB{
			errFieldMutualExclusive: errFieldMutualExclusive{
				firstField:  "http.healthcheck.grace_period",
				secondField: "nlb.healthcheck.grace_period",
			},
		}
	}

	return nil
}

// validateGracePeriodForALB validates if ALB has grace period mentioned in their additional listeners rules.
func (cfg *LoadBalancedWebServiceConfig) validateGracePeriodForALB() (bool, error) {
	var exist bool
	if cfg.HTTPOrBool.Main.HealthCheck.Advanced.GracePeriod != nil {
		exist = true
	}
	for idx, rule := range cfg.HTTPOrBool.AdditionalRoutingRules {
		if rule.HealthCheck.Advanced.GracePeriod != nil {
			return exist, &errGracePeriodSpecifiedInAdditionalRule{
				index: idx,
			}
		}
	}
	return exist, nil
}

// validateGracePeriodForNLB validates if NLB has grace period mentioned in their additional listeners.
func (cfg *LoadBalancedWebServiceConfig) validateGracePeriodForNLB() (bool, error) {
	var exist bool
	if cfg.NLBConfig.Listener.HealthCheck.GracePeriod != nil {
		exist = true
	}
	for idx, listener := range cfg.NLBConfig.AdditionalListeners {
		if listener.HealthCheck.GracePeriod != nil {
			return exist, &errGracePeriodSpecifiedInAdditionalListener{
				index: idx,
			}
		}
	}
	return exist, nil
}

// validate returns nil if HTTP is configured correctly.
func (r RoutingRule) validate() error {
	if r.Path == nil {
		return &errFieldMustBeSpecified{
			missingField: "path",
		}
	}
	if err := r.HealthCheck.validate(); err != nil {
		return fmt.Errorf(`validate "healthcheck": %w`, err)
	}
	if err := r.Alias.validate(); err != nil {
		return fmt.Errorf(`validate "alias": %w`, err)
	}
	for ind, ip := range r.AllowedSourceIps {
		if err := ip.validate(); err != nil {
			return fmt.Errorf(`validate "allowed_source_ips[%d]": %w`, ind, err)
		}
	}
	if r.ProtocolVersion != nil {
		if !slices.Contains(httpProtocolVersions, strings.ToUpper(*r.ProtocolVersion)) {
			return fmt.Errorf(`"version" field value '%s' must be one of %s`, *r.ProtocolVersion, english.WordSeries(httpProtocolVersions, "or"))
		}
	}
	if r.HostedZone != nil && r.Alias.IsEmpty() {
		return &errFieldMustBeSpecified{
			missingField:      "alias",
			conditionalFields: []string{"hosted_zone"},
		}
	}
	if err := r.validateConditionValuesPerRule(); err != nil {
		return fmt.Errorf("validate condition values per listener rule: %w", err)
	}
	return nil
}

// validate returns nil if HTTPHealthCheckArgs is configured correctly.
func (h HTTPHealthCheckArgs) validate() error {
	return nil
}

// validate returns nil if NLBHealthCheckArgs is configured correctly.
func (h NLBHealthCheckArgs) validate() error {
	if h.isEmpty() {
		return nil
	}
	return nil
}

// validate returns nil if Alias is configured correctly.
func (a Alias) validate() error {
	if a.IsEmpty() {
		return nil
	}
	if err := a.StringSliceOrString.validate(); err != nil {
		return err
	}
	for _, alias := range a.AdvancedAliases {
		if err := alias.validate(); err != nil {
			return err
		}
	}
	return nil
}

// validate returns nil if AdvancedAlias is configured correctly.
func (a AdvancedAlias) validate() error {
	if a.Alias == nil {
		return &errFieldMustBeSpecified{
			missingField: "name",
		}
	}
	return nil
}

// validate is a no-op for StringSliceOrString.
func (StringSliceOrString) validate() error {
	return nil
}

// validate returns nil if IPNet is configured correctly.
func (ip IPNet) validate() error {
	if _, _, err := net.ParseCIDR(string(ip)); err != nil {
		return fmt.Errorf("parse IPNet %s: %w", string(ip), err)
	}
	return nil
}

// validate returns nil if NetworkLoadBalancerConfiguration is configured correctly.
func (c NetworkLoadBalancerConfiguration) validate() error {
	if c.IsEmpty() {
		return nil
	}
	if err := c.Listener.validate(); err != nil {
		return err
	}
	if err := c.Aliases.validate(); err != nil {
		return fmt.Errorf(`validate "alias": %w`, err)
	}
	if !c.Aliases.IsEmpty() {
		for _, advancedAlias := range c.Aliases.AdvancedAliases {
			if advancedAlias.HostedZone != nil {
				return fmt.Errorf(`"hosted_zone" is not supported for Network Load Balancer`)
			}
		}
	}
	for idx, listener := range c.AdditionalListeners {
		if err := listener.validate(); err != nil {
			return fmt.Errorf(`validate "additional_listeners[%d]": %w`, idx, err)
		}
	}
	return nil
}

func (c NetworkLoadBalancerListener) validate() error {
	if aws.StringValue(c.Port) == "" {
		return &errFieldMustBeSpecified{
			missingField: "port",
		}
	}
	if err := validateNLBPort(c.Port); err != nil {
		return fmt.Errorf(`validate "port": %w`, err)
	}
	if err := c.HealthCheck.validate(); err != nil {
		return fmt.Errorf(`validate "healthcheck": %w`, err)
	}
	return nil
}

func validateNLBPort(port *string) error {
	_, protocol, err := ParsePortMapping(port)
	if err != nil {
		return err
	}
	if protocol == nil {
		return nil
	}
	protocolVal := aws.StringValue(protocol)
	var isValidProtocol bool
	for _, valid := range nlbValidProtocols {
		if strings.EqualFold(protocolVal, valid) {
			isValidProtocol = true
			break
		}
	}
	if !isValidProtocol {
		return fmt.Errorf(`invalid protocol %s; valid protocols include %s`, protocolVal, english.WordSeries(nlbValidProtocols, "and"))
	}
	return nil
}

// validate returns nil if TaskConfig is configured correctly.
func (t TaskConfig) validate() error {
	var err error
	if err = t.Platform.validate(); err != nil {
		return fmt.Errorf(`validate "platform": %w`, err)
	}
	if err = t.Count.validate(); err != nil {
		return fmt.Errorf(`validate "count": %w`, err)
	}
	if err = t.ExecuteCommand.validate(); err != nil {
		return fmt.Errorf(`validate "exec": %w`, err)
	}
	if err = t.Storage.validate(); err != nil {
		return fmt.Errorf(`validate "storage": %w`, err)
	}
	for n, v := range t.Variables {
		if err := v.validate(); err != nil {
			return fmt.Errorf(`validate %q "variables": %w`, n, err)
		}
	}
	for _, v := range t.Secrets {
		if err := v.validate(); err != nil {
			return fmt.Errorf(`validate "secret": %w`, err)
		}
	}
	if t.EnvFile != nil {
		envFile := aws.StringValue(t.EnvFile)
		if filepath.Ext(envFile) != envFileExt {
			return fmt.Errorf("environment file %s must have a %s file extension", envFile, envFileExt)
		}
	}
	return nil
}

// validate returns nil if PlatformArgsOrString is configured correctly.
func (p PlatformArgsOrString) validate() error {
	if p.IsEmpty() {
		return nil
	}
	if !p.PlatformArgs.isEmpty() {
		return p.PlatformArgs.validate()
	}
	if p.PlatformString != nil {
		return p.PlatformString.validate()
	}
	return nil
}

// validate returns nil if PlatformArgs is configured correctly.
func (p PlatformArgs) validate() error {
	if !p.bothSpecified() {
		return errors.New(`fields "osfamily" and "architecture" must either both be specified or both be empty`)
	}
	var ss []string
	for _, p := range validAdvancedPlatforms {
		ss = append(ss, p.String())
	}
	prettyValidPlatforms := strings.Join(ss, ", ")

	os := strings.ToLower(aws.StringValue(p.OSFamily))
	arch := strings.ToLower(aws.StringValue(p.Arch))
	for _, vap := range validAdvancedPlatforms {
		if os == aws.StringValue(vap.OSFamily) && arch == aws.StringValue(vap.Arch) {
			return nil
		}
	}
	return fmt.Errorf("platform pair %s is invalid: fields ('osfamily', 'architecture') must be one of %s", p.String(), prettyValidPlatforms)
}

// validate returns nil if PlatformString is configured correctly.
func (p PlatformString) validate() error {
	args := strings.Split(string(p), "/")
	if len(args) != 2 {
		return fmt.Errorf("platform '%s' must be in the format [OS]/[Arch]", string(p))
	}
	for _, validPlatform := range validShortPlatforms {
		if strings.ToLower(string(p)) == validPlatform {
			return nil
		}
	}
	return fmt.Errorf("platform '%s' is invalid; %s: %s", p, english.PluralWord(len(validShortPlatforms), "the valid platform is", "valid platforms are"), english.WordSeries(validShortPlatforms, "and"))
}

// validate returns nil if Count is configured correctly.
func (c Count) validate() error {
	return c.AdvancedCount.validate()
}

// validate returns nil if AdvancedCount is configured correctly.
func (a AdvancedCount) validate() error {
	if a.IsEmpty() {
		return nil
	}
	if len(a.validScalingFields()) == 0 {
		return fmt.Errorf("cannot have autoscaling options for workloads of type '%s'", a.workloadType)
	}

	// validate if incorrect autoscaling fields are set
	if fields := a.getInvalidFieldsSet(); fields != nil {
		return &errInvalidAutoscalingFieldsWithWkldType{
			invalidFields: fields,
			workloadType:  a.workloadType,
		}
	}

	// validate spot and remaining autoscaling fields.
	if a.Spot != nil && a.hasAutoscaling() {
		return &errFieldMutualExclusive{
			firstField:  "spot",
			secondField: fmt.Sprintf("range/%s", strings.Join(a.validScalingFields(), "/")),
		}
	}
	if err := a.Range.validate(); err != nil {
		return fmt.Errorf(`validate "range": %w`, err)
	}

	// validate combinations with "range".
	if a.Range.IsEmpty() && a.hasScalingFieldsSet() {
		return &errFieldMustBeSpecified{
			missingField:      "range",
			conditionalFields: a.validScalingFields(),
		}
	}
	if !a.Range.IsEmpty() && !a.hasScalingFieldsSet() {
		return &errAtLeastOneFieldMustBeSpecified{
			missingFields:    a.validScalingFields(),
			conditionalField: "range",
		}
	}

	// validate combinations with cooldown
	if !a.Cooldown.IsEmpty() && !a.hasScalingFieldsSet() {
		return &errAtLeastOneFieldMustBeSpecified{
			missingFields:    a.validScalingFields(),
			conditionalField: "cooldown",
		}
	}

	// validate individual custom autoscaling options.
	if err := a.QueueScaling.validate(); err != nil {
		return fmt.Errorf(`validate "queue_delay": %w`, err)
	}
	if err := a.CPU.validate(); err != nil {
		return fmt.Errorf(`validate "cpu_percentage": %w`, err)
	}
	if err := a.Memory.validate(); err != nil {
		return fmt.Errorf(`validate "memory_percentage": %w`, err)
	}

	return nil
}

// validate returns nil if Percentage is configured correctly.
func (p Percentage) validate() error {
	if val := int(p); val < 0 || val > 100 {
		return fmt.Errorf("percentage value %v must be an integer from 0 to 100", val)
	}
	return nil
}

// validate returns nil if ScalingConfigOrT is configured correctly.
func (r ScalingConfigOrT[_]) validate() error {
	if r.IsEmpty() {
		return nil
	}
	if r.Value != nil {
		switch any(r.Value).(type) {
		case *Percentage:
			return any(r.Value).(*Percentage).validate()
		default:
			return nil
		}
	}
	return r.ScalingConfig.validate()
}

// validate returns nil if AdvancedScalingConfig is configured correctly.
func (r AdvancedScalingConfig[_]) validate() error {
	if r.IsEmpty() {
		return nil
	}
	switch any(r.Value).(type) {
	case *Percentage:
		if err := any(r.Value).(*Percentage).validate(); err != nil {
			return err
		}
	}
	return r.Cooldown.validate()
}

// Validation is a no-op for Cooldown.
func (c Cooldown) validate() error {
	return nil
}

// validate returns nil if QueueScaling is configured correctly.
func (qs QueueScaling) validate() error {
	if qs.IsEmpty() {
		return nil
	}
	if qs.AcceptableLatency == nil && qs.AvgProcessingTime != nil {
		return &errFieldMustBeSpecified{
			missingField:      "acceptable_latency",
			conditionalFields: []string{"msg_processing_time"},
		}
	}
	if qs.AvgProcessingTime == nil && qs.AcceptableLatency != nil {
		return &errFieldMustBeSpecified{
			missingField:      "msg_processing_time",
			conditionalFields: []string{"acceptable_latency"},
		}
	}
	latency, process := *qs.AcceptableLatency, *qs.AvgProcessingTime
	if latency == 0 {
		return errors.New(`"acceptable_latency" cannot be 0`)
	}
	if process == 0 {
		return errors.New(`"msg_processing_time" cannot be 0`)
	}
	if process > latency {
		return errors.New(`"msg_processing_time" cannot be longer than "acceptable_latency"`)
	}
	return qs.Cooldown.validate()
}

// validate returns nil if Range is configured correctly.
func (r Range) validate() error {
	if r.IsEmpty() {
		return nil
	}
	if !r.RangeConfig.IsEmpty() {
		return r.RangeConfig.validate()
	}
	return r.Value.validate()
}

type errInvalidRange struct {
	value       string
	validFormat string
}

func (e *errInvalidRange) Error() string {
	return fmt.Sprintf("invalid range value %s: valid format is %s", e.value, e.validFormat)
}

// validate returns nil if IntRangeBand is configured correctly.
func (r IntRangeBand) validate() error {
	str := string(r)
	minMax := intRangeBandRegexp.FindStringSubmatch(str)
	// Valid minMax example: ["1-2", "1", "2"]
	if len(minMax) != 3 {
		return &errInvalidRange{
			value:       str,
			validFormat: "${min}-${max}",
		}
	}
	// Guaranteed by intRangeBandRegexp.
	min, err := strconv.Atoi(minMax[1])
	if err != nil {
		return err
	}
	max, err := strconv.Atoi(minMax[2])
	if err != nil {
		return err
	}
	if min <= max {
		return nil
	}
	return &errMinGreaterThanMax{
		min: min,
		max: max,
	}
}

// validate returns nil if RangeConfig is configured correctly.
func (r RangeConfig) validate() error {
	if r.Min == nil || r.Max == nil {
		return &errFieldMustBeSpecified{
			missingField: "min/max",
		}
	}
	min, max, spotFrom := aws.IntValue(r.Min), aws.IntValue(r.Max), aws.IntValue(r.SpotFrom)
	if min < 0 || max < 0 || spotFrom < 0 {
		return &errRangeValueLessThanZero{
			min:      min,
			max:      max,
			spotFrom: spotFrom,
		}
	}
	if min <= max {
		return nil
	}
	return &errMinGreaterThanMax{
		min: min,
		max: max,
	}
}

// validate returns nil if ExecuteCommand is configured correctly.
func (e ExecuteCommand) validate() error {
	if !e.Config.IsEmpty() {
		return e.Config.validate()
	}
	return nil
}

// validate returns nil if ExecuteCommandConfig is configured correctly.
func (ExecuteCommandConfig) validate() error {
	return nil
}

// validate returns nil if Storage is configured correctly.
func (s Storage) validate() error {
	if s.IsEmpty() {
		return nil
	}
	if s.Ephemeral != nil {
		ephemeral := aws.IntValue(s.Ephemeral)
		if ephemeral < ephemeralMinValueGiB || ephemeral > ephemeralMaxValueGiB {
			return fmt.Errorf(`validate "ephemeral": ephemeral storage must be between 20 GiB and 200 GiB`)
		}
	}
	var hasManagedVolume bool
	for k, v := range s.Volumes {
		if err := v.validate(); err != nil {
			return fmt.Errorf(`validate "volumes[%s]": %w`, k, err)
		}
		if !v.EmptyVolume() && v.EFS.UseManagedFS() {
			if hasManagedVolume {
				return fmt.Errorf("cannot specify more than one managed volume per service")
			}
			hasManagedVolume = true
		}
	}
	return nil
}

// validate returns nil if Volume is configured correctly.
func (v Volume) validate() error {
	if err := v.EFS.validate(); err != nil {
		return fmt.Errorf(`validate "efs": %w`, err)
	}
	return v.MountPointOpts.validate()
}

// validate returns nil if MountPointOpts is configured correctly.
func (m MountPointOpts) validate() error {
	path := aws.StringValue(m.ContainerPath)
	if path == "" {
		return &errFieldMustBeSpecified{
			missingField: "path",
		}
	}
	if err := validateVolumePath(path); err != nil {
		return fmt.Errorf(`validate "path": %w`, err)
	}
	return nil
}

// validate returns nil if EFSConfigOrBool is configured correctly.
func (e EFSConfigOrBool) validate() error {
	if e.IsEmpty() {
		return nil
	}
	return e.Advanced.validate()
}

// validate returns nil if EFSVolumeConfiguration is configured correctly.
func (e EFSVolumeConfiguration) validate() error {
	if e.IsEmpty() {
		return nil
	}
	if !e.EmptyBYOConfig() && !e.EmptyUIDConfig() {
		return &errFieldMutualExclusive{
			firstField:  "uid/gid",
			secondField: "id/root_dir/auth",
		}
	}
	if e.UID != nil && e.GID == nil {
		return &errFieldMustBeSpecified{
			missingField:      "gid",
			conditionalFields: []string{"uid"},
		}
	}
	if e.UID == nil && e.GID != nil {
		return &errFieldMustBeSpecified{
			missingField:      "uid",
			conditionalFields: []string{"gid"},
		}
	}
	if e.UID != nil && *e.UID == 0 {
		return fmt.Errorf(`"uid" must not be 0`)
	}
	if err := e.AuthConfig.validate(); err != nil {
		return fmt.Errorf(`validate "auth": %w`, err)
	}
	if e.AuthConfig.AccessPointID != nil {
		if (aws.StringValue(e.RootDirectory) == "" || aws.StringValue(e.RootDirectory) == "/") &&
			(e.AuthConfig.IAM == nil || aws.BoolValue(e.AuthConfig.IAM)) {
			return nil
		}
		return fmt.Errorf(`"root_dir" must be either empty or "/" and "auth.iam" must be true when "access_point_id" is used`)
	}
	if e.RootDirectory != nil {
		if err := validateVolumePath(aws.StringValue(e.RootDirectory)); err != nil {
			return fmt.Errorf(`validate "root_dir": %w`, err)
		}
	}
	return nil
}

// validate returns nil if AuthorizationConfig is configured correctly.
func (a AuthorizationConfig) validate() error {
	if a.IsEmpty() {
		return nil
	}
	return nil
}

// validate returns nil if Logging is configured correctly.
func (l Logging) validate() error {
	if l.IsEmpty() {
		return nil
	}
	if l.EnvFile != nil {
		envFile := aws.StringValue(l.EnvFile)
		if filepath.Ext(envFile) != envFileExt {
			return fmt.Errorf("environment file %s must have a %s file extension", envFile, envFileExt)
		}
	}
	return nil
}

// validate returns nil if SidecarConfig is configured correctly.
func (s SidecarConfig) validate() error {
	if err := s.validateImage(); err != nil {
		return err
	}
	for ind, mp := range s.MountPoints {
		if err := mp.validate(); err != nil {
			return fmt.Errorf(`validate "mount_points[%d]": %w`, ind, err)
		}
	}
	_, protocol, err := ParsePortMapping(s.Port)
	if err != nil {
		return err
	}
	if protocol != nil {
		protocolVal := aws.StringValue(protocol)
		var isValidProtocol bool
		for _, valid := range validContainerProtocols {
			if strings.EqualFold(protocolVal, valid) {
				isValidProtocol = true
				break
			}
		}
		if !isValidProtocol {
			return fmt.Errorf(`invalid protocol %s; valid protocols include %s`, protocolVal, english.WordSeries(validContainerProtocols, "and"))
		}
	}
	if err := s.HealthCheck.validate(); err != nil {
		return fmt.Errorf(`validate "healthcheck": %w`, err)
	}
	if err := s.DependsOn.validate(); err != nil {
		return fmt.Errorf(`validate "depends_on": %w`, err)
	}
	if s.EnvFile != nil {
		envFile := aws.StringValue(s.EnvFile)
		if filepath.Ext(envFile) != envFileExt {
			return fmt.Errorf("environment file %s must have a %s file extension", envFile, envFileExt)
		}
	}
	return s.ImageOverride.validate()
}
func (s SidecarConfig) validateImage() error {
	if s.Image.IsZero() {
		return fmt.Errorf(`must specify one of "image", "image.build, or "image.location"`)
	}
	if err := s.Image.validate(); err != nil {
		return fmt.Errorf(`validate "image": %w`, err)
	}
	return nil
}

// validate returns nil if SidecarMountPoint is configured correctly.
func (s SidecarMountPoint) validate() error {
	if aws.StringValue(s.SourceVolume) == "" {
		return &errFieldMustBeSpecified{
			missingField: "source_volume",
		}
	}
	return s.MountPointOpts.validate()
}

// validate returns nil if NetworkConfig is configured correctly.
func (n NetworkConfig) validate() error {
	if n.IsEmpty() {
		return nil
	}
	if err := n.VPC.validate(); err != nil {
		return fmt.Errorf(`validate "vpc": %w`, err)
	}
	if err := n.Connect.validate(); err != nil {
		return fmt.Errorf(`validate "connect": %w`, err)
	}
	return nil
}

// validate returns nil if ServiceConnectBoolOrArgs is configured correctly.
func (s ServiceConnectBoolOrArgs) validate() error {
	return s.ServiceConnectArgs.validate()
}

// validate is a no-op for ServiceConnectArgs.
func (ServiceConnectArgs) validate() error {
	return nil
}

// validate returns nil if RequestDrivenWebServiceNetworkConfig is configured correctly.
func (n RequestDrivenWebServiceNetworkConfig) validate() error {
	if n.IsEmpty() {
		return nil
	}
	if err := n.VPC.validate(); err != nil {
		return fmt.Errorf(`validate "vpc": %w`, err)
	}
	return nil
}

// validate returns nil if rdwsVpcConfig is configured correctly.
func (v rdwsVpcConfig) validate() error {
	if v.isEmpty() {
		return nil
	}
	if err := v.Placement.validate(); err != nil {
		return fmt.Errorf(`validate "placement": %w`, err)
	}
	return nil
}

// validate returns nil if vpcConfig is configured correctly.
func (v vpcConfig) validate() error {
	if v.isEmpty() {
		return nil
	}
	if err := v.Placement.validate(); err != nil {
		return fmt.Errorf(`validate "placement": %w`, err)
	}
	if err := v.SecurityGroups.validate(); err != nil {
		return fmt.Errorf(`validate "security_groups": %w`, err)
	}
	return nil
}

// validate returns nil if PlacementArgOrString is configured correctly.
func (p PlacementArgOrString) validate() error {
	if p.IsEmpty() {
		return nil
	}
	if p.PlacementString != nil {
		return p.PlacementString.validate()
	}
	return p.PlacementArgs.validate()
}

// validate returns nil if PlacementArgs is configured correctly.
func (p PlacementArgs) validate() error {
	if !p.Subnets.isEmpty() {
		return p.Subnets.validate()
	}
	return nil
}

// validate returns nil if SubnetArgs is configured correctly.
func (s SubnetArgs) validate() error {
	if s.isEmpty() {
		return nil
	}
	return s.FromTags.validate()
}

// validate returns nil if Tags is configured correctly.
func (t Tags) validate() error {
	for _, v := range t {
		if err := v.validate(); err != nil {
			return err
		}
	}
	return nil
}

// validate returns nil if PlacementString is configured correctly.
func (p PlacementString) validate() error {
	if string(p) == "" {
		return fmt.Errorf(`"placement" cannot be empty`)
	}
	for _, allowed := range subnetPlacements {
		if string(p) == allowed {
			return nil
		}
	}
	return fmt.Errorf(`"placement" %s must be one of %s`, string(p), strings.Join(subnetPlacements, ", "))
}

// validate is a no-op for SecurityGroupsIDsOrConfig.
func (s SecurityGroupsIDsOrConfig) validate() error {
	if s.isEmpty() {
		return nil
	}
	return s.AdvancedConfig.validate()
}

// validate is a no-op for SecurityGroupsConfig.
func (SecurityGroupsConfig) validate() error {
	return nil
}

// validate returns nil if AppRunnerInstanceConfig is configured correctly.
func (r AppRunnerInstanceConfig) validate() error {
	if err := r.Platform.validate(); err != nil {
		return fmt.Errorf(`validate "platform": %w`, err)
	}
	// Error out if user added Windows as platform in manifest.
	if isWindowsPlatform(r.Platform) {
		return ErrAppRunnerInvalidPlatformWindows
	}
	// This extra check is because ARM architectures won't work for App Runner services.
	if !r.Platform.IsEmpty() {
		if r.Platform.Arch() != ArchAMD64 || r.Platform.Arch() != ArchX86 {
			return fmt.Errorf("App Runner services can only build on %s and %s architectures", ArchAMD64, ArchX86)
		}
	}
	return nil
}

// validate returns nil if RequestDrivenWebServiceHttpConfig is configured correctly.
func (r RequestDrivenWebServiceHttpConfig) validate() error {
	if err := r.HealthCheckConfiguration.validate(); err != nil {
		return err
	}
	return r.Private.validate()
}

func (v VPCEndpoint) validate() error {
	return nil
}

// validate returns nil if Observability is configured correctly.
func (o Observability) validate() error {
	if o.isEmpty() {
		return nil
	}
	for _, validVendor := range tracingValidVendors {
		if strings.EqualFold(aws.StringValue(o.Tracing), validVendor) {
			return nil
		}
	}
	return fmt.Errorf("invalid tracing vendor %s: %s %s",
		aws.StringValue(o.Tracing),
		english.PluralWord(len(tracingValidVendors), "the valid vendor is", "valid vendors are"),
		english.WordSeries(tracingValidVendors, "and"))
}

// validate returns nil if JobTriggerConfig is configured correctly.
func (c JobTriggerConfig) validate() error {
	if c.Schedule == nil {
		return &errFieldMustBeSpecified{
			missingField: "schedule",
		}
	}
	return nil
}

// validate returns nil if JobFailureHandlerConfig is configured correctly.
func (JobFailureHandlerConfig) validate() error {
	return nil
}

// validate returns nil if PublishConfig is configured correctly.
func (p PublishConfig) validate() error {
	for ind, topic := range p.Topics {
		if err := topic.validate(); err != nil {
			return fmt.Errorf(`validate "topics[%d]": %w`, ind, err)
		}
	}
	return nil
}

// validate returns nil if Topic is configured correctly.
func (t Topic) validate() error {
	if err := validatePubSubName(aws.StringValue(t.Name)); err != nil {
		return err
	}
	return t.FIFO.validate()
}

// validate returns nil if FIFOTopicAdvanceConfigOrBool is configured correctly.
func (f FIFOTopicAdvanceConfigOrBool) validate() error {
	if f.IsEmpty() {
		return nil
	}
	return f.Advanced.validate()
}

// validate returns nil if FIFOTopicAdvanceConfig is configured correctly.
func (a FIFOTopicAdvanceConfig) validate() error {
	return nil
}

// validate returns nil if SubscribeConfig is configured correctly.
func (s SubscribeConfig) validate() error {
	if s.IsEmpty() {
		return nil
	}
	for ind, topic := range s.Topics {
		if err := topic.validate(); err != nil {
			return fmt.Errorf(`validate "topics[%d]": %w`, ind, err)
		}
	}
	if err := s.Queue.validate(); err != nil {
		return fmt.Errorf(`validate "queue": %w`, err)
	}
	return nil
}

// validate returns nil if TopicSubscription is configured correctly.
func (t TopicSubscription) validate() error {
	if err := validatePubSubName(aws.StringValue(t.Name)); err != nil {
		return err
	}
	svcName := aws.StringValue(t.Service)
	if svcName == "" {
		return &errFieldMustBeSpecified{
			missingField: "service",
		}
	}
	if !isValidSubSvcName(svcName) {
		return fmt.Errorf("service name must start with a letter, contain only lower-case letters, numbers, and hyphens, and have no consecutive or trailing hyphen")
	}
	if err := t.Queue.validate(); err != nil {
		return fmt.Errorf(`validate "queue": %w`, err)
	}
	return nil
}

// validate returns nil if SQSQueue is configured correctly.
func (q SQSQueueOrBool) validate() error {
	if q.IsEmpty() {
		return nil
	}
	return q.Advanced.validate()
}

// validate returns nil if SQSQueue is configured correctly.
func (q SQSQueue) validate() error {
	if q.IsEmpty() {
		return nil
	}
	if err := q.DeadLetter.validate(); err != nil {
		return fmt.Errorf(`validate "dead_letter": %w`, err)
	}
	return q.FIFO.validate()
}

// validate returns nil if FIFOAdvanceConfig is configured correctly.
func (q FIFOAdvanceConfig) validate() error {
	if q.IsEmpty() {
		return nil
	}

	if err := q.validateHighThroughputFIFO(); err != nil {
		return err
	}
	if err := q.validateDeduplicationScope(); err != nil {
		return err
	}
	if err := q.validateFIFOThroughputLimit(); err != nil {
		return err
	}
	if aws.StringValue(q.FIFOThroughputLimit) == sqsFIFOThroughputLimitPerMessageGroupID && aws.StringValue(q.DeduplicationScope) == sqsDeduplicationScopeQueue {
		return fmt.Errorf(`"throughput_limit" must be set to "perQueue" when "deduplication_scope" is set to "queue"`)
	}
	return nil
}

// validateFIFO returns nil if FIFOAdvanceConfigOrBool is configured correctly.
func (q FIFOAdvanceConfigOrBool) validate() error {
	if q.IsEmpty() {
		return nil
	}
	return q.Advanced.validate()
}

func (q FIFOAdvanceConfig) validateHighThroughputFIFO() error {
	if q.HighThroughputFifo == nil {
		return nil
	}
	if q.FIFOThroughputLimit != nil {
		return &errFieldMutualExclusive{
			firstField:  "high_throughput",
			secondField: "throughput_limit",
			mustExist:   false,
		}
	}

	if q.DeduplicationScope != nil {
		return &errFieldMutualExclusive{
			firstField:  "high_throughput",
			secondField: "deduplication_scope",
			mustExist:   false,
		}
	}
	return nil
}

func (q FIFOAdvanceConfig) validateDeduplicationScope() error {
	if q.DeduplicationScope != nil && !slices.Contains(validSQSDeduplicationScopeValues, aws.StringValue(q.DeduplicationScope)) {
		return fmt.Errorf(`validate "deduplication_scope": deduplication scope value must be one of %s`, english.WordSeries(validSQSDeduplicationScopeValues, "or"))
	}
	return nil
}

func (q FIFOAdvanceConfig) validateFIFOThroughputLimit() error {
	if q.FIFOThroughputLimit != nil && !slices.Contains(validSQSFIFOThroughputLimitValues, aws.StringValue(q.FIFOThroughputLimit)) {
		return fmt.Errorf(`validate "throughput_limit": fifo throughput limit value must be one of %s`, english.WordSeries(validSQSFIFOThroughputLimitValues, "or"))
	}
	return nil
}

// validate returns nil if DeadLetterQueue is configured correctly.
func (d DeadLetterQueue) validate() error {
	if d.IsEmpty() {
		return nil
	}
	return nil
}

// validate returns nil if OverrideRule is configured correctly.
func (r OverrideRule) validate() error {
	for _, s := range invalidTaskDefOverridePathRegexp {
		re := regexp.MustCompile(fmt.Sprintf(`^%s$`, s))
		if re.MatchString(r.Path) {
			return fmt.Errorf(`"%s" cannot be overridden with a custom value`, s)
		}
	}
	return nil
}

// validate returns nil if Variable is configured correctly.
func (v Variable) validate() error {
	if err := v.FromCFN.validate(); err != nil {
		return fmt.Errorf(`validate "from_cfn": %w`, err)
	}
	return nil
}

// validate returns nil if StringOrFromCFN is configured correctly.
func (s StringOrFromCFN) validate() error {
	if s.isEmpty() {
		return nil
	}
	return s.FromCFN.validate()
}

// validate returns nil if fromCFN is configured correctly.
func (cfg fromCFN) validate() error {
	if cfg.isEmpty() {
		return nil
	}
	if len(aws.StringValue(cfg.Name)) == 0 {
		return errors.New("name cannot be an empty string")
	}
	return nil
}

// validate is a no-op for Secrets.
func (s Secret) validate() error {
	return nil
}

type validateExposedPortsOpts struct {
	mainContainerName string
	mainContainerPort *uint16
	alb               *HTTP
	nlb               *NetworkLoadBalancerConfiguration
	sidecarConfig     map[string]*SidecarConfig
}

type validateDependenciesOpts struct {
	mainContainerName string
	sidecarConfig     map[string]*SidecarConfig
	imageConfig       Image
	logging           Logging
}

type containerDependency struct {
	dependsOn   DependsOn
	isEssential bool
}

type validateTargetContainerOpts struct {
	mainContainerName string
	mainContainerPort *uint16
	targetContainer   *string
	sidecarConfig     map[string]*SidecarConfig
}

type validateWindowsOpts struct {
	readOnlyFS *bool
	efsVolumes map[string]*Volume
}

type validateARMOpts struct {
	Spot     *int
	SpotFrom *int
}

func validateTargetContainer(opts validateTargetContainerOpts) error {
	if opts.targetContainer == nil {
		return nil
	}
	targetContainer := aws.StringValue(opts.targetContainer)
	if targetContainer == opts.mainContainerName {
		if opts.mainContainerPort == nil {
			return fmt.Errorf("target container %q doesn't expose a port", targetContainer)
		}
		return nil
	}
	sidecar, ok := opts.sidecarConfig[targetContainer]
	if !ok {
		return fmt.Errorf("target container %q doesn't exist", targetContainer)
	}
	if sidecar.Port == nil {
		return fmt.Errorf("target container %q doesn't expose a port", targetContainer)
	}
	return nil
}

func validateContainerDeps(opts validateDependenciesOpts) error {
	containerDependencies := make(map[string]containerDependency)
	containerDependencies[opts.mainContainerName] = containerDependency{
		dependsOn:   opts.imageConfig.DependsOn,
		isEssential: true,
	}
	if !opts.logging.IsEmpty() {
		containerDependencies[FirelensContainerName] = containerDependency{}
	}
	for name, config := range opts.sidecarConfig {
		containerDependencies[name] = containerDependency{
			dependsOn:   config.DependsOn,
			isEssential: config.Essential == nil || aws.BoolValue(config.Essential),
		}
	}
	if err := validateDepsForEssentialContainers(containerDependencies); err != nil {
		return err
	}
	return validateNoCircularDependencies(containerDependencies)
}

func validateDepsForEssentialContainers(deps map[string]containerDependency) error {
	for name, containerDep := range deps {
		for dep, status := range containerDep.dependsOn {
			if !deps[dep].isEssential {
				continue
			}
			if err := validateEssentialContainerDependency(dep, strings.ToUpper(status)); err != nil {
				return fmt.Errorf("validate %s container dependencies status: %w", name, err)
			}
		}
	}
	return nil
}

type containerNameAndProtocol struct {
	containerName     string
	containerProtocol string
}

func validateExposedPorts(opts validateExposedPortsOpts) error {
	portExposedTo := make(map[uint16]containerNameAndProtocol)

	if err := validateAndPopulateSidecarContainerPorts(portExposedTo, opts); err != nil {
		return err
	}
	if err := validateAndPopulateALBPorts(portExposedTo, opts); err != nil {
		return err
	}
	if err := validateAndPopulateNLBPorts(portExposedTo, opts); err != nil {
		return err
	}
	if err := validateAndPopulateMainContainerPort(portExposedTo, opts); err != nil {
		return err
	}
	return nil
}

func validateAndPopulateMainContainerPort(portExposedTo map[uint16]containerNameAndProtocol, opts validateExposedPortsOpts) error {
	if opts.mainContainerPort == nil {
		return nil
	}

	targetPort := aws.Uint16Value(opts.mainContainerPort)
	targetProtocol := defaultProtocol
	if existingContainerNameAndProtocol, ok := portExposedTo[targetPort]; ok {
		targetProtocol = existingContainerNameAndProtocol.containerProtocol
	}

	return validateAndPopulateExposedPortMapping(portExposedTo, targetPort, targetProtocol, opts.mainContainerName)
}

func validateAndPopulateSidecarContainerPorts(portExposedTo map[uint16]containerNameAndProtocol, opts validateExposedPortsOpts) error {
	for name, sidecar := range opts.sidecarConfig {
		if sidecar.Port == nil {
			continue
		}
		sidecarPort, sidecarProtocol, err := ParsePortMapping(sidecar.Port)
		if err != nil {
			return err
		}
		parsedPort, err := strconv.ParseUint(aws.StringValue(sidecarPort), 10, 16)
		if err != nil {
			return err
		}
		protocol := defaultProtocol
		if sidecarProtocol != nil {
			protocol = aws.StringValue(sidecarProtocol)
		}

		if err = validateAndPopulateExposedPortMapping(portExposedTo, uint16(parsedPort), protocol, name); err != nil {
			return err
		}
	}
	return nil
}

func validateAndPopulateALBPorts(portExposedTo map[uint16]containerNameAndProtocol, opts validateExposedPortsOpts) error {
	if opts.alb == nil || opts.alb.IsEmpty() {
		return nil
	}

	alb := opts.alb
	for _, rule := range alb.RoutingRules() {
		if rule.TargetPort == nil {
			continue
		}
		targetPort := aws.Uint16Value(rule.TargetPort)

		// Prefer `http.target_container`, then existing exposed port mapping, then fallback on name of main container
		targetContainer := opts.mainContainerName
		if existingContainerNameAndProtocol, ok := portExposedTo[targetPort]; ok {
			targetContainer = existingContainerNameAndProtocol.containerName
		}
		if rule.TargetContainer != nil {
			targetContainer = aws.StringValue(rule.TargetContainer)
		}

		if err := validateAndPopulateExposedPortMapping(portExposedTo, targetPort, TCP, targetContainer); err != nil {
			return err
		}
	}
	return nil
}

func validateAndPopulateNLBPorts(portExposedTo map[uint16]containerNameAndProtocol, opts validateExposedPortsOpts) error {
	if opts.nlb == nil || opts.nlb.IsEmpty() {
		return nil
	}

	nlb := opts.nlb
	if err := validateAndPopulateNLBListenerPorts(nlb.Listener, portExposedTo, opts.mainContainerName); err != nil {
		return fmt.Errorf(`validate "nlb": %w`, err)
	}

	for idx, listener := range nlb.AdditionalListeners {
		if err := validateAndPopulateNLBListenerPorts(listener, portExposedTo, opts.mainContainerName); err != nil {
			return fmt.Errorf(`validate "nlb.additional_listeners[%d]": %w`, idx, err)
		}
	}
	return nil
}

func validateAndPopulateNLBListenerPorts(listener NetworkLoadBalancerListener, portExposedTo map[uint16]containerNameAndProtocol, mainContainerName string) error {
	nlbReceiverPort, nlbProtocol, err := ParsePortMapping(listener.Port)
	if err != nil {
		return err
	}
	port, err := strconv.ParseUint(aws.StringValue(nlbReceiverPort), 10, 16)
	if err != nil {
		return err
	}

	targetPort := uint16(port)
	if listener.TargetPort != nil {
		targetPort = uint16(aws.IntValue(listener.TargetPort))
	}

	// Prefer `nlb.port`, then fallback on default protocol
	targetProtocol := defaultProtocol
	if nlbProtocol != nil {
		targetProtocol = strings.ToUpper(aws.StringValue(nlbProtocol))
	}

	// Prefer `nlb.target_container`, then existing exposed port mapping, then fallback on name of main container
	targetContainer := mainContainerName
	if existingContainerNameAndProtocol, ok := portExposedTo[targetPort]; ok {
		targetContainer = existingContainerNameAndProtocol.containerName
	}
	if listener.TargetContainer != nil {
		targetContainer = aws.StringValue(listener.TargetContainer)
	}

	return validateAndPopulateExposedPortMapping(portExposedTo, targetPort, targetProtocol, targetContainer)
}

func validateAndPopulateExposedPortMapping(portExposedTo map[uint16]containerNameAndProtocol, targetPort uint16, targetProtocol string, targetContainer string) error {
	exposedContainerAndProtocol, alreadyExposed := portExposedTo[targetPort]

	// Port is not associated with container and protocol, populate map
	if !alreadyExposed {
		portExposedTo[targetPort] = containerNameAndProtocol{
			containerName:     targetContainer,
			containerProtocol: targetProtocol,
		}
		return nil
	}

	exposedContainer := exposedContainerAndProtocol.containerName
	exposedProtocol := exposedContainerAndProtocol.containerProtocol
	if exposedContainer != targetContainer {
		return &errContainersExposingSamePort{
			firstContainer:  targetContainer,
			secondContainer: exposedContainer,
			port:            targetPort,
		}
	}
	if exposedProtocol != targetProtocol {
		return &errContainerPortExposedWithMultipleProtocol{
			container:      exposedContainer,
			port:           targetPort,
			firstProtocol:  targetProtocol,
			secondProtocol: exposedProtocol,
		}
	}
	return nil
}

func validateEssentialContainerDependency(name, status string) error {
	for _, allowed := range essentialContainerDependsOnValidStatuses {
		if status == allowed {
			return nil
		}
	}
	return fmt.Errorf("essential container %s can only have status %s", name, english.WordSeries([]string{dependsOnStart, dependsOnHealthy}, "or"))
}

func validateNoCircularDependencies(deps map[string]containerDependency) error {
	dependencies, err := buildDependencyGraph(deps)
	if err != nil {
		return err
	}
	cycle, ok := dependencies.IsAcyclic()
	if ok {
		return nil
	}
	if len(cycle) == 1 {
		return fmt.Errorf("container %s cannot depend on itself", cycle[0])
	}
	// Stabilize unit tests.
	sort.SliceStable(cycle, func(i, j int) bool { return cycle[i] < cycle[j] })
	return fmt.Errorf("circular container dependency chain includes the following containers: %s", cycle)
}

func buildDependencyGraph(deps map[string]containerDependency) (*graph.Graph[string], error) {
	dependencyGraph := graph.New[string]()
	for name, containerDep := range deps {
		for dep := range containerDep.dependsOn {
			if _, ok := deps[dep]; !ok {
				return nil, fmt.Errorf("container %s does not exist", dep)
			}
			dependencyGraph.Add(graph.Edge[string]{
				From: name,
				To:   dep,
			})
		}
	}
	return dependencyGraph, nil
}

// validate that paths contain only an approved set of characters to guard against command injection.
// We can accept 0-9A-Za-z-_.
func validateVolumePath(input string) error {
	if len(input) == 0 {
		return nil
	}
	m := volumesPathRegexp.FindStringSubmatch(input)
	if len(m) == 0 {
		return fmt.Errorf("path can only contain the characters a-zA-Z0-9.-_/")
	}
	return nil
}

func validatePubSubName(name string) error {
	if name == "" {
		return &errFieldMustBeSpecified{
			missingField: "name",
		}
	}
	// Name must contain letters, numbers, and can't use special characters besides underscores, and hyphens.
	if !awsSNSTopicRegexp.MatchString(name) {
		return fmt.Errorf(`"name" can only contain letters, numbers, underscores, and hyphens`)
	}
	return nil
}

func isValidSubSvcName(name string) bool {
	if !awsNameRegexp.MatchString(name) {
		return false
	}

	// Check for bad punctuation (no consecutive dashes or dots)
	formatMatch := punctuationRegExp.FindStringSubmatch(name)
	if len(formatMatch) != 0 {
		return false
	}

	trailingMatch := trailingPunctRegExp.FindStringSubmatch(name)
	return len(trailingMatch) == 0
}

func validateWindows(opts validateWindowsOpts) error {
	if aws.BoolValue(opts.readOnlyFS) {
		return fmt.Errorf(`%q can not be set to 'true' when deploying a Windows container`, "readonly_fs")
	}
	for _, volume := range opts.efsVolumes {
		if !volume.EmptyVolume() {
			return errors.New(`'EFS' is not supported when deploying a Windows container`)
		}
	}
	return nil
}

func validateARM(opts validateARMOpts) error {
	if opts.Spot != nil || opts.SpotFrom != nil {
		return errors.New(`'Fargate Spot' is not supported when deploying on ARM architecture`)
	}
	return nil
}

// validate returns nil if ImageLocationOrBuild is configured correctly.
func (i ImageLocationOrBuild) validate() error {
	if err := i.Build.validate(); err != nil {
		return fmt.Errorf(`validate "build": %w`, err)
	}
	if i.Build.isEmpty() == (i.Location == nil) {
		return &errFieldMutualExclusive{
			firstField:  "build",
			secondField: "location",
			mustExist:   true,
		}
	}
	return nil
}

func (r *RoutingRule) validateConditionValuesPerRule() error {
	aliases, err := r.Alias.ToStringSlice()
	if err != nil {
		return fmt.Errorf("convert aliases to string slice: %w", err)
	}
	allowedSourceIps := make([]string, len(r.AllowedSourceIps))
	for idx, ip := range r.AllowedSourceIps {
		allowedSourceIps[idx] = string(ip)
	}
	if len(aliases)+len(allowedSourceIps) >= maxConditionsPerRule {
		return &errMaxConditionValuesPerRule{
			path:             aws.StringValue(r.Path),
			aliases:          aliases,
			allowedSourceIps: allowedSourceIps,
		}
	}
	return nil
}

type errMaxConditionValuesPerRule struct {
	path             string
	aliases          []string
	allowedSourceIps []string
}

func (e *errMaxConditionValuesPerRule) Error() string {
	return fmt.Sprintf("listener rule has more than five conditions %s %s", english.WordSeries(e.aliases, "and"),
		english.WordSeries(e.allowedSourceIps, "and"))
}

func (e *errMaxConditionValuesPerRule) RecommendActions() string {
	cgList := e.generateConditionGroups()
	var fmtListenerRules strings.Builder
	fmtListenerRules.WriteString(fmt.Sprintf(`http:
  path: %s
  alias: %s
  allowed_source_ips: %s
  additional_rules:`, e.path, fmtStringArray(cgList[0].aliases), fmtStringArray(cgList[0].allowedSourceIps)))
	for i := 1; i < len(cgList); i++ {
		fmtListenerRules.WriteString(fmt.Sprintf(`
    - path: %s
      alias: %s
      allowed_source_ips: %s`, e.path, fmtStringArray(cgList[i].aliases), fmtStringArray(cgList[i].allowedSourceIps)))
	}
	return fmt.Sprintf(`You can split the "alias" and "allowed_source_ips" field into separate rules, so that each rule contains up to 5 values: 
%s`, color.HighlightCodeBlock(fmtListenerRules.String()))
}

func fmtStringArray(arr []string) string {
	return fmt.Sprintf("[%s]", strings.Join(arr, ","))
}

// conditionGroup represents groups of conditions per listener rule.
type conditionGroup struct {
	allowedSourceIps []string
	aliases          []string
}

func (e *errMaxConditionValuesPerRule) generateConditionGroups() []conditionGroup {
	remaining := calculateRemainingConditions(e.path)
	if len(e.aliases) != 0 && len(e.allowedSourceIps) != 0 {
		return e.generateConditionsWithSourceIPsAndAlias(remaining)
	}
	if len(e.aliases) != 0 {
		return e.generateConditionsWithAliasOnly(remaining)
	}
	return e.generateConditionWithSourceIPsOnly(remaining)
}

func calculateRemainingConditions(path string) int {
	rcPerRule := maxConditionsPerRule
	if path != rootPath {
		return rcPerRule - 2
	}
	return rcPerRule - 1
}

func (e *errMaxConditionValuesPerRule) generateConditionsWithSourceIPsAndAlias(remaining int) []conditionGroup {
	var groups []conditionGroup
	for i := 0; i < len(e.allowedSourceIps); i++ {
		var group conditionGroup
		group.allowedSourceIps = []string{e.allowedSourceIps[i]}
		groups = append(groups, e.generateConditionsGroups(remaining-1, true, group)...)
	}
	return groups
}

func (e *errMaxConditionValuesPerRule) generateConditionsWithAliasOnly(remaining int) []conditionGroup {
	var group conditionGroup
	return e.generateConditionsGroups(remaining, true, group)
}

func (e *errMaxConditionValuesPerRule) generateConditionWithSourceIPsOnly(remaining int) []conditionGroup {
	var group conditionGroup
	return e.generateConditionsGroups(remaining, false, group)
}

func (e *errMaxConditionValuesPerRule) generateConditionsGroups(remaining int, isAlias bool, group conditionGroup) []conditionGroup {
	var groups []conditionGroup
	var conditions []string
	if isAlias {
		conditions = e.aliases
	} else {
		conditions = e.allowedSourceIps
	}
	for i := 0; i < len(conditions); i += remaining {
		end := i + remaining
		if end > len(conditions) {
			end = len(conditions)
		}
		if isAlias {
			group.aliases = conditions[i:end]
			groups = append(groups, group)
			continue
		}
		group.allowedSourceIps = conditions[i:end]
		groups = append(groups, group)
	}
	return groups
}<|MERGE_RESOLUTION|>--- conflicted
+++ resolved
@@ -43,11 +43,8 @@
 
 	// TLS is the tls protocol for NLB.
 	TLS = "TLS"
-<<<<<<< HEAD
-=======
 
 	// UDP is the udp protocol for NLB.
->>>>>>> bcc9d62f
 	UDP = "UDP"
 
 	// Tracing vendors.
