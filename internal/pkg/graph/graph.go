--- conflicted
+++ resolved
@@ -337,18 +337,6 @@
 The traversal is concurrent and may process vertices in parallel.
 Returns an error if the traversal encounters any issues, or nil if successful.
 */
-<<<<<<< HEAD
-func (lg *LabeledGraph[V]) UpwardTraversal(ctx context.Context, processVertexFunc func(context.Context, V) error, adjacentVertexSkipStatus, requiredVertexStatus string) error {
-	traversal := &graphTraversal[V]{
-		mu:                       sync.Mutex{},
-		seen:                     make(map[V]struct{}),
-		findBoundaryVertices:     func(lg *LabeledGraph[V]) []V { return lg.leaves() },
-		findAdjacentVertices:     func(lg *LabeledGraph[V], v V) []V { return lg.parents(v) },
-		filterVerticesByStatus:   func(g *LabeledGraph[V], v V, status string) []V { return g.filterChildren(v, status) },
-		requiredVertexStatus:     requiredVertexStatus,
-		adjacentVertexSkipStatus: adjacentVertexSkipStatus,
-		processVertex:            processVertexFunc,
-=======
 func (lg *LabeledGraph[V]) UpwardTraversal(ctx context.Context, processVertexFunc func(context.Context, V) error, nextVertexSkipStatus, requiredVertexStatus string) error {
 	traversal := &graphTraversal[V]{
 		mu:                             sync.Mutex{},
@@ -359,7 +347,6 @@
 		requiredVertexStatus:           requiredVertexStatus,
 		nextVertexSkipStatus:           nextVertexSkipStatus,
 		processVertex:                  processVertexFunc,
->>>>>>> 90b23b0a
 	}
 	return traversal.execute(ctx, lg)
 }
@@ -374,16 +361,6 @@
 */
 func (lg *LabeledGraph[V]) DownwardTraversal(ctx context.Context, processVertexFunc func(context.Context, V) error, adjacentVertexSkipStatus, requiredVertexStatus string) error {
 	traversal := &graphTraversal[V]{
-<<<<<<< HEAD
-		mu:                       sync.Mutex{},
-		seen:                     make(map[V]struct{}),
-		findBoundaryVertices:     func(lg *LabeledGraph[V]) []V { return lg.Roots() },
-		findAdjacentVertices:     func(lg *LabeledGraph[V], v V) []V { return lg.children(v) },
-		filterVerticesByStatus:   func(lg *LabeledGraph[V], v V, status string) []V { return lg.filterParents(v, status) },
-		requiredVertexStatus:     requiredVertexStatus,
-		adjacentVertexSkipStatus: adjacentVertexSkipStatus,
-		processVertex:            processVertexFunc,
-=======
 		mu:                             sync.Mutex{},
 		seen:                           make(map[V]struct{}),
 		findStartVertices:              func(lg *LabeledGraph[V]) []V { return lg.Roots() },
@@ -392,22 +369,11 @@
 		requiredVertexStatus:           requiredVertexStatus,
 		nextVertexSkipStatus:           adjacentVertexSkipStatus,
 		processVertex:                  processVertexFunc,
->>>>>>> 90b23b0a
 	}
 	return traversal.execute(ctx, lg)
 }
 
 type graphTraversal[V comparable] struct {
-<<<<<<< HEAD
-	mu                       sync.Mutex
-	seen                     map[V]struct{}
-	findBoundaryVertices     func(*LabeledGraph[V]) []V
-	findAdjacentVertices     func(*LabeledGraph[V], V) []V
-	filterVerticesByStatus   func(*LabeledGraph[V], V, string) []V
-	requiredVertexStatus     string
-	adjacentVertexSkipStatus string
-	processVertex            func(context.Context, V) error
-=======
 	mu                             sync.Mutex
 	seen                           map[V]struct{}
 	findStartVertices              func(*LabeledGraph[V]) []V
@@ -416,7 +382,6 @@
 	requiredVertexStatus           string
 	nextVertexSkipStatus           string
 	processVertex                  func(context.Context, V) error
->>>>>>> 90b23b0a
 }
 
 func (t *graphTraversal[V]) execute(ctx context.Context, lg *LabeledGraph[V]) error {
@@ -436,11 +401,7 @@
 		for _, vertex := range vertices {
 			vertex := vertex
 			// Delay processing this vertex if any of its dependent vertices are yet to be processed.
-<<<<<<< HEAD
-			if len(t.filterVerticesByStatus(graph, vertex, t.adjacentVertexSkipStatus)) != 0 {
-=======
 			if len(t.filterPreviousVerticesByStatus(graph, vertex, t.nextVertexSkipStatus)) != 0 {
->>>>>>> 90b23b0a
 				continue
 			}
 			if !t.markAsSeen(vertex) {
@@ -469,19 +430,11 @@
 				if vertexCount == 0 {
 					return nil
 				}
-<<<<<<< HEAD
-				processVertices(ctx, lg, eg, t.findAdjacentVertices(lg, vertex), vertexCh)
-			}
-		}
-	})
-	processVertices(ctx, lg, eg, t.findBoundaryVertices(lg), vertexCh)
-=======
 				processVertices(ctx, lg, eg, t.findNextVertices(lg, vertex), vertexCh)
 			}
 		}
 	})
 	processVertices(ctx, lg, eg, t.findStartVertices(lg), vertexCh)
->>>>>>> 90b23b0a
 	return eg.Wait()
 }
 
