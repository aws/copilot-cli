--- conflicted
+++ resolved
@@ -219,11 +219,7 @@
 				m.EXPECT().DescribeTasks(&ecs.DescribeTasksInput{
 					Cluster: aws.String("mockCluster"),
 					Tasks:   aws.StringSlice([]string{"mockTaskArn"}),
-<<<<<<< HEAD
-					Include: aws.StringSlice([]string{"TAGS"}),
-=======
 					Include: aws.StringSlice([]string{ecs.TaskFieldTags}),
->>>>>>> 625c87ac
 				}).Return(nil, errors.New("some error"))
 			},
 			wantErr: fmt.Errorf("describe running tasks in cluster mockCluster: some error"),
@@ -242,11 +238,7 @@
 				m.EXPECT().DescribeTasks(&ecs.DescribeTasksInput{
 					Cluster: aws.String("mockCluster"),
 					Tasks:   aws.StringSlice([]string{"mockTaskArn"}),
-<<<<<<< HEAD
-					Include: aws.StringSlice([]string{"TAGS"}),
-=======
 					Include: aws.StringSlice([]string{ecs.TaskFieldTags}),
->>>>>>> 625c87ac
 				}).Return(&ecs.DescribeTasksOutput{
 					Tasks: []*ecs.Task{
 						{
@@ -275,11 +267,7 @@
 				m.EXPECT().DescribeTasks(&ecs.DescribeTasksInput{
 					Cluster: aws.String("mockCluster"),
 					Tasks:   aws.StringSlice([]string{"mockTaskArn1"}),
-<<<<<<< HEAD
-					Include: aws.StringSlice([]string{"TAGS"}),
-=======
 					Include: aws.StringSlice([]string{ecs.TaskFieldTags}),
->>>>>>> 625c87ac
 				}).Return(&ecs.DescribeTasksOutput{
 					Tasks: []*ecs.Task{
 						{
@@ -298,11 +286,7 @@
 				m.EXPECT().DescribeTasks(&ecs.DescribeTasksInput{
 					Cluster: aws.String("mockCluster"),
 					Tasks:   aws.StringSlice([]string{"mockTaskArn2"}),
-<<<<<<< HEAD
-					Include: aws.StringSlice([]string{"TAGS"}),
-=======
 					Include: aws.StringSlice([]string{ecs.TaskFieldTags}),
->>>>>>> 625c87ac
 				}).Return(&ecs.DescribeTasksOutput{
 					Tasks: []*ecs.Task{
 						{
@@ -581,13 +565,9 @@
 							SecurityGroups: aws.StringSlice([]string{"sg-1", "sg-2"}),
 						},
 					},
-<<<<<<< HEAD
 					EnableExecuteCommand: aws.Bool(true),
 					PlatformVersion:      aws.String("1.4.0"),
 					PropagateTags:        aws.String(ecs.PropagateTagsTaskDefinition),
-=======
-					PropagateTags: aws.String(ecs.PropagateTagsTaskDefinition),
->>>>>>> 625c87ac
 				}).
 					Return(&ecs.RunTaskOutput{
 						Tasks: []*ecs.Task{
@@ -610,11 +590,7 @@
 				m.EXPECT().DescribeTasks(&ecs.DescribeTasksInput{
 					Cluster: aws.String("my-cluster"),
 					Tasks:   aws.StringSlice([]string{"task-1", "task-2", "task-3"}),
-<<<<<<< HEAD
-					Include: aws.StringSlice([]string{"TAGS"}),
-=======
 					Include: aws.StringSlice([]string{ecs.TaskFieldTags}),
->>>>>>> 625c87ac
 				}).Return(&ecs.DescribeTasksOutput{
 					Tasks: []*ecs.Task{
 						{
@@ -659,13 +635,9 @@
 							SecurityGroups: aws.StringSlice([]string{"sg-1", "sg-2"}),
 						},
 					},
-<<<<<<< HEAD
 					EnableExecuteCommand: aws.Bool(true),
 					PlatformVersion:      aws.String("1.4.0"),
 					PropagateTags:        aws.String(ecs.PropagateTagsTaskDefinition),
-=======
-					PropagateTags: aws.String(ecs.PropagateTagsTaskDefinition),
->>>>>>> 625c87ac
 				}).
 					Return(&ecs.RunTaskOutput{}, errors.New("error"))
 				m.EXPECT().WaitUntilTasksRunning(gomock.Any()).Times(0)
@@ -717,11 +689,7 @@
 				m.EXPECT().DescribeTasks(&ecs.DescribeTasksInput{
 					Cluster: aws.String(inCluster),
 					Tasks:   aws.StringSlice(inTaskARNs),
-<<<<<<< HEAD
-					Include: aws.StringSlice([]string{"TAGS"}),
-=======
 					Include: aws.StringSlice([]string{ecs.TaskFieldTags}),
->>>>>>> 625c87ac
 				}).Return(nil, errors.New("error describing tasks"))
 			},
 			wantedError: fmt.Errorf("describe tasks: %w", errors.New("error describing tasks")),
@@ -731,11 +699,7 @@
 				m.EXPECT().DescribeTasks(&ecs.DescribeTasksInput{
 					Cluster: aws.String(inCluster),
 					Tasks:   aws.StringSlice(inTaskARNs),
-<<<<<<< HEAD
-					Include: aws.StringSlice([]string{"TAGS"}),
-=======
 					Include: aws.StringSlice([]string{ecs.TaskFieldTags}),
->>>>>>> 625c87ac
 				}).Return(&ecs.DescribeTasksOutput{
 					Tasks: []*ecs.Task{
 						{
