--- conflicted
+++ resolved
@@ -259,11 +259,7 @@
 	waitErr := e.client.WaitUntilTasksRunning(&ecs.DescribeTasksInput{
 		Cluster: aws.String(input.Cluster),
 		Tasks:   aws.StringSlice(taskARNs),
-<<<<<<< HEAD
-		Include: aws.StringSlice([]string{"TAGS"}),
-=======
 		Include: aws.StringSlice([]string{ecs.TaskFieldTags}),
->>>>>>> 4d99c32b
 	})
 
 	if waitErr != nil && !isRequestTimeoutErr(waitErr) {
