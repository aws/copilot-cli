--- conflicted
+++ resolved
@@ -5,13 +5,9 @@
 package mocks
 
 import (
-<<<<<<< HEAD
-	ecs "github.com/aws/copilot-cli/internal/pkg/new-sdk-go/ecs"
-=======
 	reflect "reflect"
 
 	ecs "github.com/aws/aws-sdk-go/service/ecs"
->>>>>>> 5274b273
 	gomock "github.com/golang/mock/gomock"
 )
 
@@ -113,26 +109,7 @@
 	return mr.mock.ctrl.RecordCallWithMethodType(mr.mock, "ExecuteCommand", reflect.TypeOf((*Mockapi)(nil).ExecuteCommand), input)
 }
 
-<<<<<<< HEAD
-// ExecuteCommand mocks base method
-func (m *Mockapi) ExecuteCommand(input *ecs.ExecuteCommandInput) (*ecs.ExecuteCommandOutput, error) {
-	m.ctrl.T.Helper()
-	ret := m.ctrl.Call(m, "ExecuteCommand", input)
-	ret0, _ := ret[0].(*ecs.ExecuteCommandOutput)
-	ret1, _ := ret[1].(error)
-	return ret0, ret1
-}
-
-// ExecuteCommand indicates an expected call of ExecuteCommand
-func (mr *MockapiMockRecorder) ExecuteCommand(input interface{}) *gomock.Call {
-	mr.mock.ctrl.T.Helper()
-	return mr.mock.ctrl.RecordCallWithMethodType(mr.mock, "ExecuteCommand", reflect.TypeOf((*Mockapi)(nil).ExecuteCommand), input)
-}
-
-// ListTasks mocks base method
-=======
 // ListTasks mocks base method.
->>>>>>> 5274b273
 func (m *Mockapi) ListTasks(input *ecs.ListTasksInput) (*ecs.ListTasksOutput, error) {
 	m.ctrl.T.Helper()
 	ret := m.ctrl.Call(m, "ListTasks", input)
@@ -191,50 +168,30 @@
 	return mr.mock.ctrl.RecordCallWithMethodType(mr.mock, "WaitUntilTasksRunning", reflect.TypeOf((*Mockapi)(nil).WaitUntilTasksRunning), input)
 }
 
-<<<<<<< HEAD
-// MockssmSessionStarter is a mock of ssmSessionStarter interface
-=======
 // MockssmSessionStarter is a mock of ssmSessionStarter interface.
->>>>>>> 5274b273
 type MockssmSessionStarter struct {
 	ctrl     *gomock.Controller
 	recorder *MockssmSessionStarterMockRecorder
 }
 
-<<<<<<< HEAD
-// MockssmSessionStarterMockRecorder is the mock recorder for MockssmSessionStarter
-=======
 // MockssmSessionStarterMockRecorder is the mock recorder for MockssmSessionStarter.
->>>>>>> 5274b273
 type MockssmSessionStarterMockRecorder struct {
 	mock *MockssmSessionStarter
 }
 
-<<<<<<< HEAD
-// NewMockssmSessionStarter creates a new mock instance
-=======
 // NewMockssmSessionStarter creates a new mock instance.
->>>>>>> 5274b273
 func NewMockssmSessionStarter(ctrl *gomock.Controller) *MockssmSessionStarter {
 	mock := &MockssmSessionStarter{ctrl: ctrl}
 	mock.recorder = &MockssmSessionStarterMockRecorder{mock}
 	return mock
 }
 
-<<<<<<< HEAD
-// EXPECT returns an object that allows the caller to indicate expected use
-=======
 // EXPECT returns an object that allows the caller to indicate expected use.
->>>>>>> 5274b273
 func (m *MockssmSessionStarter) EXPECT() *MockssmSessionStarterMockRecorder {
 	return m.recorder
 }
 
-<<<<<<< HEAD
-// StartSession mocks base method
-=======
 // StartSession mocks base method.
->>>>>>> 5274b273
 func (m *MockssmSessionStarter) StartSession(ssmSession *ecs.Session) error {
 	m.ctrl.T.Helper()
 	ret := m.ctrl.Call(m, "StartSession", ssmSession)
@@ -242,11 +199,7 @@
 	return ret0
 }
 
-<<<<<<< HEAD
-// StartSession indicates an expected call of StartSession
-=======
 // StartSession indicates an expected call of StartSession.
->>>>>>> 5274b273
 func (mr *MockssmSessionStarterMockRecorder) StartSession(ssmSession interface{}) *gomock.Call {
 	mr.mock.ctrl.T.Helper()
 	return mr.mock.ctrl.RecordCallWithMethodType(mr.mock, "StartSession", reflect.TypeOf((*MockssmSessionStarter)(nil).StartSession), ssmSession)
