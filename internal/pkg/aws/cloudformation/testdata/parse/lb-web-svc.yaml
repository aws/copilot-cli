--- conflicted
+++ resolved
@@ -132,13 +132,8 @@
           AssignPublicIp: ENABLED
           Subnets:
             Fn::Split:
-<<<<<<< HEAD
-                    - ','
-                    - Fn::ImportValue: !Sub '${AppName}-${EnvName}-PublicSubnets'
-=======
               - ','
               - Fn::ImportValue: !Sub '${AppName}-${EnvName}-PublicSubnets'
->>>>>>> c852cf7b
           SecurityGroups:
             - Fn::ImportValue: !Sub '${AppName}-${EnvName}-EnvironmentSecurityGroup'
       DeploymentConfiguration:
