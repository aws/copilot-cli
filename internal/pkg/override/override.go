// Copyright Amazon.com, Inc. or its affiliates. All Rights Reserved.
// SPDX-License-Identifier: Apache-2.0

// Package override defines functionality to interact with the "overrides/" directory
// for accessing and mutating the Copilot generated AWS CloudFormation templates.
package override

import (
	"fmt"
	"path/filepath"

	"github.com/aws/copilot-cli/internal/pkg/template"

	"github.com/spf13/afero"
)

// Info holds metadata about an overrider.
type Info struct {
	path string
	mode overriderMode
}

func cdkInfo(path string) Info {
	return Info{
		path: path,
		mode: cdkOverrider,
	}
}

func yamlPatchInfo(path string) Info {
	return Info{
		path: path,
		mode: yamlPatchOverrider,
	}
}

type overriderMode int

const (
	cdkOverrider overriderMode = iota + 1
	yamlPatchOverrider
)

var templates = template.New()

// Path returns the path to the overrider.
// For CDK applications, returns the root of the CDK directory.
// For YAML patch documents, returns the path to the file.
func (i Info) Path() string {
	return i.path
}

// IsCDK returns true if the overrider is a CDK application.
func (i Info) IsCDK() bool {
	return i.mode == cdkOverrider
}

// IsYAMLPatch returns true if the overrider is a YAML patch document.
func (i Info) IsYAMLPatch() bool {
	return i.mode == yamlPatchOverrider
}

// Lookup returns information indicating if the overrider is a CDK application or YAML Patch document.
// If path does not exist or is an empty directory, then return an ErrNotExist.
// If path is a YAML patch document, then IsYAMLPatch evaluates to true.
// If path is a directory that contains a cdk.json file, then IsCDK evaluates to true.
func Lookup(path string, fs afero.Fs) (Info, error) {
	files, err := afero.ReadDir(fs, path)
	switch {
	case err != nil:
		return Info{}, fmt.Errorf("read directory %q: %w", path, err)
	case len(files) == 0:
		return Info{}, fmt.Errorf(`directory at %q is empty`, path)
	}

	info, err := lookupYAMLPatch(path, fs)
	if err == nil { // return yaml info if no error
		return info, nil
	}

	return lookupCDK(path, fs)
}

type extension string

func (ext extension) isYAML() bool { return ext == ".yml" || ext == ".yaml" }

func lookupYAMLPatch(path string, fs afero.Fs) (Info, error) {
<<<<<<< HEAD
	fpath := filepath.Join(path, "cfn.patches.yml")
	content, err := afero.ReadFile(fs, fpath)
	if err != nil {
		return Info{}, fmt.Errorf("read file at %q: %w", fpath, err)
	}

	type yamlPatch struct {
		Op   string `yaml:"op"`
		Path string `yaml:"path"`
	}
	var doc []yamlPatch
	if err := yaml.Unmarshal(content, &doc); err != nil {
		return Info{}, fmt.Errorf("file at %q does not conform to the YAML patch document schema: %w", path, err)
	}
	if len(doc) == 0 {
=======
	if ext := extension(filepath.Ext(path)); !ext.isYAML() {
		return Info{}, fmt.Errorf(`YAML patch documents require a ".yml" or ".yaml" extension: %q has a %q extension`, path, ext)
	}

	patches, err := unmarshalPatches(path, fs)
	switch {
	case err != nil:
		return Info{}, err
	case len(patches) == 0:
>>>>>>> 253d0e8b
		return Info{}, fmt.Errorf("YAML patch document at %q does not contain any operations", path)
	}
	return yamlPatchInfo(path), nil
}

func lookupCDK(path string, fs afero.Fs) (Info, error) {
	ok, _ := afero.Exists(fs, filepath.Join(path, "cdk.json"))
	if !ok {
		return Info{}, fmt.Errorf(`"cdk.json" does not exist under %q`, path)
	}
	return cdkInfo(path), nil
}<|MERGE_RESOLUTION|>--- conflicted
+++ resolved
@@ -86,33 +86,12 @@
 func (ext extension) isYAML() bool { return ext == ".yml" || ext == ".yaml" }
 
 func lookupYAMLPatch(path string, fs afero.Fs) (Info, error) {
-<<<<<<< HEAD
 	fpath := filepath.Join(path, "cfn.patches.yml")
-	content, err := afero.ReadFile(fs, fpath)
-	if err != nil {
-		return Info{}, fmt.Errorf("read file at %q: %w", fpath, err)
-	}
-
-	type yamlPatch struct {
-		Op   string `yaml:"op"`
-		Path string `yaml:"path"`
-	}
-	var doc []yamlPatch
-	if err := yaml.Unmarshal(content, &doc); err != nil {
-		return Info{}, fmt.Errorf("file at %q does not conform to the YAML patch document schema: %w", path, err)
-	}
-	if len(doc) == 0 {
-=======
-	if ext := extension(filepath.Ext(path)); !ext.isYAML() {
-		return Info{}, fmt.Errorf(`YAML patch documents require a ".yml" or ".yaml" extension: %q has a %q extension`, path, ext)
-	}
-
-	patches, err := unmarshalPatches(path, fs)
+	patches, err := unmarshalPatches(fpath, fs)
 	switch {
 	case err != nil:
 		return Info{}, err
 	case len(patches) == 0:
->>>>>>> 253d0e8b
 		return Info{}, fmt.Errorf("YAML patch document at %q does not contain any operations", path)
 	}
 	return yamlPatchInfo(path), nil
