// Copyright Amazon.com, Inc. or its affiliates. All Rights Reserved.
// SPDX-License-Identifier: Apache-2.0

// Package workspace contains functionality to manage a user's local workspace. This includes
// creating an application directory, reading and writing a summary file to associate the workspace with the application,
// and managing infrastructure-as-code files. The typical workspace will be structured like:
//  .
//  ├── copilot                        (application directory)
//  │   ├── .workspace                 (workspace summary)
//  │   └── my-service
//  │   │   └── manifest.yml           (service manifest)
//  │   ├── buildspec.yml              (buildspec for the pipeline's build stage)
//  │   └── pipeline.yml               (pipeline manifest)
//  └── my-service-src                 (customer service code)
package workspace

import (
	"encoding"
	"errors"
	"fmt"
	"os"
	"path/filepath"
	"sort"
	"strings"

	"github.com/aws/copilot-cli/internal/pkg/manifest"
	"github.com/spf13/afero"
	"gopkg.in/yaml.v3"
)

const (
	// CopilotDirName is the name of the directory where generated infrastructure code for an application will be stored.
	CopilotDirName = "copilot"
	// SummaryFileName is the name of the file that is associated with the application.
	SummaryFileName = ".workspace"

	addonsDirName             = "addons"
	maximumParentDirsToSearch = 5
	pipelineFileName          = "pipeline.yml"
	manifestFileName          = "manifest.yml"
	buildspecFileName         = "buildspec.yml"

	ymlFileExtension = ".yml"

	dockerfileName = "dockerfile"
<<<<<<< HEAD
	dockerignoreName = "dockerignore"
=======
	dockerignoreName = ".dockerignore"
>>>>>>> 8cdf53b8
)

// Summary is a description of what's associated with this workspace.
type Summary struct {
	Application string `yaml:"application"` // Name of the application.

	Path string // absolute path to the summary file.
}

// Workspace typically represents a Git repository where the user has its infrastructure-as-code files as well as source files.
type Workspace struct {
	workingDir string
	copilotDir string
	fsUtils    *afero.Afero
}

// New returns a workspace, used for reading and writing to user's local workspace.
func New() (*Workspace, error) {
	fs := afero.NewOsFs()
	fsUtils := &afero.Afero{Fs: fs}

	workingDir, err := os.Getwd()
	if err != nil {
		return nil, err
	}
	ws := Workspace{
		workingDir: workingDir,
		fsUtils:    fsUtils,
	}

	return &ws, nil
}

// Create creates the copilot directory (if it doesn't already exist) in the current working directory,
// and saves a summary with the application name.
func (ws *Workspace) Create(appName string) error {
	// Create an application directory, if one doesn't exist
	if err := ws.createCopilotDir(); err != nil {
		return err
	}

	// Grab an existing workspace summary, if one exists.
	summary, err := ws.Summary()
	if err == nil {
		// If a summary exists, but is registered to a different application, throw an error.
		if summary.Application != appName {
			return &errHasExistingApplication{
				existingAppName: summary.Application,
				basePath:        ws.workingDir,
				summaryPath:     summary.Path,
			}
		}
		// Otherwise our work is all done.
		return nil
	}

	// If there isn't an existing workspace summary, create it.
	var notFound *errNoAssociatedApplication
	if errors.As(err, &notFound) {
		return ws.writeSummary(appName)
	}

	return err
}

// Summary returns a summary of the workspace - including the application name.
func (ws *Workspace) Summary() (*Summary, error) {
	summaryPath, err := ws.summaryPath()
	if err != nil {
		return nil, err
	}
	summaryFileExists, _ := ws.fsUtils.Exists(summaryPath) // If an err occurs, return no applications.
	if summaryFileExists {
		value, err := ws.fsUtils.ReadFile(summaryPath)
		if err != nil {
			return nil, err
		}
		wsSummary := Summary{
			Path: summaryPath,
		}
		return &wsSummary, yaml.Unmarshal(value, &wsSummary)
	}
	return nil, &errNoAssociatedApplication{}
}

// ListServices returns the names of the services in the workspace.
func (ws *Workspace) ListServices() ([]string, error) {
	return ws.listWorkloads(func(wlType string) bool {
		for _, t := range manifest.ServiceTypes() {
			if wlType == t {
				return true
			}
		}
		return false
	})
}

// ListJobs returns the names of all jobs in the workspace.
func (ws *Workspace) ListJobs() ([]string, error) {
	return ws.listWorkloads(func(wlType string) bool {
		for _, t := range manifest.JobTypes() {
			if wlType == t {
				return true
			}
		}
		return false
	})
}

// ListWorkloads returns the name of all the workloads in the workspace (could be unregistered in SSM).
func (ws *Workspace) ListWorkloads() ([]string, error) {
	return ws.listWorkloads(func(wlType string) bool {
		return true
	})
}

// listWorkloads returns the name of all workloads (either services or jobs) in the workspace.
func (ws *Workspace) listWorkloads(match func(string) bool) ([]string, error) {
	copilotPath, err := ws.copilotDirPath()
	if err != nil {
		return nil, err
	}
	files, err := ws.fsUtils.ReadDir(copilotPath)
	if err != nil {
		return nil, fmt.Errorf("read directory %s: %w", copilotPath, err)
	}
	var names []string
	for _, f := range files {
		if !f.IsDir() {
			continue
		}
		if exists, _ := ws.fsUtils.Exists(filepath.Join(copilotPath, f.Name(), manifestFileName)); !exists {
			// Swallow the error because we don't want to include any services that we don't have permissions to read.
			continue
		}
		manifestBytes, err := ws.ReadWorkloadManifest(f.Name())
		if err != nil {
			return nil, fmt.Errorf("read manifest for workload %s: %w", f.Name(), err)
		}
		wlType, err := manifestBytes.WorkloadType()
		if err != nil {
			return nil, err
		}
		if match(wlType) {
			names = append(names, f.Name())
		}
	}
	return names, nil
}

// ReadWorkloadManifest returns the contents of the workload's manifest under copilot/{name}/manifest.yml.
func (ws *Workspace) ReadWorkloadManifest(mftDirName string) (WorkloadManifest, error) {
	raw, err := ws.read(mftDirName, manifestFileName)
	if err != nil {
		return nil, err
	}
	mft := WorkloadManifest(raw)
	mftName, err := mft.workloadName()
	if err != nil {
		return nil, err
	}
	if mftName != mftDirName {
		return nil, fmt.Errorf(`name of the manifest "%s" and directory "%s" do not match`, mftName, mftDirName)
	}
	return mft, nil
}

// ReadPipelineManifest returns the contents of the pipeline manifest under copilot/pipeline.yml.
func (ws *Workspace) ReadPipelineManifest() ([]byte, error) {
	pmPath, err := ws.pipelineManifestPath()
	if err != nil {
		return nil, err
	}
	manifestExists, err := ws.fsUtils.Exists(pmPath)

	if err != nil {
		return nil, err
	}
	if !manifestExists {
		return nil, ErrNoPipelineInWorkspace
	}
	return ws.read(pipelineFileName)
}

// WriteServiceManifest writes the service's manifest under the copilot/{name}/ directory.
func (ws *Workspace) WriteServiceManifest(marshaler encoding.BinaryMarshaler, name string) (string, error) {
	data, err := marshaler.MarshalBinary()
	if err != nil {
		return "", fmt.Errorf("marshal service %s manifest to binary: %w", name, err)
	}
	return ws.write(data, name, manifestFileName)
}

// WriteJobManifest writes the job's manifest under the copilot/{name}/ directory.
func (ws *Workspace) WriteJobManifest(marshaler encoding.BinaryMarshaler, name string) (string, error) {
	data, err := marshaler.MarshalBinary()
	if err != nil {
		return "", fmt.Errorf("marshal job %s manifest to binary: %w", name, err)
	}
	return ws.write(data, name, manifestFileName)
}

// WritePipelineBuildspec writes the pipeline buildspec under the copilot/ directory.
// If successful returns the full path of the file, otherwise returns an empty string and the error.
func (ws *Workspace) WritePipelineBuildspec(marshaler encoding.BinaryMarshaler) (string, error) {
	data, err := marshaler.MarshalBinary()
	if err != nil {
		return "", fmt.Errorf("marshal pipeline buildspec to binary: %w", err)
	}
	return ws.write(data, buildspecFileName)
}

// WritePipelineManifest writes the pipeline manifest under the copilot directory.
// If successful returns the full path of the file, otherwise returns an empty string and the error.
func (ws *Workspace) WritePipelineManifest(marshaler encoding.BinaryMarshaler) (string, error) {
	data, err := marshaler.MarshalBinary()
	if err != nil {
		return "", fmt.Errorf("marshal pipeline manifest to binary: %w", err)
	}
	return ws.write(data, pipelineFileName)
}

// DeleteWorkspaceFile removes the .workspace file under copilot/ directory.
// This will be called during app delete, we do not want to delete any other generated files.
func (ws *Workspace) DeleteWorkspaceFile() error {
	return ws.fsUtils.Remove(filepath.Join(CopilotDirName, SummaryFileName))
}

// ReadAddonsDir returns a list of file names under a service's "addons/" directory.
func (ws *Workspace) ReadAddonsDir(svcName string) ([]string, error) {
	copilotPath, err := ws.copilotDirPath()
	if err != nil {
		return nil, err
	}

	var names []string
	files, err := ws.fsUtils.ReadDir(filepath.Join(copilotPath, svcName, addonsDirName))
	if err != nil {
		return nil, err
	}
	for _, f := range files {
		names = append(names, f.Name())
	}
	return names, nil
}

// ReadAddon returns the contents of a file under the service's "addons/" directory.
func (ws *Workspace) ReadAddon(svc, fname string) ([]byte, error) {
	return ws.read(svc, addonsDirName, fname)
}

// WriteAddon writes the content of an addon file under "{svc}/addons/{name}.yml".
// If successful returns the full path of the file, otherwise an empty string and an error.
func (ws *Workspace) WriteAddon(content encoding.BinaryMarshaler, svc, name string) (string, error) {
	data, err := content.MarshalBinary()
	if err != nil {
		return "", fmt.Errorf("marshal binary addon content: %w", err)
	}
	fname := name + ymlFileExtension
	return ws.write(data, svc, addonsDirName, fname)
}

// FileStat wraps the os.Stat function.
type FileStat interface {
	Stat(name string) (os.FileInfo, error)
}

// IsInGitRepository returns true if the current working directory is a git repository.
func IsInGitRepository(fs FileStat) bool {
	_, err := fs.Stat(".git")
	return !os.IsNotExist(err)
}

func (ws *Workspace) writeSummary(appName string) error {
	summaryPath, err := ws.summaryPath()
	if err != nil {
		return err
	}

	workspaceSummary := Summary{
		Application: appName,
	}

	serializedWorkspaceSummary, err := yaml.Marshal(workspaceSummary)

	if err != nil {
		return err
	}
	return ws.fsUtils.WriteFile(summaryPath, serializedWorkspaceSummary, 0644)
}

func (ws *Workspace) pipelineManifestPath() (string, error) {
	copilotPath, err := ws.copilotDirPath()
	if err != nil {
		return "", err
	}
	pipelineManifestPath := filepath.Join(copilotPath, pipelineFileName)
	return pipelineManifestPath, nil
}

func (ws *Workspace) summaryPath() (string, error) {
	copilotPath, err := ws.copilotDirPath()
	if err != nil {
		return "", err
	}
	workspaceSummaryPath := filepath.Join(copilotPath, SummaryFileName)
	return workspaceSummaryPath, nil
}

func (ws *Workspace) createCopilotDir() error {
	// First check to see if a manifest directory already exists
	existingWorkspace, _ := ws.copilotDirPath()
	if existingWorkspace != "" {
		return nil
	}
	return ws.fsUtils.Mkdir(CopilotDirName, 0755)
}

// Path returns the absolute path to the workspace.
func (ws *Workspace) Path() (string, error) {
	copilotDirPath, err := ws.copilotDirPath()
	if err != nil {
		return "", err
	}
	return filepath.Dir(copilotDirPath), nil
}

func (ws *Workspace) copilotDirPath() (string, error) {
	if ws.copilotDir != "" {
		return ws.copilotDir, nil
	}
	// Are we in the application directory?
	inCopilotDir := filepath.Base(ws.workingDir) == CopilotDirName
	if inCopilotDir {
		ws.copilotDir = ws.workingDir
		return ws.copilotDir, nil
	}

	searchingDir := ws.workingDir
	for try := 0; try < maximumParentDirsToSearch; try++ {
		currentDirectoryPath := filepath.Join(searchingDir, CopilotDirName)
		inCurrentDirPath, err := ws.fsUtils.DirExists(currentDirectoryPath)
		if err != nil {
			return "", err
		}
		if inCurrentDirPath {
			ws.copilotDir = currentDirectoryPath
			return ws.copilotDir, nil
		}
		searchingDir = filepath.Dir(searchingDir)
	}
	return "", &ErrWorkspaceNotFound{
		CurrentDirectory:      ws.workingDir,
		ManifestDirectoryName: CopilotDirName,
		NumberOfLevelsChecked: maximumParentDirsToSearch,
	}
}

// write flushes the data to a file under the copilot directory joined by path elements.
func (ws *Workspace) write(data []byte, elem ...string) (string, error) {
	copilotPath, err := ws.copilotDirPath()
	if err != nil {
		return "", err
	}
	pathElems := append([]string{copilotPath}, elem...)
	filename := filepath.Join(pathElems...)

	if err := ws.fsUtils.MkdirAll(filepath.Dir(filename), 0755 /* -rwxr-xr-x */); err != nil {
		return "", fmt.Errorf("create directories for file %s: %w", filename, err)
	}
	exist, err := ws.fsUtils.Exists(filename)
	if err != nil {
		return "", fmt.Errorf("check if manifest file %s exists: %w", filename, err)
	}
	if exist {
		return "", &ErrFileExists{FileName: filename}
	}
	if err := ws.fsUtils.WriteFile(filename, data, 0644 /* -rw-r--r-- */); err != nil {
		return "", fmt.Errorf("write manifest file: %w", err)
	}
	return filename, nil
}

// read returns the contents of the file under the copilot directory joined by path elements.
func (ws *Workspace) read(elem ...string) ([]byte, error) {
	copilotPath, err := ws.copilotDirPath()
	if err != nil {
		return nil, err
	}
	pathElems := append([]string{copilotPath}, elem...)
	filename := filepath.Join(pathElems...)
	exist, err := ws.fsUtils.Exists(filename)
	if err != nil {
		return nil, fmt.Errorf("check if manifest file %s exists: %w", filename, err)
	}
	if !exist {
		return nil, &ErrFileNotExists{FileName: filename}
	}
	return ws.fsUtils.ReadFile(filename)
}

// ListDockerfiles returns the list of Dockerfiles within the current
// working directory and a sub-directory level below. If an error occurs while
// reading directories, or no Dockerfiles found returns the error.
func (ws *Workspace) ListDockerfiles() ([]string, error) {
	wdFiles, err := ws.fsUtils.ReadDir(ws.workingDir)
	if err != nil {
		return nil, fmt.Errorf("read directory: %w", err)
	}
	var dockerfiles = make([]string, 0)
	for _, wdFile := range wdFiles {
		// Add current file if it is a Dockerfile and not a directory; otherwise continue.
		if !wdFile.IsDir() {
			fname := wdFile.Name()
<<<<<<< HEAD
			if strings.Contains(strings.ToLower(fname), dockerfileName) && !strings.Contains(strings.ToLower(fname), dockerignoreName) {
=======
			if strings.Contains(strings.ToLower(fname), dockerfileName) && !strings.HasSuffix(strings.ToLower(fname), dockerignoreName) {
>>>>>>> 8cdf53b8
				path := filepath.Dir(fname) + "/" + fname
				dockerfiles = append(dockerfiles, path)
			}
			continue
		}

		// Add sub-directories containing a Dockerfile one level below current directory.
		subFiles, err := ws.fsUtils.ReadDir(wdFile.Name())
		if err != nil {
			// swallow errors for unreadable directories
			continue
		}
		for _, f := range subFiles {
			// NOTE: ignore directories in sub-directories.
			if f.IsDir() {
				continue
			}
			fname := f.Name()
<<<<<<< HEAD
			if strings.Contains(strings.ToLower(fname), dockerfileName) && !strings.Contains(strings.ToLower(fname), dockerignoreName) {
=======
			if strings.Contains(strings.ToLower(fname), dockerfileName) && !strings.HasSuffix(strings.ToLower(fname), dockerignoreName) {
>>>>>>> 8cdf53b8
				path := wdFile.Name() + "/" + f.Name()
				dockerfiles = append(dockerfiles, path)
			}
		}
	}
	sort.Strings(dockerfiles)
	return dockerfiles, nil
}

// RelPath returns the path relative to the current working directory.
func RelPath(fullPath string) (string, error) {
	wkdir, err := os.Getwd()
	if err != nil {
		return "", fmt.Errorf("get working directory: %w", err)
	}
	path, err := filepath.Rel(wkdir, fullPath)
	if err != nil {
		return "", fmt.Errorf("get relative path of file: %w", err)
	}
	return path, nil
}

// WorkloadManifest represents raw local workload manifest.
type WorkloadManifest []byte

func (w WorkloadManifest) workloadName() (string, error) {
	wl := struct {
		Name string `yaml:"name"`
	}{}
	if err := yaml.Unmarshal(w, &wl); err != nil {
		return "", fmt.Errorf(`unmarshal manifest file to retrieve "name": %w`, err)
	}
	return wl.Name, nil
}

// WorkloadType returns the workload type of the manifest.
func (w WorkloadManifest) WorkloadType() (string, error) {
	wl := struct {
		Type string `yaml:"type"`
	}{}
	if err := yaml.Unmarshal(w, &wl); err != nil {
		return "", fmt.Errorf(`unmarshal manifest file to retrieve "type": %w`, err)
	}
	return wl.Type, nil
}<|MERGE_RESOLUTION|>--- conflicted
+++ resolved
@@ -43,11 +43,7 @@
 	ymlFileExtension = ".yml"
 
 	dockerfileName = "dockerfile"
-<<<<<<< HEAD
-	dockerignoreName = "dockerignore"
-=======
 	dockerignoreName = ".dockerignore"
->>>>>>> 8cdf53b8
 )
 
 // Summary is a description of what's associated with this workspace.
@@ -462,11 +458,7 @@
 		// Add current file if it is a Dockerfile and not a directory; otherwise continue.
 		if !wdFile.IsDir() {
 			fname := wdFile.Name()
-<<<<<<< HEAD
-			if strings.Contains(strings.ToLower(fname), dockerfileName) && !strings.Contains(strings.ToLower(fname), dockerignoreName) {
-=======
 			if strings.Contains(strings.ToLower(fname), dockerfileName) && !strings.HasSuffix(strings.ToLower(fname), dockerignoreName) {
->>>>>>> 8cdf53b8
 				path := filepath.Dir(fname) + "/" + fname
 				dockerfiles = append(dockerfiles, path)
 			}
@@ -485,11 +477,7 @@
 				continue
 			}
 			fname := f.Name()
-<<<<<<< HEAD
-			if strings.Contains(strings.ToLower(fname), dockerfileName) && !strings.Contains(strings.ToLower(fname), dockerignoreName) {
-=======
 			if strings.Contains(strings.ToLower(fname), dockerfileName) && !strings.HasSuffix(strings.ToLower(fname), dockerignoreName) {
->>>>>>> 8cdf53b8
 				path := wdFile.Name() + "/" + f.Name()
 				dockerfiles = append(dockerfiles, path)
 			}
