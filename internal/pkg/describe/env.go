--- conflicted
+++ resolved
@@ -85,40 +85,18 @@
 }
 
 func (e *EnvDescriber) filterAppsForEnv() ([]*archer.Application, error) {
-<<<<<<< HEAD
-	var appObjects []*archer.Application
-
-=======
->>>>>>> e2b1a73b
 	tags := map[string]string{
 		stack.EnvTagKey: e.env.Name,
 	}
 	arns, err := e.rgClient.GetResourcesByTags(cloudformationResourceType, tags)
 	if err != nil {
-<<<<<<< HEAD
-		return nil, fmt.Errorf("get resources for env %s: %w", e.env.Name, err)
-=======
 		return nil, fmt.Errorf("get %s resources for env %s: %w", cloudformationResourceType, e.env.Name, err)
->>>>>>> e2b1a73b
 	}
 
 	stacksOfEnvironment := make(map[string]bool)
 	for _, arn := range arns {
 		stack, err := e.getStackName(arn)
 		if err != nil {
-<<<<<<< HEAD
-			return nil, fmt.Errorf("get stack name from arn %s: %w", arn, err)
-		}
-		stacksOfEnvironment[stack] = true
-	}
-	for _, app := range e.apps {
-		stackName := stack.NameForApp(e.proj.Name, e.env.Name, app.Name)
-		if stacksOfEnvironment[stackName] {
-			appObjects = append(appObjects, app)
-		}
-	}
-	return appObjects, nil
-=======
 			return nil, err
 		}
 		stacksOfEnvironment[stack] = true
@@ -131,7 +109,6 @@
 		}
 	}
 	return apps, nil
->>>>>>> e2b1a73b
 }
 
 func (e *EnvDescriber) getStackName(resourceArn string) (string, error) {
@@ -141,11 +118,7 @@
 	}
 	stack := strings.Split(parsedArn.Resource, "/")
 	if len(stack) < 2 {
-<<<<<<< HEAD
-		return "", fmt.Errorf("cannot parse ARN resource %s", parsedArn.Resource)
-=======
 		return "", fmt.Errorf("invalid ARN resource format %s. Ex: arn:partition:service:region:account-id:resource-type/resource-id", parsedArn.Resource)
->>>>>>> e2b1a73b
 	}
 	return stack[1], nil
 }
