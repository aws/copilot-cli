// Copyright Amazon.com, Inc. or its affiliates. All Rights Reserved.
// SPDX-License-Identifier: Apache-2.0

package describe

import (
	"fmt"
	"strings"

	"github.com/dustin/go-humanize/english"

	"github.com/aws/copilot-cli/internal/pkg/deploy/cloudformation/stack"
	"github.com/aws/copilot-cli/internal/pkg/manifest"
)

type URIAccessType int

const (
	URIAccessTypeNone URIAccessType = iota
	URIAccessTypeInternet
	URIAccessTypeInternal
	URIAccessTypeServiceDiscovery
)

var (
	fmtSvcDiscoveryEndpointWithPort = "%s.%s:%s" // Format string of the form {svc}.{endpoint}:{port}
)

type URI struct {
	URI        string
	AccessType URIAccessType
}

// ReachableService represents a service describer that has an endpoint.
type ReachableService interface {
	URI(env string) (URI, error)
}

// NewReachableService returns a ReachableService based on the type of the service.
func NewReachableService(app, svc string, store ConfigStoreSvc) (ReachableService, error) {
	cfg, err := store.GetWorkload(app, svc)
	if err != nil {
		return nil, err
	}
	in := NewServiceConfig{
		App:         app,
		Svc:         svc,
		ConfigStore: store,
	}
	switch cfg.Type {
	case manifest.LoadBalancedWebServiceType:
		return NewLBWebServiceDescriber(in)
	case manifest.RequestDrivenWebServiceType:
		return NewRDWebServiceDescriber(in)
	case manifest.BackendServiceType:
		return NewBackendServiceDescriber(in)
	default:
		return nil, fmt.Errorf("service %s is of type %s which cannot be reached over the network", svc, cfg.Type)
	}
}

// URI returns the LBWebServiceURI to identify this service uniquely given an environment name.
func (d *LBWebServiceDescriber) URI(envName string) (URI, error) {
	svcDescr, err := d.initECSServiceDescribers(envName)
	if err != nil {
		return URI{}, err
	}
	envDescr, err := d.initEnvDescribers(envName)
	if err != nil {
		return URI{}, err
	}
	var albEnabled, nlbEnabled bool
	resources, err := svcDescr.ServiceStackResources()
	if err != nil {
		return URI{}, fmt.Errorf("get stack resources for service %s: %w", d.svc, err)
	}
	for _, resource := range resources {
		if resource.LogicalID == svcStackResourceALBTargetGroupLogicalID {
			albEnabled = true
		}
		if resource.LogicalID == svcStackResourceNLBTargetGroupLogicalID {
			nlbEnabled = true
		}
	}

	var uri LBWebServiceURI
	if albEnabled {
		uriDescr := &uriDescriber{
			svc:              d.svc,
			env:              envName,
			svcDescriber:     svcDescr,
			envDescriber:     envDescr,
			initLBDescriber:  d.initLBDescriber,
			albCFNOutputName: envOutputPublicLoadBalancerDNSName,
		}
		publicURI, err := uriDescr.uri()
		if err != nil {
			return URI{}, err
		}
		uri.access = publicURI
	}

	if nlbEnabled {
		nlbURI, err := d.nlbURI(envName, svcDescr, envDescr)
		if err != nil {
			return URI{}, err
		}
		uri.nlbURI = nlbURI
	}

	return URI{
		URI:        uri.String(),
		AccessType: URIAccessTypeInternet,
	}, nil
}

func (d *LBWebServiceDescriber) nlbURI(envName string, svcDescr ecsDescriber, envDescr envDescriber) (nlbURI, error) {
	svcParams, err := svcDescr.Params()
	if err != nil {
		return nlbURI{}, fmt.Errorf("get stack parameters for service %s: %w", d.svc, err)
	}
	port, ok := svcParams[stack.LBWebServiceNLBPortParamKey]
	if !ok {
		return nlbURI{}, nil
	}
	uri := nlbURI{
		Port: port,
	}
	dnsDelegated, ok := svcParams[stack.LBWebServiceDNSDelegatedParamKey]
	if !ok || dnsDelegated != "true" {
		svcOutputs, err := svcDescr.Outputs()
		if err != nil {
			return nlbURI{}, fmt.Errorf("get stack outputs for service %s: %w", d.svc, err)
		}
		uri.DNSNames = []string{svcOutputs[svcOutputPublicNLBDNSName]}
		return uri, nil
	}

	aliases, ok := svcParams[stack.LBWebServiceNLBAliasesParamKey]
	if ok && aliases != "" {
		uri.DNSNames = strings.Split(aliases, ",")
		return uri, nil
	}
	envOutputs, err := envDescr.Outputs()
	if err != nil {
		return nlbURI{}, fmt.Errorf("get stack outputs for environment %s: %w", envName, err)
	}
	uri.DNSNames = []string{fmt.Sprintf("%s-nlb.%s", d.svc, envOutputs[envOutputSubdomain])}
	return uri, nil
}

// URI returns the service discovery namespace and is used to make
// BackendServiceDescriber have the same signature as WebServiceDescriber.
func (d *BackendServiceDescriber) URI(envName string) (URI, error) {
	svcDescr, err := d.initECSServiceDescribers(envName)
	if err != nil {
		return URI{}, err
	}
	envDescr, err := d.initEnvDescribers(envName)
	if err != nil {
		return URI{}, err
	}
	resources, err := svcDescr.ServiceStackResources()
	if err != nil {
		return URI{}, fmt.Errorf("get stack resources for service %s: %w", d.svc, err)
	}
	for _, res := range resources {
		if res.LogicalID == svcStackResourceALBTargetGroupLogicalID {
			uriDescr := &uriDescriber{
				svc:              d.svc,
				env:              envName,
				svcDescriber:     svcDescr,
				envDescriber:     envDescr,
				initLBDescriber:  d.initLBDescriber,
				albCFNOutputName: envOutputInternalLoadBalancerDNSName,
			}
			privateURI, err := uriDescr.uri()
			if err != nil {
				return URI{}, err
			}
			if !privateURI.HTTPS && len(privateURI.DNSNames) > 1 {
				privateURI = uriDescr.bestEffortRemoveALBDNSName(privateURI)
			}
			return URI{
				URI:        english.OxfordWordSeries(privateURI.strings(), "or"),
				AccessType: URIAccessTypeInternal,
			}, nil
		}
	}

	svcStackParams, err := svcDescr.Params()
	if err != nil {
		return URI{}, fmt.Errorf("get stack parameters for environment %s: %w", envName, err)
	}
	port := svcStackParams[stack.WorkloadContainerPortParamKey]
	if port == stack.NoExposedContainerPort {
		return URI{
			URI:        BlankServiceDiscoveryURI,
			AccessType: URIAccessTypeNone,
		}, nil
	}
	endpoint, err := envDescr.ServiceDiscoveryEndpoint()
	if err != nil {
		return URI{}, fmt.Errorf("retrieve service discovery endpoint for environment %s: %w", envName, err)
	}
	s := serviceDiscovery{
		Service:  d.svc,
		Port:     port,
		Endpoint: endpoint,
	}
	return URI{
		URI:        s.String(),
		AccessType: URIAccessTypeServiceDiscovery,
	}, nil
}

type uriDescriber struct {
	svc              string
	env              string
	svcDescriber     ecsDescriber
	envDescriber     envDescriber
	initLBDescriber  func(string) (lbDescriber, error)
	albCFNOutputName string // The DNS name for the public or private ALB.
}

func (d *uriDescriber) envDNSName(path string) (accessURI, error) {
	envOutputs, err := d.envDescriber.Outputs()
	if err != nil {
		return accessURI{}, fmt.Errorf("get stack outputs for environment %s: %w", d.env, err)
	}
<<<<<<< HEAD
	dnsNames := []string{envOutputs[d.albCFNOutputName]}
=======
	dnsNames := []string{}
	if accessible, ok := envOutputs[envOutputPublicALBAccessible]; ok && accessible == "true" {
		dnsNames = append(dnsNames, envOutputs[d.albCFNOutputName])
	}
>>>>>>> ddf0faf2
	if cfDNS, ok := envOutputs[envOutputCloudFrontDomainName]; ok {
		dnsNames = append(dnsNames, cfDNS)
	}
	return accessURI{
		DNSNames: dnsNames,
		Path:     path,
	}, nil
}

func (d *uriDescriber) uri() (accessURI, error) {
	svcParams, err := d.svcDescriber.Params()
	if err != nil {
		return accessURI{}, fmt.Errorf("get stack parameters for service %s: %w", d.svc, err)
	}

	path := svcParams[stack.WorkloadRulePathParamKey]
	httpsEnabled := svcParams[stack.WorkloadHTTPSParamKey] == "true"

	// public load balancers use the env DNS name if https is not enabled
	if d.albCFNOutputName == envOutputPublicLoadBalancerDNSName && !httpsEnabled {
		return d.envDNSName(path)
	}

	svcResources, err := d.svcDescriber.ServiceStackResources()
	if err != nil {
		return accessURI{}, fmt.Errorf("get stack resources for service %s: %w", d.svc, err)
	}

	var ruleARN string
	for _, resource := range svcResources {
		if resource.Type == svcStackResourceListenerRuleResourceType &&
			((httpsEnabled && resource.LogicalID == svcStackResourceHTTPSListenerRuleLogicalID) ||
				(!httpsEnabled && resource.LogicalID == svcStackResourceHTTPListenerRuleLogicalID)) {
			ruleARN = resource.PhysicalID
			break
		}
	}

	lbDescr, err := d.initLBDescriber(d.env)
	if err != nil {
		return accessURI{}, nil
	}
	dnsNames, err := lbDescr.ListenerRuleHostHeaders(ruleARN)
	if err != nil {
		return accessURI{}, fmt.Errorf("get host headers for listener rule %s: %w", ruleARN, err)
	}
	if len(dnsNames) == 0 {
		return d.envDNSName(path)
	}
	return accessURI{
		HTTPS:    httpsEnabled,
		DNSNames: dnsNames,
		Path:     path,
	}, nil
}

func (d *uriDescriber) bestEffortRemoveALBDNSName(accessURI accessURI) accessURI {
	envOutputs, err := d.envDescriber.Outputs()
	if err != nil {
		return accessURI
	}
	lbDNSName := envOutputs[d.albCFNOutputName]
	for i := range accessURI.DNSNames {
		if accessURI.DNSNames[i] == lbDNSName {
			accessURI.DNSNames = append(accessURI.DNSNames[:i], accessURI.DNSNames[i+1:]...)
			break
		}
	}
	return accessURI
}

// URI returns the WebServiceURI to identify this service uniquely given an environment name.
func (d *RDWebServiceDescriber) URI(envName string) (URI, error) {
	describer, err := d.initAppRunnerDescriber(envName)
	if err != nil {
		return URI{}, err
	}

	serviceURL, err := describer.ServiceURL()
	if err != nil {
		return URI{}, fmt.Errorf("get outputs for service %s: %w", d.svc, err)
	}

	return URI{
		URI:        serviceURL,
		AccessType: URIAccessTypeInternet,
	}, nil
}

// LBWebServiceURI represents the unique identifier to access a load balanced web service.
type LBWebServiceURI struct {
	access accessURI
	nlbURI nlbURI
}

type accessURI struct {
	HTTPS    bool
	DNSNames []string // The environment's subdomain if the service is served on HTTPS. Otherwise, the public application load balancer's access point.
	Path     string   // Empty if the service is served on HTTPS. Otherwise, the pattern used to match the service.
}

type nlbURI struct {
	DNSNames []string
	Port     string
}

func (u *LBWebServiceURI) String() string {
	uris := u.access.strings()
	for _, dnsName := range u.nlbURI.DNSNames {
		uris = append(uris, fmt.Sprintf("%s:%s", dnsName, u.nlbURI.Port))
	}
	return english.OxfordWordSeries(uris, "or")
}

func (u *accessURI) strings() []string {
	var uris []string
	for _, dnsName := range u.DNSNames {
		protocol := "http://"
		if u.HTTPS {
			protocol = "https://"
		}
		path := ""
		if u.Path != "/" {
			path = fmt.Sprintf("/%s", u.Path)
		}
		uris = append(uris, protocol+dnsName+path)
	}
	return uris
}

type serviceDiscovery struct {
	Service  string
	Endpoint string
	Port     string
}

func (s *serviceDiscovery) String() string {
	return fmt.Sprintf(fmtSvcDiscoveryEndpointWithPort, s.Service, s.Endpoint, s.Port)
}<|MERGE_RESOLUTION|>--- conflicted
+++ resolved
@@ -228,14 +228,10 @@
 	if err != nil {
 		return accessURI{}, fmt.Errorf("get stack outputs for environment %s: %w", d.env, err)
 	}
-<<<<<<< HEAD
-	dnsNames := []string{envOutputs[d.albCFNOutputName]}
-=======
 	dnsNames := []string{}
 	if accessible, ok := envOutputs[envOutputPublicALBAccessible]; ok && accessible == "true" {
 		dnsNames = append(dnsNames, envOutputs[d.albCFNOutputName])
 	}
->>>>>>> ddf0faf2
 	if cfDNS, ok := envOutputs[envOutputCloudFrontDomainName]; ok {
 		dnsNames = append(dnsNames, cfDNS)
 	}
