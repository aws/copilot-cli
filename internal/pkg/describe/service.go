// Copyright Amazon.com, Inc. or its affiliates. All Rights Reserved.
// SPDX-License-Identifier: Apache-2.0

package describe

import (
<<<<<<< HEAD
	"encoding/json"
=======
	"errors"
>>>>>>> 31a98060
	"fmt"
	"io"
	"net/url"
	"sort"
	"strings"

	"github.com/aws/aws-sdk-go/aws/arn"
	"github.com/aws/aws-sdk-go/aws/session"
	"github.com/aws/copilot-cli/internal/pkg/aws/apprunner"
	awsecs "github.com/aws/copilot-cli/internal/pkg/aws/ecs"
	"github.com/aws/copilot-cli/internal/pkg/aws/sessions"
	"github.com/aws/copilot-cli/internal/pkg/config"
	cfnstack "github.com/aws/copilot-cli/internal/pkg/deploy/cloudformation/stack"
	"github.com/aws/copilot-cli/internal/pkg/describe/stack"
	"github.com/aws/copilot-cli/internal/pkg/ecs"
	"gopkg.in/yaml.v3"
)

const (
	// Ignored resources
	rulePriorityFunction = "Custom::RulePriorityFunction"
	waitCondition        = "AWS::CloudFormation::WaitCondition"
	waitConditionHandle  = "AWS::CloudFormation::WaitConditionHandle"
)

const (
	apprunnerServiceType              = "AWS::AppRunner::Service"
	apprunnerVPCIngressConnectionType = "AWS::AppRunner::VpcIngressConnection"
)

// ConfigStoreSvc wraps methods of config store.
type ConfigStoreSvc interface {
	GetEnvironment(appName string, environmentName string) (*config.Environment, error)
	ListEnvironments(appName string) ([]*config.Environment, error)
	ListServices(appName string) ([]*config.Workload, error)
	GetWorkload(appName string, name string) (*config.Workload, error)
	ListJobs(appName string) ([]*config.Workload, error)
}

// DeployedEnvServicesLister wraps methods of deploy store.
type DeployedEnvServicesLister interface {
	ListEnvironmentsDeployedTo(appName string, svcName string) ([]string, error)
	ListDeployedServices(appName string, envName string) ([]string, error)
	ListDeployedJobs(appName string, envName string) ([]string, error)
}

type ecsClient interface {
	TaskDefinition(app, env, svc string) (*awsecs.TaskDefinition, error)
	Service(app, env, svc string) (*awsecs.Service, error)
}

type apprunnerClient interface {
	DescribeService(svcARN string) (*apprunner.Service, error)
	PrivateURL(vicARN string) (string, error)
}

type workloadStackDescriber interface {
	Params() (map[string]string, error)
	Outputs() (map[string]string, error)
	ServiceStackResources() ([]*stack.Resource, error)
	Manifest() ([]byte, error)
}

type ecsDescriber interface {
	workloadStackDescriber
	ServiceConnectDNSNames() ([]string, error)
	Platform() (*awsecs.ContainerPlatform, error)
	EnvVars() ([]*awsecs.ContainerEnvVar, error)
	Secrets() ([]*awsecs.ContainerSecret, error)
}

type apprunnerDescriber interface {
	workloadStackDescriber

	Service() (*apprunner.Service, error)
	ServiceARN() (string, error)
	ServiceURL() (string, error)
	IsPrivate() (bool, error)
}

type ecsSvcDesc struct {
	Service          string               `json:"service"`
	Type             string               `json:"type"`
	App              string               `json:"application"`
	Configurations   ecsConfigurations    `json:"configurations"`
	Routes           []*WebServiceRoute   `json:"routes"`
	ServiceDiscovery serviceDiscoveries   `json:"serviceDiscovery"`
	ServiceConnect   serviceConnects      `json:"serviceConnect,omitempty"`
	Variables        containerEnvVars     `json:"variables"`
	Secrets          secrets              `json:"secrets,omitempty"`
	Resources        deployedSvcResources `json:"resources,omitempty"`

	environments []string `json:"-"`
}

// serviceStackDescriber provides base functionality for retrieving info about a service.
type serviceStackDescriber struct {
	app     string
	service string
	env     string

	cfn  stackDescriber
	sess *session.Session

	// Cache variables.
	params         map[string]string
	outputs        map[string]string
	stackResources []*stack.Resource
}

// newServiceStackDescriber instantiates the core elements of a new service.
func newServiceStackDescriber(opt NewServiceConfig, env string) (*serviceStackDescriber, error) {
	environment, err := opt.ConfigStore.GetEnvironment(opt.App, env)
	if err != nil {
		return nil, fmt.Errorf("get environment %s: %w", env, err)
	}
	sess, err := sessions.ImmutableProvider().FromRole(environment.ManagerRoleARN, environment.Region)
	if err != nil {
		return nil, err
	}
	return &serviceStackDescriber{
		app:     opt.App,
		service: opt.Svc,
		env:     env,

		cfn:  stack.NewStackDescriber(cfnstack.NameForService(opt.App, env, opt.Svc), sess),
		sess: sess,
	}, nil
}

// Params returns the parameters of the service stack.
func (d *serviceStackDescriber) Params() (map[string]string, error) {
	if d.params != nil {
		return d.params, nil
	}
	descr, err := d.cfn.Describe()
	if err != nil {
		return nil, err
	}
	d.params = descr.Parameters
	return descr.Parameters, nil
}

// Outputs returns the outputs of the service stack.
func (d *serviceStackDescriber) Outputs() (map[string]string, error) {
	if d.outputs != nil {
		return d.outputs, nil
	}
	descr, err := d.cfn.Describe()
	if err != nil {
		return nil, err
	}
	d.outputs = descr.Outputs
	return descr.Outputs, nil
}

// ServiceStackResources returns the filtered service stack resources created by CloudFormation.
func (d *serviceStackDescriber) ServiceStackResources() ([]*stack.Resource, error) {
	if len(d.stackResources) != 0 {
		return d.stackResources, nil
	}
	svcResources, err := d.cfn.Resources()
	if err != nil {
		return nil, err
	}
	var resources []*stack.Resource
	ignoredResources := map[string]bool{
		rulePriorityFunction: true,
		waitCondition:        true,
		waitConditionHandle:  true,
	}
	for _, svcResource := range svcResources {
		if !ignoredResources[svcResource.Type] {
			resources = append(resources, svcResource)
		}
	}
	d.stackResources = resources
	return resources, nil
}

// Manifest returns the contents of the manifest used to deploy a workload stack.
// If the Manifest metadata doesn't exist in the stack template, then returns ErrManifestNotFoundInTemplate.
func (d *serviceStackDescriber) Manifest() ([]byte, error) {
	tpl, err := d.cfn.StackMetadata()
	if err != nil {
		return nil, fmt.Errorf("retrieve stack metadata for %s-%s-%s: %w", d.app, d.env, d.service, err)
	}

	metadata := struct {
		Manifest string `yaml:"Manifest"`
	}{}
	if err := yaml.Unmarshal([]byte(tpl), &metadata); err != nil {
		return nil, fmt.Errorf("unmarshal Metadata.Manifest in stack %s-%s-%s: %v", d.app, d.env, d.service, err)
	}
	if len(strings.TrimSpace(metadata.Manifest)) == 0 {
		return nil, &ErrManifestNotFoundInTemplate{
			app:  d.app,
			env:  d.env,
			name: d.service,
		}
	}
	return []byte(metadata.Manifest), nil
}

type ecsServiceDescriber struct {
	*serviceStackDescriber
	ecsClient ecsClient
}

type appRunnerServiceDescriber struct {
	*serviceStackDescriber
	apprunnerClient apprunnerClient
}

// NewServiceConfig contains fields that initiates service describer struct.
type NewServiceConfig struct {
	App         string
	Svc         string
	ConfigStore ConfigStoreSvc

	EnableResources bool
	DeployStore     DeployedEnvServicesLister
}

func newECSServiceDescriber(opt NewServiceConfig, env string) (*ecsServiceDescriber, error) {
	stackDescriber, err := newServiceStackDescriber(opt, env)
	if err != nil {
		return nil, err
	}
	return &ecsServiceDescriber{
		serviceStackDescriber: stackDescriber,
		ecsClient:             ecs.New(stackDescriber.sess),
	}, nil
}

func newAppRunnerServiceDescriber(opt NewServiceConfig, env string) (*appRunnerServiceDescriber, error) {
	stackDescriber, err := newServiceStackDescriber(opt, env)
	if err != nil {
		return nil, err
	}

	return &appRunnerServiceDescriber{
		serviceStackDescriber: stackDescriber,
		apprunnerClient:       apprunner.New(stackDescriber.sess),
	}, nil
}

// EnvVars returns the environment variables of the task definition.
func (d *ecsServiceDescriber) EnvVars() ([]*awsecs.ContainerEnvVar, error) {
	taskDefinition, err := d.ecsClient.TaskDefinition(d.app, d.env, d.service)
	if err != nil {
		return nil, fmt.Errorf("describe task definition for service %s: %w", d.service, err)
	}
	return taskDefinition.EnvironmentVariables(), nil
}

// Secrets returns the secrets of the task definition.
func (d *ecsServiceDescriber) Secrets() ([]*awsecs.ContainerSecret, error) {
	taskDefinition, err := d.ecsClient.TaskDefinition(d.app, d.env, d.service)
	if err != nil {
		return nil, fmt.Errorf("describe task definition for service %s: %w", d.service, err)
	}
	return taskDefinition.Secrets(), nil
}

// Platform returns the platform of the task definition.
func (d *ecsServiceDescriber) Platform() (*awsecs.ContainerPlatform, error) {
	taskDefinition, err := d.ecsClient.TaskDefinition(d.app, d.env, d.service)
	if err != nil {
		return nil, fmt.Errorf("describe task definition for service %s: %w", d.service, err)
	}
	platform := taskDefinition.Platform()
	if platform == nil {
		return &awsecs.ContainerPlatform{
			OperatingSystem: "LINUX",
			Architecture:    "X86_64",
		}, nil
	}
	return platform, nil
}

// ServiceConnectDNSNames returns the service connect dns names of a service.
func (d *ecsServiceDescriber) ServiceConnectDNSNames() ([]string, error) {
	service, err := d.ecsClient.Service(d.app, d.env, d.service)
	if err != nil {
		return nil, fmt.Errorf("get service %s: %w", d.service, err)
	}
	return service.ServiceConnectAliases(), nil
}

// ServiceARN retrieves the ARN of the app runner service.
func (d *appRunnerServiceDescriber) ServiceARN() (string, error) {
	serviceStackResources, err := d.ServiceStackResources()
	if err != nil {
		return "", err
	}

	for _, resource := range serviceStackResources {
		arn := resource.PhysicalID
		if resource.Type == apprunnerServiceType && arn != "" {
			return arn, nil
		}
	}

	return "", fmt.Errorf("no App Runner Service in service stack")
}

// vpcIngressConnectionARN returns the ARN of the VPC Ingress Connection
// for this service. If one does not exist, it returns errVPCIngressConnectionNotFound.
func (d *appRunnerServiceDescriber) vpcIngressConnectionARN() (string, error) {
	serviceStackResources, err := d.ServiceStackResources()
	if err != nil {
		return "", err
	}

	for _, resource := range serviceStackResources {
		arn := resource.PhysicalID
		if resource.Type == apprunnerVPCIngressConnectionType && arn != "" {
			return arn, nil
		}
	}

	return "", errVPCIngressConnectionNotFound
}

// Service retrieves an app runner service.
func (d *appRunnerServiceDescriber) Service() (*apprunner.Service, error) {
	serviceARN, err := d.ServiceARN()
	if err != nil {
		return nil, err
	}

	service, err := d.apprunnerClient.DescribeService(serviceARN)
	if err != nil {
		return nil, fmt.Errorf("describe service: %w", err)
	}
	return service, nil
}

// IsPrivate returns true if the service is configured as non-public.
func (d *appRunnerServiceDescriber) IsPrivate() (bool, error) {
	_, err := d.vpcIngressConnectionARN()
	if err != nil {
		if errors.Is(err, errVPCIngressConnectionNotFound) {
			return false, nil
		}

		return false, err
	}

	return true, nil
}

// ServiceURL retrieves the app runner service URL.
func (d *appRunnerServiceDescriber) ServiceURL() (string, error) {
	vicARN, err := d.vpcIngressConnectionARN()
	isVICNotFound := errors.Is(err, errVPCIngressConnectionNotFound)
	if err != nil && !isVICNotFound {
		return "", err
	}

	if !isVICNotFound {
		url, err := d.apprunnerClient.PrivateURL(vicARN)
		if err != nil {
			return "", err
		}
		return formatAppRunnerURL(url), nil
	}

	service, err := d.Service()
	if err != nil {
		return "", err
	}
	return formatAppRunnerURL(service.ServiceURL), nil
}

func formatAppRunnerURL(serviceURL string) string {
	svcUrl := &url.URL{
		Host: serviceURL,
		// App Runner defaults to https
		Scheme: "https",
	}

	return svcUrl.String()
}

// ServiceConfig contains serialized configuration parameters for a service.
type ServiceConfig struct {
	Environment string `json:"environment"`
	Port        string `json:"port"`
	CPU         string `json:"cpu"`
	Memory      string `json:"memory"`
	Platform    string `json:"platform,omitempty"`
}

type ECSServiceConfig struct {
	*ServiceConfig

	Tasks string `json:"tasks"`
}

type appRunnerConfigurations []*ServiceConfig

type ecsConfigurations []*ECSServiceConfig

func (c ecsConfigurations) humanString(w io.Writer) {
	headers := []string{"Environment", "Tasks", "CPU (vCPU)", "Memory (MiB)", "Platform", "Port"}
	var rows [][]string
	for _, config := range c {
		rows = append(rows, []string{config.Environment, config.Tasks, cpuToString(config.CPU), config.Memory, config.Platform, config.Port})
	}

	printTable(w, headers, rows)
}

func (c appRunnerConfigurations) humanString(w io.Writer) {
	headers := []string{"Environment", "CPU (vCPU)", "Memory (MiB)", "Port"}
	var rows [][]string
	for _, config := range c {
		rows = append(rows, []string{config.Environment, cpuToString(config.CPU), config.Memory, config.Port})
	}

	printTable(w, headers, rows)
}

// envVar contains serialized environment variables for a service.
type envVar struct {
	Environment string `json:"environment"`
	Name        string `json:"name"`
	Value       string `json:"value"`
}

type envVars []*envVar

func (e envVars) humanString(w io.Writer) {
	headers := []string{"Name", "Environment", "Value"}
	var rows [][]string
	sort.SliceStable(e, func(i, j int) bool { return e[i].Environment < e[j].Environment })
	sort.SliceStable(e, func(i, j int) bool { return e[i].Name < e[j].Name })

	for _, v := range e {
		rows = append(rows, []string{v.Name, v.Environment, v.Value})
	}

	printTable(w, headers, rows)
}

type containerEnvVar struct {
	*envVar

	Container string `json:"container"`
}

type containerEnvVars []*containerEnvVar

func (e containerEnvVars) humanString(w io.Writer) {
	headers := []string{"Name", "Container", "Environment", "Value"}
	var rows [][]string
	sort.SliceStable(e, func(i, j int) bool { return e[i].Environment < e[j].Environment })
	sort.SliceStable(e, func(i, j int) bool { return e[i].Container < e[j].Container })
	sort.SliceStable(e, func(i, j int) bool { return e[i].Name < e[j].Name })

	for _, v := range e {
		rows = append(rows, []string{v.Name, v.Container, v.Environment, v.Value})
	}

	printTable(w, headers, rows)
}

type secret struct {
	Name        string `json:"name"`
	Container   string `json:"container"`
	Environment string `json:"environment"`
	ValueFrom   string `json:"valueFrom"`
}

type secrets []*secret

func (s secrets) humanString(w io.Writer) {
	headers := []string{"Name", "Container", "Environment", "Value From"}
	fmt.Fprintf(w, "  %s\n", strings.Join(headers, "\t"))
	fmt.Fprintf(w, "  %s\n", strings.Join(underline(headers), "\t"))
	sort.SliceStable(s, func(i, j int) bool { return s[i].Environment < s[j].Environment })
	sort.SliceStable(s, func(i, j int) bool { return s[i].Container < s[j].Container })
	sort.SliceStable(s, func(i, j int) bool { return s[i].Name < s[j].Name })
	if len(s) > 0 {
		valueFrom := s[0].ValueFrom
		if _, err := arn.Parse(s[0].ValueFrom); err != nil {
			// If the valueFrom is not an ARN, preface it with "parameter/"
			valueFrom = fmt.Sprintf("parameter/%s", s[0].ValueFrom)
		}
		fmt.Fprintf(w, "  %s\n", strings.Join([]string{s[0].Name, s[0].Container, s[0].Environment, valueFrom}, "\t"))
	}
	for prev, cur := 0, 1; cur < len(s); prev, cur = prev+1, cur+1 {
		valueFrom := s[cur].ValueFrom
		if _, err := arn.Parse(s[cur].ValueFrom); err != nil {
			// If the valueFrom is not an ARN, preface it with "parameter/"
			valueFrom = fmt.Sprintf("parameter/%s", s[cur].ValueFrom)
		}
		cols := []string{s[cur].Name, s[cur].Container, s[cur].Environment, valueFrom}
		if s[prev].Name == s[cur].Name {
			cols[0] = dittoSymbol
		}
		if s[prev].Container == s[cur].Container {
			cols[1] = dittoSymbol
		}
		if s[prev].Environment == s[cur].Environment {
			cols[2] = dittoSymbol
		}
		if s[prev].ValueFrom == s[cur].ValueFrom {
			cols[3] = dittoSymbol
		}
		fmt.Fprintf(w, "  %s\n", strings.Join(cols, "\t"))
	}
}

func underline(headings []string) []string {
	var lines []string
	for _, heading := range headings {
		line := strings.Repeat("-", len(heading))
		lines = append(lines, line)
	}
	return lines
}

// endpointToEnvs is a mapping of endpoint to environments.
type endpointToEnvs map[string][]string

func (e *endpointToEnvs) marshalJSON() ([]byte, error) {
	type internalEndpoint struct {
		Environment []string `json:"environment"`
		Endpoint    string   `json:"endpoint"`
	}
	var internalEndpoints []internalEndpoint
	for endpoint := range *e {
		internalEndpoints = append(internalEndpoints, internalEndpoint{
			Environment: (*e)[endpoint],
			Endpoint:    endpoint,
		})
	}
	sort.Slice(internalEndpoints, func(i, j int) bool { return internalEndpoints[i].Endpoint < internalEndpoints[j].Endpoint })
	return json.Marshal(&internalEndpoints)
}

func (e endpointToEnvs) add(endpoint string, env string) {
	e[endpoint] = append(e[endpoint], env)
}

type serviceDiscoveries endpointToEnvs

// MarshalJSON overrides the default JSON marshaling logic for the serviceDiscoveries
// struct, allowing it to perform more complex marshaling behavior.
func (sds *serviceDiscoveries) MarshalJSON() ([]byte, error) {
	return (*endpointToEnvs)(sds).marshalJSON()
}

func (sds *serviceDiscoveries) collectEndpoints(descr envDescriber, svc, env, port string) error {
	endpoint, err := descr.ServiceDiscoveryEndpoint()
	if err != nil {
		return err
	}
	sd := serviceDiscovery{
		Service:  svc,
		Port:     port,
		Endpoint: endpoint,
	}
	(*endpointToEnvs)(sds).add(sd.String(), env)
	return nil
}

type serviceConnects endpointToEnvs

// MarshalJSON overrides the default JSON marshaling logic for the serviceConnects
// struct, allowing it to perform more complex marshaling behavior.
func (scs *serviceConnects) MarshalJSON() ([]byte, error) {
	return (*endpointToEnvs)(scs).marshalJSON()
}

func (scs *serviceConnects) collectEndpoints(descr ecsDescriber, env string) error {
	scDNSNames, err := descr.ServiceConnectDNSNames()
	if err != nil {
		return fmt.Errorf("retrieve service connect DNS names: %w", err)
	}
	for _, dnsName := range scDNSNames {
		(*endpointToEnvs)(scs).add(dnsName, env)
	}
	return nil
}

type serviceEndpoints struct {
	discoveries serviceDiscoveries
	connects    serviceConnects
}

func (s serviceEndpoints) humanString(w io.Writer) {
	headers := []string{"Endpoint", "Environment", "Type"}
	fmt.Fprintf(w, "  %s\n", strings.Join(headers, "\t"))
	fmt.Fprintf(w, "  %s\n", strings.Join(underline(headers), "\t"))
	var scEndpoints []string
	for endpoint := range s.connects {
		scEndpoints = append(scEndpoints, endpoint)
	}
	sort.Slice(scEndpoints, func(i, j int) bool { return scEndpoints[i] < scEndpoints[j] })
	for _, endpoint := range scEndpoints {
		fmt.Fprintf(w, "  %s\t%s\t%s\n", endpoint, strings.Join(s.connects[endpoint], ", "), "Service Connect")
	}
	var sdEndpoints []string
	for endpoint := range s.discoveries {
		sdEndpoints = append(sdEndpoints, endpoint)
	}
	sort.Slice(sdEndpoints, func(i, j int) bool { return sdEndpoints[i] < sdEndpoints[j] })
	for _, endpoint := range sdEndpoints {
		fmt.Fprintf(w, "  %s\t%s\t%s\n", endpoint, strings.Join(s.discoveries[endpoint], ", "), "Service Discovery")
	}
}<|MERGE_RESOLUTION|>--- conflicted
+++ resolved
@@ -4,11 +4,8 @@
 package describe
 
 import (
-<<<<<<< HEAD
 	"encoding/json"
-=======
 	"errors"
->>>>>>> 31a98060
 	"fmt"
 	"io"
 	"net/url"
