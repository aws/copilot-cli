--- conflicted
+++ resolved
@@ -191,13 +191,8 @@
 	}
 	if _, err = deployer.DeployWorkload(&deploy.DeployWorkloadInput{
 		StackRuntimeConfiguration: deploy.StackRuntimeConfiguration{
-<<<<<<< HEAD
-			ImageDigest:        uploadOut.ImageDigest,
+			ImageDigests:       uploadOut.ImageDigests,
 			EnvFileARNs:        uploadOut.EnvFileARNs,
-=======
-			ImageDigests:       uploadOut.ImageDigests,
-			EnvFileARN:         uploadOut.EnvFileARN,
->>>>>>> 352884cf
 			AddonsURL:          uploadOut.AddonsURL,
 			RootUserARN:        o.rootUserARN,
 			Tags:               tags.Merge(o.targetApp.Tags, o.resourceTags),
