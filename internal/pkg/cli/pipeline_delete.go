// Copyright Amazon.com, Inc. or its affiliates. All Rights Reserved.
// SPDX-License-Identifier: Apache-2.0

package cli

import (
	"errors"
	"fmt"
	"github.com/aws/copilot-cli/internal/pkg/aws/codepipeline"
	"github.com/aws/copilot-cli/internal/pkg/aws/secretsmanager"
	"github.com/aws/copilot-cli/internal/pkg/aws/sessions"
	"github.com/aws/copilot-cli/internal/pkg/deploy/cloudformation"
	"github.com/aws/copilot-cli/internal/pkg/term/log"
	termprogress "github.com/aws/copilot-cli/internal/pkg/term/progress"
	"github.com/aws/copilot-cli/internal/pkg/term/prompt"
	"github.com/aws/copilot-cli/internal/pkg/workspace"

	"github.com/spf13/cobra"
)

const (
	pipelineDeleteConfirmPrompt       = "Are you sure you want to delete pipeline %s from application %s?"
	pipelineDeleteConfirmHelp         = "This will delete the deployment pipeline for the services in the workspace."
	pipelineSecretDeleteConfirmPrompt = "Are you sure you want to delete the source secret %s associated with pipeline %s?"
	pipelineDeleteSecretConfirmHelp   = "This will delete the token associated with the source of your pipeline."

	fmtDeletePipelineStart    = "Deleting pipeline %s from application %s."
	fmtDeletePipelineFailed   = "Failed to delete pipeline %s from application %s: %v.\n"
	fmtDeletePipelineComplete = "Deleted pipeline %s from application %s.\n"
)

var (
	errPipelineDeleteCancelled = errors.New("pipeline delete cancelled - no changes made")
)

type deletePipelineVars struct {
	appName            string
	name               string
	skipConfirmation   bool
	shouldDeleteSecret bool
}

type deletePipelineOpts struct {
	deletePipelineVars

	ghAccessTokenSecretName string

	// Interfaces to dependencies
	pipelineDeployer pipelineDeployer
	codepipeline     pipelineGetter
	prog             progress
	prompt           prompter
	secretsmanager   secretsManager
	ws               wsPipelineGetter
}

func newDeletePipelineOpts(vars deletePipelineVars) (*deletePipelineOpts, error) {
	ws, err := workspace.New()
	if err != nil {
		return nil, fmt.Errorf("new workspace client: %w", err)
	}

	defaultSess, err := sessions.ImmutableProvider(sessions.UserAgentExtras("pipeline delete")).Default()
	if err != nil {
		return nil, fmt.Errorf("default session: %w", err)
	}

	opts := &deletePipelineOpts{
		deletePipelineVars: vars,
		prog:               termprogress.NewSpinner(log.DiagnosticWriter),
		prompt:             prompt.New(),
<<<<<<< HEAD
		codepipeline:       codepipeline.New(defaultSess),
		secretsmanager:     secretsmanager,
=======
		secretsmanager:     secretsmanager.New(defaultSess),
>>>>>>> b512491d
		pipelineDeployer:   cloudformation.New(defaultSess),
		ws:                 ws,
	}

	return opts, nil
}

// Validate returns an error if the flag values passed by the user are invalid.
func (o *deletePipelineOpts) Validate() error {
	if o.appName == "" {
		return errNoAppInWorkspace
	}

	if o.name != "" {
		if _, err := o.codepipeline.GetPipeline(o.name); err != nil {
			return err
		}
	}
	return nil
}

// Ask prompts for fields that are required but not passed in.
func (o *deletePipelineOpts) Ask() error {
	if err := o.getNameAndSecret(); err != nil {
		return err
	}
	if o.skipConfirmation {
		return nil
	}

	deleteConfirmed, err := o.prompt.Confirm(
		fmt.Sprintf(pipelineDeleteConfirmPrompt, o.name, o.appName),
		pipelineDeleteConfirmHelp,
		prompt.WithConfirmFinalMessage())

	if err != nil {
		return fmt.Errorf("pipeline delete confirmation prompt: %w", err)
	}

	if !deleteConfirmed {
		return errPipelineDeleteCancelled
	}

	return nil
}

// Execute deletes the secret and pipeline stack.
func (o *deletePipelineOpts) Execute() error {
	if err := o.deleteSecret(); err != nil {
		return err
	}

	if err := o.deleteStack(); err != nil {
		return err
	}

	return nil
}

func (o *deletePipelineOpts) getNameAndSecret() error {
	path, err := o.ws.PipelineManifestLegacyPath()
	if err != nil {
		return fmt.Errorf("get path to pipeline manifest: %w", err)
	}
	manifest, err := o.ws.ReadPipelineManifest(path)
	if err != nil {
		return fmt.Errorf("read pipeline manifest: %w", err)
	}
	if o.name == "" {
		o.name = manifest.Name
	}

	if secret, ok := (manifest.Source.Properties["access_token_secret"]).(string); ok {
		o.ghAccessTokenSecretName = secret
	}
	return nil
}

func (o *deletePipelineOpts) deleteSecret() error {
	if o.ghAccessTokenSecretName == "" {
		return nil
	}
	// Only pipelines created with GitHubV1 have personal access tokens saved as secrets.
	if !o.shouldDeleteSecret {
		confirmDeletion, err := o.prompt.Confirm(
			fmt.Sprintf(pipelineSecretDeleteConfirmPrompt, o.ghAccessTokenSecretName, o.name),
			pipelineDeleteSecretConfirmHelp,
		)
		if err != nil {
			return fmt.Errorf("pipeline delete secret confirmation prompt: %w", err)
		}

		if !confirmDeletion {
			log.Infof("Skipping deletion of secret %s.\n", o.ghAccessTokenSecretName)
			return nil
		}
	}

	if err := o.secretsmanager.DeleteSecret(o.ghAccessTokenSecretName); err != nil {
		return err
	}

	log.Successf("Deleted secret %s.\n", o.ghAccessTokenSecretName)

	return nil
}

func (o *deletePipelineOpts) deleteStack() error {
	o.prog.Start(fmt.Sprintf(fmtDeletePipelineStart, o.name, o.appName))
	if err := o.pipelineDeployer.DeletePipeline(o.name); err != nil {
		o.prog.Stop(log.Serrorf(fmtDeletePipelineFailed, o.name, o.appName, err))
		return err
	}
	o.prog.Stop(log.Ssuccessf(fmtDeletePipelineComplete, o.name, o.appName))
	return nil
}

// RecommendActions is a no-op for this command.
func (o *deletePipelineOpts) RecommendActions() error {
	return nil
}

// buildPipelineDeleteCmd build the command for deleting an existing pipeline.
func buildPipelineDeleteCmd() *cobra.Command {
	vars := deletePipelineVars{}
	cmd := &cobra.Command{
		Use:   "delete",
		Short: "Deletes the pipeline associated with your workspace.",
		Example: `
  Delete the pipeline associated with your workspace.
  /code $ copilot pipeline delete
`,
		RunE: runCmdE(func(cmd *cobra.Command, args []string) error {
			opts, err := newDeletePipelineOpts(vars)
			if err != nil {
				return err
			}
			return run(opts)
		}),
	}
	cmd.Flags().StringVarP(&vars.appName, appFlag, appFlagShort, tryReadingAppName(), appFlagDescription)
	cmd.Flags().StringVarP(&vars.name, nameFlag, nameFlagShort, "", pipelineFlagDescription)
	cmd.Flags().BoolVar(&vars.skipConfirmation, yesFlag, false, yesFlagDescription)
	cmd.Flags().BoolVar(&vars.shouldDeleteSecret, deleteSecretFlag, false, deleteSecretFlagDescription)
	return cmd
}<|MERGE_RESOLUTION|>--- conflicted
+++ resolved
@@ -69,12 +69,7 @@
 		deletePipelineVars: vars,
 		prog:               termprogress.NewSpinner(log.DiagnosticWriter),
 		prompt:             prompt.New(),
-<<<<<<< HEAD
-		codepipeline:       codepipeline.New(defaultSess),
-		secretsmanager:     secretsmanager,
-=======
 		secretsmanager:     secretsmanager.New(defaultSess),
->>>>>>> b512491d
 		pipelineDeployer:   cloudformation.New(defaultSess),
 		ws:                 ws,
 	}
