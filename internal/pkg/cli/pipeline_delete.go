--- conflicted
+++ resolved
@@ -93,18 +93,7 @@
 			return err
 		}
 	}
-<<<<<<< HEAD
-
-=======
-	return nil
-}
-
-// Ask prompts for fields that are required but not passed in.
-func (o *deletePipelineOpts) Ask() error {
-	if err := o.getNameAndSecret(); err != nil {
-		return err
-	}
->>>>>>> d4627d9d
+	
 	if o.skipConfirmation {
 		return nil
 	}
