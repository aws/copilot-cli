// Copyright Amazon.com Inc. or its affiliates. All Rights Reserved.
// SPDX-License-Identifier: Apache-2.0

package cli

import (
	"encoding"
	"io"

	"github.com/aws/amazon-ecs-cli-v2/internal/pkg/archer"
	"github.com/aws/amazon-ecs-cli-v2/internal/pkg/aws/cloudwatchlogs"
	"github.com/aws/amazon-ecs-cli-v2/internal/pkg/aws/codepipeline"
	"github.com/aws/amazon-ecs-cli-v2/internal/pkg/aws/ecr"
	"github.com/aws/amazon-ecs-cli-v2/internal/pkg/aws/ecs"
	"github.com/aws/amazon-ecs-cli-v2/internal/pkg/deploy"
	"github.com/aws/amazon-ecs-cli-v2/internal/pkg/describe"
	"github.com/aws/amazon-ecs-cli-v2/internal/pkg/term/command"
	"github.com/aws/amazon-ecs-cli-v2/internal/pkg/workspace"
	"github.com/aws/aws-sdk-go/aws/session"
)

// actionCommand is the interface that every command that creates a resource implements.
type actionCommand interface {
	// Validate returns an error if a flag's value is invalid.
	Validate() error

	// Ask prompts for flag values that are required but not passed in.
	Ask() error

	// Execute runs the command after collecting all required options.
	Execute() error

	// RecommendedActions returns a list of follow-up suggestions users can run once the command executes successfully.
	RecommendedActions() []string
}

type projectService interface {
	archer.ProjectStore
	archer.EnvironmentStore
	archer.ApplicationStore
}

type ecrService interface {
	GetRepository(name string) (string, error)
	GetECRAuth() (ecr.Auth, error)
}

type cwlogService interface {
	TaskLogEvents(logGroupName string, streamLastEventTime map[string]int64, opts ...cloudwatchlogs.GetLogEventsOpts) (*cloudwatchlogs.LogEventsOutput, error)
	LogGroupExists(logGroupName string) (bool, error)
}

type templater interface {
	Template() (string, error)
}

type stackSerializer interface {
	templater
	SerializedParameters() (string, error)
}

type dockerService interface {
	Build(uri, tag, path string) error
	Login(uri, username, password string) error
	Push(uri, tag string) error
}

type runner interface {
	Run(name string, args []string, options ...command.Option) error
}

type defaultSessionProvider interface {
	Default() (*session.Session, error)
}

type regionalSessionProvider interface {
	DefaultWithRegion(region string) (*session.Session, error)
}

type sessionFromRoleProvider interface {
	FromRole(roleARN string, region string) (*session.Session, error)
}

type profileNames interface {
	Names() []string
}

type sessionProvider interface {
	defaultSessionProvider
	regionalSessionProvider
	sessionFromRoleProvider
}

type webAppDescriber interface {
	URI(envName string) (*describe.WebAppURI, error)
	ECSParams(envName string) (*describe.WebAppECSParams, error)
	EnvVars(env *archer.Environment) ([]*describe.WebAppEnvVars, error)
	StackResources(envName string) ([]*describe.CfnResource, error)
}

type storeReader interface {
	archer.ProjectLister
	archer.ProjectGetter
	archer.EnvironmentLister
	archer.EnvironmentGetter
	archer.ApplicationLister
	archer.ApplicationGetter
}

type workspaceDeleter interface {
	DeleteAll() error
}

type wsAppManifestReader interface {
	ReadAppManifest(appName string) ([]byte, error)
}

type wsAppManifestWriter interface {
	WriteAppManifest(marshaler encoding.BinaryMarshaler, appName string) (string, error)
}

type wsPipelineManifestReader interface {
	ReadPipelineManifest() ([]byte, error)
}

type wsPipelineWriter interface {
	WritePipelineBuildspec(marshaler encoding.BinaryMarshaler) (string, error)
	WritePipelineManifest(marshaler encoding.BinaryMarshaler) (string, error)
}

type wsAppDeleter interface {
	DeleteApp(name string) error
}

type wsAppReader interface {
	AppNames() ([]string, error)
	wsAppManifestReader
}

type wsPipelineDeleter interface {
	DeletePipelineManifest() error
	wsPipelineManifestReader
}

type wsPipelineReader interface {
	AppNames() ([]string, error)
	wsPipelineManifestReader
}

type wsProjectManager interface {
	Create(projectName string) error
	Summary() (*workspace.Summary, error)
}

type artifactPutter interface {
	PutArtifact(bucket, fileName string, data io.Reader) (string, error)
}

type port interface {
	Set(number int) error
}

type bucketEmptier interface {
	EmptyBucket(bucket string) error
}

// Interfaces for deploying resources through CloudFormation. Facilitates mocking.
type environmentDeployer interface {
	DeployEnvironment(env *deploy.CreateEnvironmentInput) error
	StreamEnvironmentCreation(env *deploy.CreateEnvironmentInput) (<-chan []deploy.ResourceEvent, <-chan deploy.CreateEnvironmentResponse)
	DeleteEnvironment(projName, envName string) error
	GetEnvironment(projectName, envName string) (*archer.Environment, error)
}

type appDeployer interface {
	// DeployApp // TODO ADD
	DeleteApp(in deploy.DeleteAppInput) error
}

type appRemover interface {
	RemoveAppFromProject(project *archer.Project, appName string) error
}

type imageRemover interface {
	ClearRepository(repoName string) error // implemented by ECR Service
}

type pipelineDeployer interface {
	CreatePipeline(env *deploy.CreatePipelineInput) error
	UpdatePipeline(env *deploy.CreatePipelineInput) error
	PipelineExists(env *deploy.CreatePipelineInput) (bool, error)
	DeletePipeline(pipelineName string) error
	AddPipelineResourcesToProject(project *archer.Project, region string) error
	projectResourcesGetter
	// TODO: Add StreamPipelineCreation method
}

type projectDeployer interface {
	DeployProject(in *deploy.CreateProjectInput) error
	AddAppToProject(project *archer.Project, appName string) error
	AddEnvToProject(project *archer.Project, env *archer.Environment) error
	DelegateDNSPermissions(project *archer.Project, accountID string) error
	DeleteProject(name string) error
}

type projectResourcesGetter interface {
	GetProjectResourcesByRegion(project *archer.Project, region string) (*archer.ProjectRegionalResources, error)
	GetRegionalProjectResources(project *archer.Project) ([]*archer.ProjectRegionalResources, error)
}

type deployer interface {
	environmentDeployer
	projectDeployer
	pipelineDeployer
}

type domainValidator interface {
	DomainExists(domainName string) (bool, error)
}

type dockerfileParser interface {
	GetExposedPorts() ([]uint16, error)
}

type serviceArnGetter interface {
	GetServiceArn(envName string) (*ecs.ServiceArn, error)
}

type statusDescriber interface {
	Describe() (*describe.WebAppStatusDesc, error)
}

type envDescriber interface {
<<<<<<< HEAD
	// TODO
=======
	Describe() (*describe.Environment, error)
>>>>>>> 1db497c2
}

type pipelineGetter interface {
	GetPipeline(pipelineName string) (*codepipeline.Pipeline, error)
}

type executor interface {
	Execute() error
}

type deletePipelineRunner interface {
	Run() error
}

type askExecutor interface {
	Ask() error
	executor
}<|MERGE_RESOLUTION|>--- conflicted
+++ resolved
@@ -231,11 +231,7 @@
 }
 
 type envDescriber interface {
-<<<<<<< HEAD
-	// TODO
-=======
 	Describe() (*describe.Environment, error)
->>>>>>> 1db497c2
 }
 
 type pipelineGetter interface {
