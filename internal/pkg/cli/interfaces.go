// Copyright Amazon.com Inc. or its affiliates. All Rights Reserved.
// SPDX-License-Identifier: Apache-2.0

package cli

import (
	"encoding"
	"io"

	"github.com/aws/amazon-ecs-cli-v2/internal/pkg/archer"
	"github.com/aws/amazon-ecs-cli-v2/internal/pkg/aws/cloudwatchlogs"
	"github.com/aws/amazon-ecs-cli-v2/internal/pkg/aws/ecr"
	"github.com/aws/amazon-ecs-cli-v2/internal/pkg/aws/ecs"
	"github.com/aws/amazon-ecs-cli-v2/internal/pkg/deploy"
	"github.com/aws/amazon-ecs-cli-v2/internal/pkg/describe"
	"github.com/aws/amazon-ecs-cli-v2/internal/pkg/term/command"
	"github.com/aws/amazon-ecs-cli-v2/internal/pkg/workspace"
	"github.com/aws/aws-sdk-go/aws/session"
)

// actionCommand is the interface that every command that creates a resource implements.
type actionCommand interface {
	// Validate returns an error if a flag's value is invalid.
	Validate() error

	// Ask prompts for flag values that are required but not passed in.
	Ask() error

	// Execute runs the command after collecting all required options.
	Execute() error

	// RecommendedActions returns a list of follow-up suggestions users can run once the command executes successfully.
	RecommendedActions() []string
}

type projectService interface {
	archer.ProjectStore
	archer.EnvironmentStore
	archer.ApplicationStore
}

type ecrService interface {
	GetRepository(name string) (string, error)
	GetECRAuth() (ecr.Auth, error)
}

type cwlogService interface {
	TaskLogEvents(logGroupName string, stringTokens map[string]*string, opts ...cloudwatchlogs.GetLogEventsOpts) (*cloudwatchlogs.LogEventsOutput, error)
	LogGroupExists(logGroupName string) (bool, error)
}

type templater interface {
	Template() (string, error)
}

type stackSerializer interface {
	templater
	SerializedParameters() (string, error)
}

type dockerService interface {
	Build(uri, tag, path string) error
	Login(uri, username, password string) error
	Push(uri, tag string) error
}

type runner interface {
	Run(name string, args []string, options ...command.Option) error
}

type defaultSessionProvider interface {
	Default() (*session.Session, error)
}

type regionalSessionProvider interface {
	DefaultWithRegion(region string) (*session.Session, error)
}

type sessionFromRoleProvider interface {
	FromRole(roleARN string, region string) (*session.Session, error)
}

type profileNames interface {
	Names() []string
}

type sessionProvider interface {
	defaultSessionProvider
	regionalSessionProvider
	sessionFromRoleProvider
}

type webAppDescriber interface {
	URI(envName string) (*describe.WebAppURI, error)
	ECSParams(envName string) (*describe.WebAppECSParams, error)
	EnvVars(env *archer.Environment) ([]*describe.WebAppEnvVars, error)
	StackResources(envName string) ([]*describe.CfnResource, error)
}

type storeReader interface {
	archer.ProjectLister
	archer.ProjectGetter
	archer.EnvironmentLister
	archer.EnvironmentGetter
	archer.ApplicationLister
	archer.ApplicationGetter
}

type wsAppManifestReader interface {
	ReadAppManifest(appName string) ([]byte, error)
}

type wsAppManifestWriter interface {
	WriteAppManifest(marshaler encoding.BinaryMarshaler, appName string) (string, error)
}

type wsPipelineManifestReader interface {
	ReadPipelineManifest() ([]byte, error)
}

type wsPipelineWriter interface {
	WritePipelineBuildspec(marshaler encoding.BinaryMarshaler) (string, error)
	WritePipelineManifest(marshaler encoding.BinaryMarshaler) (string, error)
}

type wsAppDeleter interface {
	DeleteApp(name string) error
}

type wsAppReader interface {
	AppNames() ([]string, error)
	wsAppManifestReader
}

type wsPipelineDeleter interface {
	DeletePipelineManifest() error
	wsPipelineManifestReader
}

type wsPipelineReader interface {
	AppNames() ([]string, error)
	wsPipelineManifestReader
}

type wsProjectManager interface {
	Create(projectName string) error
	Summary() (*workspace.Summary, error)
}

type artifactPutter interface {
	PutArtifact(bucket, fileName string, data io.Reader) (string, error)
}

type port interface {
	Set(number int) error
}

type bucketEmptier interface {
	EmptyBucket(bucket string) error
}

// Interfaces for deploying resources through CloudFormation. Facilitates mocking.
type environmentDeployer interface {
	DeployEnvironment(env *deploy.CreateEnvironmentInput) error
	StreamEnvironmentCreation(env *deploy.CreateEnvironmentInput) (<-chan []deploy.ResourceEvent, <-chan deploy.CreateEnvironmentResponse)
	DeleteEnvironment(projName, envName string) error
	GetEnvironment(projectName, envName string) (*archer.Environment, error)
}

type appDeployer interface {
	// DeployApp // TODO ADD
	DeleteApp(in deploy.DeleteAppInput) error
}

type appRemover interface {
	RemoveAppFromProject(project *archer.Project, appName string) error
}

type imageRemover interface {
	ClearRepository(repoName string) error // implemented by ECR Service
}

type pipelineDeployer interface {
	CreatePipeline(env *deploy.CreatePipelineInput) error
	UpdatePipeline(env *deploy.CreatePipelineInput) error
	PipelineExists(env *deploy.CreatePipelineInput) (bool, error)
	DeletePipeline(pipelineName string) error
	AddPipelineResourcesToProject(project *archer.Project, region string) error
	projectResourcesGetter
	// TODO: Add StreamPipelineCreation method
}

type projectDeployer interface {
	DeployProject(in *deploy.CreateProjectInput) error
	AddAppToProject(project *archer.Project, appName string) error
	AddEnvToProject(project *archer.Project, env *archer.Environment) error
	DelegateDNSPermissions(project *archer.Project, accountID string) error
	DeleteProject(name string) error
}

type projectResourcesGetter interface {
	GetProjectResourcesByRegion(project *archer.Project, region string) (*archer.ProjectRegionalResources, error)
	GetRegionalProjectResources(project *archer.Project) ([]*archer.ProjectRegionalResources, error)
}

type deployer interface {
	environmentDeployer
	projectDeployer
	pipelineDeployer
}

type domainValidator interface {
	DomainExists(domainName string) (bool, error)
}

<<<<<<< HEAD
type dockerfileParser interface {
	GetExposedPorts() ([]uint16, error)
=======
type serviceArnGetter interface {
	GetServiceArn(envName string) (*ecs.ServiceArn, error)
}

type statusDescriber interface {
	Describe() (*describe.WebAppStatusDesc, error)
>>>>>>> 6f60b908
}<|MERGE_RESOLUTION|>--- conflicted
+++ resolved
@@ -213,15 +213,14 @@
 	DomainExists(domainName string) (bool, error)
 }
 
-<<<<<<< HEAD
 type dockerfileParser interface {
 	GetExposedPorts() ([]uint16, error)
-=======
+}
+
 type serviceArnGetter interface {
 	GetServiceArn(envName string) (*ecs.ServiceArn, error)
 }
 
 type statusDescriber interface {
 	Describe() (*describe.WebAppStatusDesc, error)
->>>>>>> 6f60b908
 }