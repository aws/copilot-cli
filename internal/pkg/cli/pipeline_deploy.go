--- conflicted
+++ resolved
@@ -157,21 +157,8 @@
 
 // Validate returns an error if the optional flag values passed by the user are invalid.
 func (o *deployPipelineOpts) Validate() error {
-<<<<<<< HEAD
-	if o.wsAppName == "" {
-		return errNoAppInWorkspace
-	}
-	// The passed-in app name value must be the same as the workspace app name, as we need to be in the correct workspace to read the pipeline manifest.
-	if o.appName != "" && o.appName != o.wsAppName {
-		return fmt.Errorf("cannot specify app %s because the workspace is already registered with app %s", o.appName, o.wsAppName)
-	}
-	// Validate the app name.
-	if _, err := o.store.GetApplication(o.wsAppName); err != nil {
-		return fmt.Errorf("get application %s configuration: %w", o.wsAppName, err)
-=======
 	if err := validateInputApp(o.wsAppName, o.appName, o.store); err != nil {
 		return err
->>>>>>> 76e100c2
 	}
 	return nil
 }
