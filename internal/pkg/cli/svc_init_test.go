// Copyright Amazon.com, Inc. or its affiliates. All Rights Reserved.
// SPDX-License-Identifier: Apache-2.0

package cli

import (
	"errors"
	"fmt"
	"path/filepath"
	"testing"

	"github.com/aws/aws-sdk-go/aws"
	"github.com/aws/copilot-cli/internal/pkg/config"
	"github.com/aws/copilot-cli/internal/pkg/deploy"
	"github.com/aws/copilot-cli/internal/pkg/docker/dockerengine"
	"github.com/aws/copilot-cli/internal/pkg/docker/dockerfile"
	"github.com/aws/copilot-cli/internal/pkg/manifest/manifestinfo"
	"github.com/aws/copilot-cli/internal/pkg/term/prompt"
	"github.com/aws/copilot-cli/internal/pkg/workspace"

	"github.com/aws/copilot-cli/internal/pkg/cli/mocks"
	"github.com/aws/copilot-cli/internal/pkg/initialize"
	"github.com/aws/copilot-cli/internal/pkg/manifest"
	"github.com/golang/mock/gomock"
	"github.com/spf13/afero"
	"github.com/stretchr/testify/require"
)

type initSvcMocks struct {
	mockPrompt       *mocks.Mockprompter
	mockSel          *mocks.MockdockerfileSelector
	mocktopicSel     *mocks.MocktopicSelector
	mockSourceSel    *mocks.MockstaticSourceSelector
	mockDockerfile   *mocks.MockdockerfileParser
	mockDockerEngine *mocks.MockdockerEngine
	mockMftReader    *mocks.MockmanifestReader
	mockStore        *mocks.Mockstore
}

func TestSvcInitOpts_Validate(t *testing.T) {
	testCases := map[string]struct {
		inSvcType        string
		inSvcName        string
		inDockerfilePath string
		inImage          string
		inAppName        string
		inSvcPort        []string
		inSubscribeTags  []string
		inNoSubscribe    bool
		inIngressType    string
		inSources        []string

		setupMocks     func(mocks initSvcMocks)
		mockFileSystem func(mockFS afero.Fs)
		wantedErr      error
		wantedAssets   []manifest.FileUpload
	}{
		"fail if using different app name with the workspace": {
			inAppName: "demo",
			wantedErr: fmt.Errorf("cannot specify app demo because the workspace is already registered with app phonetool"),
		},
		"fail if cannot validate application": {
			inAppName:        "phonetool",
			inDockerfilePath: "mockDockerfile",
			inImage:          "mockImage",

			setupMocks: func(m initSvcMocks) {
				m.mockStore.EXPECT().GetApplication("phonetool").Return(nil, errors.New("some error"))
			},
			wantedErr: fmt.Errorf("get application phonetool configuration: some error"),
		},
		"fail if both image and dockerfile are set": {
			inAppName:        "phonetool",
			inDockerfilePath: "mockDockerfile",
			inImage:          "mockImage",

			setupMocks: func(m initSvcMocks) {
				m.mockStore.EXPECT().GetApplication("phonetool").Return(&config.Application{}, nil)
			},
			wantedErr: fmt.Errorf("--dockerfile and --image cannot be specified together"),
		},
		"fail if image not supported by App Runner": {
			inAppName: "phonetool",
			inImage:   "amazon/amazon-ecs-sample",
			inSvcType: manifestinfo.RequestDrivenWebServiceType,

			setupMocks: func(m initSvcMocks) {
				m.mockStore.EXPECT().GetApplication("phonetool").Return(&config.Application{}, nil)
			},
			wantedErr: fmt.Errorf("image amazon/amazon-ecs-sample is not supported by App Runner: value must be an ECR or ECR Public image URI"),
		},
		"invalid dockerfile directory path": {
			inAppName:        "phonetool",
			inDockerfilePath: "./hello/Dockerfile",

			setupMocks: func(m initSvcMocks) {
				m.mockStore.EXPECT().GetApplication("phonetool").Return(&config.Application{}, nil)
			},
			wantedErr: fmt.Errorf("open %s: file does not exist", filepath.FromSlash("hello/Dockerfile")),
		},
		"fail if both no-subscribe and subscribe are set": {
			inAppName:       "phonetool",
			inSvcName:       "service",
			inSubscribeTags: []string{"name:svc"},
			inNoSubscribe:   true,
			setupMocks: func(m initSvcMocks) {
				m.mockStore.EXPECT().GetApplication("phonetool").Return(&config.Application{}, nil)
			},
			wantedErr: errors.New("validate subscribe configuration: cannot specify both --no-subscribe and --subscribe-topics"),
		},
		"rdws invalid ingress type error": {
			inSvcName:        "frontend",
			inSvcType:        "Request-Driven Web Service",
			inDockerfilePath: "./hello/Dockerfile",
			inIngressType:    "invalid",

			setupMocks: func(m initSvcMocks) {
				m.mockStore.EXPECT().GetApplication("phonetool").Return(&config.Application{}, nil)
			},
			mockFileSystem: func(mockFS afero.Fs) {
				mockFS.MkdirAll("hello", 0755)
				afero.WriteFile(mockFS, "hello/Dockerfile", []byte("FROM nginx"), 0644)
			},
			wantedErr: errors.New(`invalid ingress type "invalid": must be one of Environment or Internet`),
		},
		"error if sources flag used without Static Site type": {
			inSvcName: "frontend",
			inSvcType: "Load Balanced Web Service",
			inSources: []string{"goodbye", "hello/there"},

			setupMocks: func(m initSvcMocks) {
				m.mockStore.EXPECT().GetApplication("phonetool").Return(&config.Application{}, nil)
			},
			wantedErr: errors.New(`'--sources' must be specified with '--type "Static Site"'`),
		},
		"error if sources flag used with invalid sources": {
			inSvcName: "frontend",
			inSvcType: "Static Site",
			inSources: []string{"non-existent path"},

			mockFileSystem: func(mockFS afero.Fs) {
				mockFS.MkdirAll("copilot", 0755)
				mockFS.MkdirAll("hello", 0755)
				mockFS.MkdirAll("goodbye", 0755)
				afero.WriteFile(mockFS, "hello/there", []byte("howdy"), 0644)
			},
			setupMocks: func(m initSvcMocks) {
				m.mockStore.EXPECT().GetApplication("phonetool").Return(&config.Application{}, nil)
			},
			wantedErr: errors.New("convert source strings to objects: open non-existent path: file does not exist"),
		},
		"valid flags": {
			inSvcName:        "frontend",
			inSvcType:        "Load Balanced Web Service",
			inDockerfilePath: "./hello/Dockerfile",

			setupMocks: func(m initSvcMocks) {
				m.mockStore.EXPECT().GetApplication("phonetool").Return(&config.Application{}, nil)
			},
			mockFileSystem: func(mockFS afero.Fs) {
				mockFS.MkdirAll("hello", 0755)
				afero.WriteFile(mockFS, "hello/Dockerfile", []byte("FROM nginx"), 0644)
			},
		},
		"valid rdws flags": {
			inSvcName:        "frontend",
			inSvcType:        "Request-Driven Web Service",
			inDockerfilePath: "./hello/Dockerfile",
			inIngressType:    "Internet",

			setupMocks: func(m initSvcMocks) {
				m.mockStore.EXPECT().GetApplication("phonetool").Return(&config.Application{}, nil)
			},
			mockFileSystem: func(mockFS afero.Fs) {
				mockFS.MkdirAll("hello", 0755)
				afero.WriteFile(mockFS, "hello/Dockerfile", []byte("FROM nginx"), 0644)
			},
		},
<<<<<<< HEAD
		"valid lbws port flag": {
			inSvcName:        "frontend",
			inSvcType:        "Load Balanced Web Service",
			inDockerfilePath: "./hello/Dockerfile",
			inSvcPort:        []string{"3000", "4000"},

			setupMocks: func(m initSvcMocks) {
				m.mockStore.EXPECT().GetApplication("phonetool").Return(&config.Application{}, nil)
			},
			mockFileSystem: func(mockFS afero.Fs) {
				mockFS.MkdirAll("hello", 0755)
				afero.WriteFile(mockFS, "hello/Dockerfile", []byte("FROM nginx"), 0644)
			},
		},
		"invalid backend service port flag": {
			inSvcName:        "frontend",
			inSvcType:        "Backend Service",
			inDockerfilePath: "./hello/Dockerfile",
			inSvcPort:        []string{"badport", "4000"},

			setupMocks: func(m initSvcMocks) {
				m.mockStore.EXPECT().GetApplication("phonetool").Return(&config.Application{}, nil)
			},
			mockFileSystem: func(mockFS afero.Fs) {
				mockFS.MkdirAll("hello", 0755)
				afero.WriteFile(mockFS, "hello/Dockerfile", []byte("FROM nginx"), 0644)
			},
			wantedErr: errors.New(`port badport is invalid: value must be in range 1-65535`),
=======
		"valid static site flag": {
			inSvcName: "frontend",
			inSvcType: "Static Site",
			inSources: []string{"goodbye", "hello/there"},

			mockFileSystem: func(mockFS afero.Fs) {
				mockFS.MkdirAll("copilot", 0755)
				mockFS.MkdirAll("hello", 0755)
				mockFS.MkdirAll("goodbye", 0755)
				afero.WriteFile(mockFS, "hello/there", []byte("howdy"), 0644)
			},
			setupMocks: func(m initSvcMocks) {
				m.mockStore.EXPECT().GetApplication("phonetool").Return(&config.Application{}, nil)
			},
			wantedAssets: []manifest.FileUpload{
				{
					Source:    "goodbye",
					Recursive: true,
				},
				{
					Source:    "hello/there",
					Recursive: false,
				},
			},
>>>>>>> 50e49271
		},
	}

	for name, tc := range testCases {
		t.Run(name, func(t *testing.T) {
			ctrl := gomock.NewController(t)
			defer ctrl.Finish()

			mockstore := mocks.NewMockstore(ctrl)
			mocks := initSvcMocks{
				mockStore: mockstore,
			}
			if tc.setupMocks != nil {
				tc.setupMocks(mocks)
			}
			opts := initSvcOpts{
				initSvcVars: initSvcVars{
					initWkldVars: initWkldVars{
						wkldType:       tc.inSvcType,
						name:           tc.inSvcName,
						dockerfilePath: tc.inDockerfilePath,
						image:          tc.inImage,
						appName:        tc.inAppName,
						subscriptions:  tc.inSubscribeTags,
						noSubscribe:    tc.inNoSubscribe,
						sourcePaths:    tc.inSources,
					},
					ports:       tc.inSvcPort,
					ingressType: tc.inIngressType,
				},
				store:     mockstore,
				fs:        &afero.Afero{Fs: afero.NewMemMapFs()},
				wsAppName: "phonetool",
			}
			if tc.mockFileSystem != nil {
				tc.mockFileSystem(opts.fs)
			}

			// WHEN
			err := opts.Validate()

			// THEN
			if tc.wantedErr != nil {
				require.EqualError(t, err, tc.wantedErr.Error())
			} else {
				require.NoError(t, err)
				require.Equal(t, tc.wantedAssets, opts.staticAssets)
			}
		})
	}
}

func TestSvcInitOpts_Ask(t *testing.T) {
	const (
		mockAppName          = "phonetool"
		wantedSvcType        = manifestinfo.LoadBalancedWebServiceType
		appRunnerSvcType     = manifestinfo.RequestDrivenWebServiceType
		wantedSvcName        = "frontend"
		badAppRunnerSvcName  = "iamoverfortycharacterlongandaninvalidrdwsname"
		wantedDockerfilePath = "frontend/Dockerfile"
		wantedSvcPort        = "80"
		wantedImage          = "mockImage"
		mockFile             = "my/mock/file.css"
		mockDir              = "my/mock/dir"
	)
	mockTopic, _ := deploy.NewTopic("arn:aws:sns:us-west-2:123456789012:mockApp-mockEnv-mockWkld-orders", "mockApp", "mockEnv", "mockWkld")
	mockError := errors.New("mock error")
	testCases := map[string]struct {
<<<<<<< HEAD
		inSvcType        string
		inSvcName        string
		inDockerfilePath string
		inImage          string
		inSvcPorts       []string
		inSubscribeTags  []string
		inNoSubscribe    bool
		inIngressType    string
=======
		inSvcType           string
		inSvcName           string
		inDockerfilePath    string
		inImage             string
		inSvcPort           uint16
		inSubscribeTags     []string
		inNoSubscribe       bool
		inIngressType       string
		inWsPendingCreation bool
		mockFileSystem      func(mockFS afero.Fs)
>>>>>>> 50e49271

		setupMocks func(mocks initSvcMocks)

		wantedErr    error
		wantedAssets []manifest.FileUpload
	}{
		"invalid service type": {
			inSvcType: "TestSvcType",
			wantedErr: errors.New(`invalid service type TestSvcType: must be one of "Request-Driven Web Service", "Load Balanced Web Service", "Backend Service", "Worker Service", "Static Site"`),
		},
		"invalid service name": {
			inSvcType: wantedSvcType,
			inSvcName: "1234",
			wantedErr: fmt.Errorf("service name 1234 is invalid: %s", errValueBadFormat),
		},
		"prompt for service name": {
			inSvcType:        wantedSvcType,
			inSvcPorts:       []string{wantedSvcPort},
			inDockerfilePath: wantedDockerfilePath,

			setupMocks: func(m initSvcMocks) {
				m.mockPrompt.EXPECT().Get(gomock.Eq("What do you want to name this service?"), gomock.Any(), gomock.Any(), gomock.Any()).
					Return(wantedSvcName, nil)
				m.mockStore.EXPECT().GetService(mockAppName, wantedSvcName).Return(nil, &config.ErrNoSuchService{})
				m.mockMftReader.EXPECT().ReadWorkloadManifest(wantedSvcName).Return(nil, &workspace.ErrFileNotExists{FileName: wantedSvcName})
			},
			wantedErr: nil,
		},
		"returns an error if fail to get service name": {
			inSvcType:        wantedSvcType,
			inSvcName:        "",
			inSvcPorts:       []string{wantedSvcPort},
			inDockerfilePath: wantedDockerfilePath,

			setupMocks: func(m initSvcMocks) {
				m.mockPrompt.EXPECT().Get(gomock.Any(), gomock.Any(), gomock.Any(), gomock.Any()).
					Return("", errors.New("some error"))
			},
			wantedErr: fmt.Errorf("get service name: some error"),
		},
		"returns an error if service already exists": {
			inSvcType:        wantedSvcType,
			inSvcName:        "",
			inSvcPorts:       []string{wantedSvcPort},
			inDockerfilePath: wantedDockerfilePath,

			setupMocks: func(m initSvcMocks) {
				m.mockPrompt.EXPECT().Get(gomock.Eq("What do you want to name this service?"), gomock.Any(), gomock.Any(), gomock.Any()).
					Return(wantedSvcName, nil)
				m.mockStore.EXPECT().GetService(mockAppName, wantedSvcName).Return(&config.Workload{}, nil)
			},
			wantedErr: fmt.Errorf("service frontend already exists"),
		},
		"returns an error if fail to validate service existence": {
			inSvcType:        wantedSvcType,
			inSvcName:        "",
			inSvcPorts:       []string{wantedSvcPort},
			inDockerfilePath: wantedDockerfilePath,

			setupMocks: func(m initSvcMocks) {
				m.mockPrompt.EXPECT().Get(gomock.Eq("What do you want to name this service?"), gomock.Any(), gomock.Any(), gomock.Any()).
					Return(wantedSvcName, nil)
				m.mockStore.EXPECT().GetService(mockAppName, wantedSvcName).Return(nil, mockError)
			},
			wantedErr: fmt.Errorf("validate if service exists: mock error"),
		},
		"error if manifest type doesn't match": {
			inSvcType: "Worker Service",
			inSvcName: wantedSvcName,

			setupMocks: func(m initSvcMocks) {
				m.mockStore.EXPECT().GetService(mockAppName, wantedSvcName).Return(nil, &config.ErrNoSuchService{})
				m.mockMftReader.EXPECT().ReadWorkloadManifest(wantedSvcName).Return([]byte(`
type: Backend Service`), nil)
			},
			wantedErr: fmt.Errorf("manifest file for service frontend exists with a different type Backend Service"),
		},
		"skip asking questions if local manifest file exists by flags": {
			inSvcType: "Worker Service",
			inSvcName: wantedSvcName,

			setupMocks: func(m initSvcMocks) {
				m.mockStore.EXPECT().GetService(mockAppName, wantedSvcName).Return(nil, &config.ErrNoSuchService{})
				m.mockMftReader.EXPECT().ReadWorkloadManifest(wantedSvcName).Return([]byte(`
type: Worker Service`), nil)
			},
		},
		"error if invalid app runner service name": {
			inSvcType: "Request-Driven Web Service",
			inSvcName: badAppRunnerSvcName,

			setupMocks: func(m initSvcMocks) {},

			wantedErr: fmt.Errorf("service name iamoverfortycharacterlongandaninvalidrdwsname is invalid: value must not exceed 40 characters"),
		},
		"skip asking questions if local manifest file exists by only name flag with minimal check": {
			inSvcName: badAppRunnerSvcName,

			setupMocks: func(m initSvcMocks) {
				m.mockStore.EXPECT().GetService(mockAppName, badAppRunnerSvcName).Return(nil, &config.ErrNoSuchService{})
				m.mockMftReader.EXPECT().ReadWorkloadManifest(badAppRunnerSvcName).Return([]byte(`
type: Request-Driven Web Service`), nil)
			},
		},
		"return an error if fail to read local manifest": {
			inSvcType: "Worker Service",
			inSvcName: wantedSvcName,

			setupMocks: func(m initSvcMocks) {
				m.mockStore.EXPECT().GetService(mockAppName, wantedSvcName).Return(nil, &config.ErrNoSuchService{})
				m.mockMftReader.EXPECT().ReadWorkloadManifest(wantedSvcName).Return(nil, mockError)
			},

			wantedErr: fmt.Errorf("read manifest file for service frontend: mock error"),
		},
		"return an error if fail to get service type": {
			inSvcType:        "",
			inSvcPorts:       []string{wantedSvcPort},
			inDockerfilePath: wantedDockerfilePath,

			setupMocks: func(m initSvcMocks) {
				m.mockPrompt.EXPECT().SelectOption(gomock.Any(), gomock.Any(), gomock.Any(), gomock.Any()).
					Return("", errors.New("some error"))
			},
			wantedErr: fmt.Errorf("select service type: some error"),
		},
		"prompt for service type": {
			inSvcType:        "",
			inSvcName:        wantedSvcName,
			inSvcPorts:       []string{wantedSvcPort},
			inDockerfilePath: wantedDockerfilePath,

			setupMocks: func(m initSvcMocks) {
				m.mockPrompt.EXPECT().SelectOption(gomock.Eq(fmt.Sprintf(fmtSvcInitSvcTypePrompt, "service type")), gomock.Any(), gomock.Eq([]prompt.Option{
					{
						Value: manifestinfo.RequestDrivenWebServiceType,
						Hint:  "App Runner",
					},
					{
						Value: manifestinfo.LoadBalancedWebServiceType,
						Hint:  "Internet to ECS on Fargate",
					},
					{
						Value: manifestinfo.BackendServiceType,
						Hint:  "ECS on Fargate",
					},
					{
						Value: manifestinfo.WorkerServiceType,
						Hint:  "Events to SQS to ECS on Fargate",
					},
					{
						Value: manifestinfo.StaticSiteType,
						Hint:  "Internet to CDN to S3 bucket",
					},
				}), gomock.Any()).
					Return(wantedSvcType, nil)
				m.mockStore.EXPECT().GetService(mockAppName, wantedSvcName).Return(nil, &config.ErrNoSuchService{}).Times(2)
				m.mockMftReader.EXPECT().ReadWorkloadManifest(wantedSvcName).Return(nil, &workspace.ErrFileNotExists{FileName: wantedSvcName}).Times(2)
			},
			wantedErr: nil,
		},
		"prompt for service type and error if the name is invalid": {
			inSvcType: "",
			inSvcName: badAppRunnerSvcName,

			setupMocks: func(m initSvcMocks) {
				m.mockPrompt.EXPECT().SelectOption(gomock.Any(), gomock.Any(), gomock.Any(), gomock.Any()).
					Return(appRunnerSvcType, nil)
				m.mockStore.EXPECT().GetService(mockAppName, badAppRunnerSvcName).Return(nil, &config.ErrNoSuchService{})
				m.mockMftReader.EXPECT().ReadWorkloadManifest(badAppRunnerSvcName).Return(nil, &workspace.ErrFileNotExists{FileName: badAppRunnerSvcName})
			},
			wantedErr: fmt.Errorf("service name iamoverfortycharacterlongandaninvalidrdwsname is invalid: value must not exceed 40 characters"),
		},
		"rdws prompt for ingress type": {
			inSvcType:        appRunnerSvcType,
			inSvcName:        wantedSvcName,
			inSvcPorts:       []string{wantedSvcPort},
			inDockerfilePath: wantedDockerfilePath,

			setupMocks: func(m initSvcMocks) {
				m.mockStore.EXPECT().GetService(mockAppName, wantedSvcName).Return(nil, &config.ErrNoSuchService{})
				m.mockMftReader.EXPECT().ReadWorkloadManifest(wantedSvcName).Return(nil, &workspace.ErrFileNotExists{FileName: wantedSvcName})
				m.mockPrompt.EXPECT().SelectOption(gomock.Eq(svcInitIngressTypePrompt), gomock.Any(), gomock.Eq([]prompt.Option{
					{
						Value: "Environment",
					},
					{
						Value: "Internet",
					},
				}), gomock.Any()).Return("Environment", nil)
			},
		},
		"rdws prompt for ingress type error": {
			inSvcType:        appRunnerSvcType,
			inSvcName:        wantedSvcName,
			inSvcPorts:       []string{wantedSvcPort},
			inDockerfilePath: wantedDockerfilePath,

			setupMocks: func(m initSvcMocks) {
				m.mockStore.EXPECT().GetService(mockAppName, wantedSvcName).Return(nil, &config.ErrNoSuchService{})
				m.mockPrompt.EXPECT().SelectOption(gomock.Eq(svcInitIngressTypePrompt), gomock.Any(), gomock.Eq([]prompt.Option{
					{
						Value: "Environment",
					},
					{
						Value: "Internet",
					},
				}), gomock.Any()).Return("", errors.New("some error"))
			},
			wantedErr: errors.New("select ingress type: some error"),
		},
		"rdws skip ingress type prompt with flag": {
			inSvcType:        appRunnerSvcType,
			inSvcName:        wantedSvcName,
			inSvcPorts:       []string{wantedSvcPort},
			inDockerfilePath: wantedDockerfilePath,
			inIngressType:    ingressTypeInternet,

			setupMocks: func(m initSvcMocks) {
				m.mockStore.EXPECT().GetService(mockAppName, wantedSvcName).Return(nil, &config.ErrNoSuchService{})
				m.mockMftReader.EXPECT().ReadWorkloadManifest(wantedSvcName).Return(nil, &workspace.ErrFileNotExists{FileName: wantedSvcName})
			},
		},
		"skip selecting Dockerfile if image flag is set": {
			inSvcType:        wantedSvcType,
			inSvcName:        wantedSvcName,
			inSvcPorts:       []string{wantedSvcPort},
			inImage:          "mockImage",
			inDockerfilePath: "",

			setupMocks: func(m initSvcMocks) {
				m.mockStore.EXPECT().GetService(mockAppName, wantedSvcName).Return(nil, &config.ErrNoSuchService{})
				m.mockMftReader.EXPECT().ReadWorkloadManifest(wantedSvcName).Return(nil, &workspace.ErrFileNotExists{FileName: wantedSvcName})
			},
		},
		"return error if failed to check if docker engine is running": {
			inSvcType:  wantedSvcType,
			inSvcName:  wantedSvcName,
			inSvcPorts: []string{wantedSvcPort},

			setupMocks: func(m initSvcMocks) {
				m.mockStore.EXPECT().GetService(mockAppName, wantedSvcName).Return(nil, &config.ErrNoSuchService{})
				m.mockMftReader.EXPECT().ReadWorkloadManifest(wantedSvcName).Return(nil, &workspace.ErrFileNotExists{FileName: wantedSvcName})
				m.mockDockerEngine.EXPECT().CheckDockerEngineRunning().Return(errors.New("some error"))
			},
			wantedErr: fmt.Errorf("check if docker engine is running: some error"),
		},
		"skip selecting Dockerfile if docker command is not found": {
			inSvcType:  wantedSvcType,
			inSvcName:  wantedSvcName,
			inSvcPorts: []string{wantedSvcPort},

			setupMocks: func(m initSvcMocks) {
				m.mockStore.EXPECT().GetService(mockAppName, wantedSvcName).Return(nil, &config.ErrNoSuchService{})
				m.mockMftReader.EXPECT().ReadWorkloadManifest(wantedSvcName).Return(nil, &workspace.ErrFileNotExists{FileName: wantedSvcName})
				m.mockPrompt.EXPECT().Get(wkldInitImagePrompt, wkldInitImagePromptHelp, gomock.Any(), gomock.Any()).
					Return("mockImage", nil)
				m.mockDockerEngine.EXPECT().CheckDockerEngineRunning().Return(dockerengine.ErrDockerCommandNotFound)

			},
			wantedErr: nil,
		},
		"skip selecting Dockerfile if docker engine is not responsive": {
			inSvcType:  wantedSvcType,
			inSvcName:  wantedSvcName,
			inSvcPorts: []string{wantedSvcPort},

			setupMocks: func(m initSvcMocks) {
				m.mockStore.EXPECT().GetService(mockAppName, wantedSvcName).Return(nil, &config.ErrNoSuchService{})
				m.mockMftReader.EXPECT().ReadWorkloadManifest(wantedSvcName).Return(nil, &workspace.ErrFileNotExists{FileName: wantedSvcName})
				m.mockPrompt.EXPECT().Get(wkldInitImagePrompt, wkldInitImagePromptHelp, gomock.Any(), gomock.Any()).
					Return("mockImage", nil)
				m.mockDockerEngine.EXPECT().CheckDockerEngineRunning().Return(&dockerengine.ErrDockerDaemonNotResponsive{})

			},
			wantedErr: nil,
		},
		"returns an error if fail to get image location": {
			inSvcType:        wantedSvcType,
			inSvcName:        wantedSvcName,
			inSvcPorts:       []string{wantedSvcPort},
			inDockerfilePath: "",

			setupMocks: func(m initSvcMocks) {
				m.mockStore.EXPECT().GetService(mockAppName, wantedSvcName).Return(nil, &config.ErrNoSuchService{})
				m.mockMftReader.EXPECT().ReadWorkloadManifest(wantedSvcName).Return(nil, &workspace.ErrFileNotExists{FileName: wantedSvcName})
				m.mockPrompt.EXPECT().Get(wkldInitImagePrompt, wkldInitImagePromptHelp, gomock.Any(), gomock.Any()).
					Return("", mockError)
				m.mockSel.EXPECT().Dockerfile(
					gomock.Eq(fmt.Sprintf(fmtWkldInitDockerfilePrompt, wantedSvcName)),
					gomock.Eq(fmt.Sprintf(fmtWkldInitDockerfilePathPrompt, wantedSvcName)),
					gomock.Eq(wkldInitDockerfileHelpPrompt),
					gomock.Eq(wkldInitDockerfilePathHelpPrompt),
					gomock.Any(),
				).Return("Use an existing image instead", nil)
				m.mockDockerEngine.EXPECT().CheckDockerEngineRunning().Return(nil)
			},
			wantedErr: fmt.Errorf("get image location: mock error"),
		},
		"using existing image": {
			inSvcType:        wantedSvcType,
			inSvcName:        wantedSvcName,
			inDockerfilePath: "",

			setupMocks: func(m initSvcMocks) {
				m.mockStore.EXPECT().GetService(mockAppName, wantedSvcName).Return(nil, &config.ErrNoSuchService{})
				m.mockMftReader.EXPECT().ReadWorkloadManifest(wantedSvcName).Return(nil, &workspace.ErrFileNotExists{FileName: wantedSvcName})
				m.mockPrompt.EXPECT().Get(wkldInitImagePrompt, wkldInitImagePromptHelp, gomock.Any(), gomock.Any()).
					Return("mockImage", nil)
				m.mockPrompt.EXPECT().Get(gomock.Eq(fmt.Sprintf(svcInitSvcPortPrompt, "port(s)")), gomock.Any(), gomock.Any(), gomock.Any()).
					Return(defaultSvcPortString, nil)
				m.mockSel.EXPECT().Dockerfile(
					gomock.Eq(fmt.Sprintf(fmtWkldInitDockerfilePrompt, wantedSvcName)),
					gomock.Eq(fmt.Sprintf(fmtWkldInitDockerfilePathPrompt, wantedSvcName)),
					gomock.Eq(wkldInitDockerfileHelpPrompt),
					gomock.Eq(wkldInitDockerfilePathHelpPrompt),
					gomock.Any(),
				).Return("Use an existing image instead", nil)
				m.mockDockerEngine.EXPECT().CheckDockerEngineRunning().Return(nil)
			},
		},
		"select Dockerfile": {
			inSvcType:        wantedSvcType,
			inSvcName:        wantedSvcName,
			inSvcPorts:       []string{wantedSvcPort},
			inDockerfilePath: "",

			setupMocks: func(m initSvcMocks) {
				m.mockStore.EXPECT().GetService(mockAppName, wantedSvcName).Return(nil, &config.ErrNoSuchService{})
				m.mockMftReader.EXPECT().ReadWorkloadManifest(wantedSvcName).Return(nil, &workspace.ErrFileNotExists{FileName: wantedSvcName})
				m.mockSel.EXPECT().Dockerfile(
					gomock.Eq(fmt.Sprintf(fmtWkldInitDockerfilePrompt, wantedSvcName)),
					gomock.Eq(fmt.Sprintf(fmtWkldInitDockerfilePathPrompt, wantedSvcName)),
					gomock.Eq(wkldInitDockerfileHelpPrompt),
					gomock.Eq(wkldInitDockerfilePathHelpPrompt),
					gomock.Any(),
				).Return("frontend/Dockerfile", nil)
				m.mockDockerEngine.EXPECT().CheckDockerEngineRunning().Return(nil)
			},
			wantedErr: nil,
		},
		"returns an error if fail to get Dockerfile": {
			inSvcType:        wantedSvcType,
			inSvcName:        wantedSvcName,
			inSvcPorts:       []string{wantedSvcPort},
			inDockerfilePath: "",

			setupMocks: func(m initSvcMocks) {
				m.mockStore.EXPECT().GetService(mockAppName, wantedSvcName).Return(nil, &config.ErrNoSuchService{})
				m.mockMftReader.EXPECT().ReadWorkloadManifest(wantedSvcName).Return(nil, &workspace.ErrFileNotExists{FileName: wantedSvcName})
				m.mockSel.EXPECT().Dockerfile(
					gomock.Any(), gomock.Any(), gomock.Any(), gomock.Any(), gomock.Any(),
				).Return("", errors.New("some error"))
				m.mockDockerEngine.EXPECT().CheckDockerEngineRunning().Return(nil)
			},
			wantedErr: fmt.Errorf("select Dockerfile: some error"),
		},
		"skip asking for port for backend service": {
			inSvcType:        "Backend Service",
			inSvcName:        wantedSvcName,
			inDockerfilePath: wantedDockerfilePath,

			setupMocks: func(m initSvcMocks) {
				m.mockStore.EXPECT().GetService(mockAppName, wantedSvcName).Return(nil, &config.ErrNoSuchService{})
				m.mockMftReader.EXPECT().ReadWorkloadManifest(wantedSvcName).Return(nil, &workspace.ErrFileNotExists{FileName: wantedSvcName})
				m.mockDockerfile.EXPECT().GetExposedPorts().Return(nil, errors.New("no expose"))
			},
			wantedErr: nil,
		},
		"asks for port if not specified": {
			inSvcType:        wantedSvcType,
			inSvcName:        wantedSvcName,
			inDockerfilePath: wantedDockerfilePath,

			setupMocks: func(m initSvcMocks) {
				m.mockStore.EXPECT().GetService(mockAppName, wantedSvcName).Return(nil, &config.ErrNoSuchService{})
				m.mockMftReader.EXPECT().ReadWorkloadManifest(wantedSvcName).Return(nil, &workspace.ErrFileNotExists{FileName: wantedSvcName})
				m.mockPrompt.EXPECT().Get(gomock.Eq(fmt.Sprintf(svcInitSvcPortPrompt, "port(s)")), gomock.Any(), gomock.Any(), gomock.Any()).
					Return(defaultSvcPortString, nil)
				m.mockDockerfile.EXPECT().GetExposedPorts().Return(nil, errors.New("no expose"))
			},
			wantedErr: nil,
		},
		"errors if port not specified": {
			inSvcType:        wantedSvcType,
			inSvcName:        wantedSvcName,
			inDockerfilePath: wantedDockerfilePath,

			setupMocks: func(m initSvcMocks) {
				m.mockStore.EXPECT().GetService(mockAppName, wantedSvcName).Return(nil, &config.ErrNoSuchService{})
				m.mockMftReader.EXPECT().ReadWorkloadManifest(wantedSvcName).Return(nil, &workspace.ErrFileNotExists{FileName: wantedSvcName})
				m.mockPrompt.EXPECT().Get(gomock.Eq(fmt.Sprintf(svcInitSvcPortPrompt, "port(s)")), gomock.Any(), gomock.Any(), gomock.Any()).
					Return("", errors.New("some error"))
				m.mockDockerfile.EXPECT().GetExposedPorts().Return(nil, errors.New("expose error"))
			},
			wantedErr: fmt.Errorf("get port: some error"),
		},
		"errors if port out of range": {
			inSvcType:        wantedSvcType,
			inSvcName:        wantedSvcName,
			inDockerfilePath: wantedDockerfilePath,

			setupMocks: func(m initSvcMocks) {
				m.mockStore.EXPECT().GetService(mockAppName, wantedSvcName).Return(nil, &config.ErrNoSuchService{})
				m.mockMftReader.EXPECT().ReadWorkloadManifest(wantedSvcName).Return(nil, &workspace.ErrFileNotExists{FileName: wantedSvcName})
				m.mockPrompt.EXPECT().Get(gomock.Eq(fmt.Sprintf(svcInitSvcPortPrompt, "port(s)")), gomock.Any(), gomock.Any(), gomock.Any()).
					Return("100000", errors.New("some error"))
				m.mockDockerfile.EXPECT().GetExposedPorts().Return(nil, errors.New("no expose"))
			},
			wantedErr: fmt.Errorf("get port: some error"),
		},
		"don't ask if dockerfile has port": {
			inSvcType:        wantedSvcType,
			inSvcName:        wantedSvcName,
			inDockerfilePath: wantedDockerfilePath,

			setupMocks: func(m initSvcMocks) {
				m.mockStore.EXPECT().GetService(mockAppName, wantedSvcName).Return(nil, &config.ErrNoSuchService{})
				m.mockMftReader.EXPECT().ReadWorkloadManifest(wantedSvcName).Return(nil, &workspace.ErrFileNotExists{FileName: wantedSvcName})
				m.mockDockerfile.EXPECT().GetExposedPorts().Return([]dockerfile.Port{{Port: 80, Protocol: "", RawString: "80"}}, nil)
			},
		},
		"don't use dockerfile port if flag specified": {
			inSvcType:        wantedSvcType,
			inSvcName:        wantedSvcName,
			inDockerfilePath: wantedDockerfilePath,
			inSvcPorts:       []string{wantedSvcPort},

			setupMocks: func(m initSvcMocks) {
				m.mockStore.EXPECT().GetService(mockAppName, wantedSvcName).Return(nil, &config.ErrNoSuchService{})
				m.mockMftReader.EXPECT().ReadWorkloadManifest(wantedSvcName).Return(nil, &workspace.ErrFileNotExists{FileName: wantedSvcName})
			},
		},
		"skip selecting subscriptions if no-subscriptions flag is set": {
			inSvcType:     "Worker Service",
			inSvcName:     wantedSvcName,
			inSvcPorts:    []string{wantedSvcPort},
			inImage:       "mockImage",
			inNoSubscribe: true,

			setupMocks: func(m initSvcMocks) {
				m.mockStore.EXPECT().GetService(mockAppName, wantedSvcName).Return(nil, &config.ErrNoSuchService{})
				m.mockMftReader.EXPECT().ReadWorkloadManifest(wantedSvcName).Return(nil, &workspace.ErrFileNotExists{FileName: wantedSvcName})
			},
		},
		"skip selecting subscriptions if subscribe flag is set": {
			inSvcType:       "Worker Service",
			inSvcName:       wantedSvcName,
			inSvcPorts:      []string{wantedSvcPort},
			inImage:         "mockImage",
			inNoSubscribe:   false,
			inSubscribeTags: []string{"svc:name"},

			setupMocks: func(m initSvcMocks) {
				m.mockStore.EXPECT().GetService(mockAppName, wantedSvcName).Return(nil, &config.ErrNoSuchService{})
				m.mockMftReader.EXPECT().ReadWorkloadManifest(wantedSvcName).Return(nil, &workspace.ErrFileNotExists{FileName: wantedSvcName})
			},
		},
		"select subscriptions": {
			inSvcType:        "Worker Service",
			inSvcName:        wantedSvcName,
			inSvcPorts:       []string{wantedSvcPort},
			inImage:          "mockImage",
			inDockerfilePath: "",

			setupMocks: func(m initSvcMocks) {
				m.mockStore.EXPECT().GetService(mockAppName, wantedSvcName).Return(nil, &config.ErrNoSuchService{})
				m.mockMftReader.EXPECT().ReadWorkloadManifest(wantedSvcName).Return(nil, &workspace.ErrFileNotExists{FileName: wantedSvcName})
				m.mocktopicSel.EXPECT().Topics(
					gomock.Eq(svcInitPublisherPrompt),
					gomock.Eq(svcInitPublisherHelpPrompt),
					gomock.Any(),
				).Return([]deploy.Topic{*mockTopic}, nil)
			},
		},
		"error if source for static site source not selected successfully": {
			inSvcType: manifestinfo.StaticSiteType,
			inSvcName: wantedSvcName,
			setupMocks: func(m initSvcMocks) {
				m.mockStore.EXPECT().GetService(mockAppName, wantedSvcName).Return(nil, &config.ErrNoSuchService{})
				m.mockMftReader.EXPECT().ReadWorkloadManifest(wantedSvcName).Return(nil, &workspace.ErrFileNotExists{FileName: wantedSvcName})
				m.mockSourceSel.EXPECT().StaticSources(gomock.Any(), gomock.Any(), gomock.Any(), gomock.Any(), gomock.Any()).Return(nil, mockError)
			},
			wantedErr: fmt.Errorf("select local directory or file: mock error"),
		},
		"error if fileinfo not found when converting to asset object": {
			inSvcType: manifestinfo.StaticSiteType,
			inSvcName: wantedSvcName,
			setupMocks: func(m initSvcMocks) {
				m.mockStore.EXPECT().GetService(mockAppName, wantedSvcName).Return(nil, &config.ErrNoSuchService{})
				m.mockMftReader.EXPECT().ReadWorkloadManifest(wantedSvcName).Return(nil, &workspace.ErrFileNotExists{FileName: wantedSvcName})
				m.mockSourceSel.EXPECT().StaticSources(gomock.Any(), gomock.Any(), gomock.Any(), gomock.Any(), gomock.Any()).Return([]string{mockFile}, nil)
			},
			wantedErr: fmt.Errorf("convert source paths to asset objects: open my/mock/file.css: file does not exist"),
		},
		"successfully ask for static site sources and convert to asset objects with dirs marked recursive": {
			inSvcType: manifestinfo.StaticSiteType,
			inSvcName: wantedSvcName,
			mockFileSystem: func(mockFS afero.Fs) {
				_ = mockFS.MkdirAll(mockDir, 0755)
				_ = afero.WriteFile(mockFS, mockFile, []byte("file guts"), 0644)
			},
			setupMocks: func(m initSvcMocks) {
				m.mockStore.EXPECT().GetService(mockAppName, wantedSvcName).Return(nil, &config.ErrNoSuchService{})
				m.mockMftReader.EXPECT().ReadWorkloadManifest(wantedSvcName).Return(nil, &workspace.ErrFileNotExists{FileName: wantedSvcName})
				m.mockSourceSel.EXPECT().StaticSources(gomock.Any(), gomock.Any(), gomock.Any(), gomock.Any(), gomock.Any()).Return([]string{mockFile, mockDir}, nil)
			},

			wantedAssets: []manifest.FileUpload{
				{
					Source:    mockFile,
					Recursive: false,
				},
				{
					Source:    mockDir,
					Recursive: true,
				},
			},
		},
		"ask for static site source paths rather than providing selector if workspace hasn't been created (`copilot init` workflow)": {
			inSvcType:           manifestinfo.StaticSiteType,
			inSvcName:           wantedSvcName,
			inWsPendingCreation: true,
			mockFileSystem: func(mockFS afero.Fs) {
				_ = mockFS.MkdirAll(mockDir, 0755)
				_ = afero.WriteFile(mockFS, mockFile, []byte("file guts"), 0644)
			},
			setupMocks: func(m initSvcMocks) {
				m.mockStore.EXPECT().GetService(mockAppName, wantedSvcName).Return(nil, &config.ErrNoSuchService{})
				m.mockPrompt.EXPECT().Get(gomock.Eq("What is the path to the directory or file for frontend?"), gomock.Eq("Path to directory or file to use for building your static site."), gomock.Any(), gomock.Any()).Return(mockFile, nil)
				m.mockPrompt.EXPECT().Confirm(gomock.Eq("Would you like to enter another path?"), gomock.Eq("You may add multiple custom paths. Enter 'y' to type another."), gomock.Any()).Return(false, nil)
			},

			wantedAssets: []manifest.FileUpload{
				{
					Source:    mockFile,
					Recursive: false,
				},
			},
		},
	}

	for name, tc := range testCases {
		t.Run(name, func(t *testing.T) {
			// GIVEN
			ctrl := gomock.NewController(t)
			defer ctrl.Finish()

			mockPrompt := mocks.NewMockprompter(ctrl)
			mockDockerfile := mocks.NewMockdockerfileParser(ctrl)
			mockSel := mocks.NewMockdockerfileSelector(ctrl)
			mockTopicSel := mocks.NewMocktopicSelector(ctrl)
			mockSourceSel := mocks.NewMockstaticSourceSelector(ctrl)
			mockDockerEngine := mocks.NewMockdockerEngine(ctrl)
			mockManifestReader := mocks.NewMockmanifestReader(ctrl)
			mockStore := mocks.NewMockstore(ctrl)
			mocks := initSvcMocks{
				mockPrompt:       mockPrompt,
				mockDockerfile:   mockDockerfile,
				mockSel:          mockSel,
				mocktopicSel:     mockTopicSel,
				mockSourceSel:    mockSourceSel,
				mockDockerEngine: mockDockerEngine,
				mockMftReader:    mockManifestReader,
				mockStore:        mockStore,
			}
			if tc.setupMocks != nil {
				tc.setupMocks(mocks)
			}

			opts := &initSvcOpts{
				initSvcVars: initSvcVars{
					initWkldVars: initWkldVars{
						wkldType:       tc.inSvcType,
						name:           tc.inSvcName,
						image:          tc.inImage,
						dockerfilePath: tc.inDockerfilePath,
						noSubscribe:    tc.inNoSubscribe,
						subscriptions:  tc.inSubscribeTags,
						appName:        mockAppName,
					},
					ports:       tc.inSvcPorts,
					ingressType: tc.inIngressType,
				},
				store: mockStore,
				fs:    &afero.Afero{Fs: afero.NewMemMapFs()},
				dockerfile: func(s string) dockerfileParser {
					return mockDockerfile
				},
				df:                mockDockerfile,
				prompt:            mockPrompt,
				mftReader:         mockManifestReader,
				sel:               mockSel,
				topicSel:          mockTopicSel,
				sourceSel:         mockSourceSel,
				dockerEngine:      mockDockerEngine,
				wsPendingCreation: tc.inWsPendingCreation,
			}
			if tc.mockFileSystem != nil {
				tc.mockFileSystem(opts.fs)
			}

			// WHEN
			err := opts.Ask()

			// THEN
			if tc.wantedErr != nil {
				require.EqualError(t, err, tc.wantedErr.Error())
			} else {
				require.NoError(t, err)
				if opts.dockerfilePath != "" {
					require.Equal(t, wantedDockerfilePath, opts.dockerfilePath)
				}
				if opts.image != "" {
					require.Equal(t, wantedImage, opts.image)
				}
				if opts.staticAssets != nil {
					require.Equal(t, tc.wantedAssets, opts.staticAssets)
				}
			}
		})
	}
}

func TestSvcInitOpts_Execute(t *testing.T) {
	mockEnvironmentManifest := []byte(`name: test
type: Environment
network:
  vpc:
   id: 'vpc-mockid'
   subnets:
      private:
        - id: 'subnet-1'
        - id: 'subnet-2'
        - id: 'subnet-3'
        - id: 'subnet-4'`)
	testCases := map[string]struct {
		mockSvcInit      func(m *mocks.MocksvcInitializer)
		mockDockerfile   func(m *mocks.MockdockerfileParser)
		mockDockerEngine func(m *mocks.MockdockerEngine)
		mockTopicSel     func(m *mocks.MocktopicSelector)
		mockStore        func(m *mocks.Mockstore)
		mockEnvDescriber func(m *mocks.MockenvDescriber)
		inSvcPorts       []string
		inSvcType        string
		inSvcName        string
		inDockerfilePath string
		inImage          string
		inAppName        string
		inManifestExists bool

		wantedErr          error
		wantedManifestPath string
	}{
		"success on typical svc props": {
			inAppName:        "sample",
			inSvcName:        "frontend",
			inDockerfilePath: "./Dockerfile",
			inSvcType:        manifestinfo.LoadBalancedWebServiceType,

			inSvcPorts: []string{"80"},

			mockSvcInit: func(m *mocks.MocksvcInitializer) {
				m.EXPECT().Service(&initialize.ServiceProps{
					WorkloadProps: initialize.WorkloadProps{
						App:            "sample",
						Name:           "frontend",
						Type:           "Load Balanced Web Service",
						DockerfilePath: "./Dockerfile",
						Platform:       manifest.PlatformArgsOrString{},
					},
					Ports: []uint16{80},
				}).Return("manifest/path", nil)
			},
			mockDockerfile: func(m *mocks.MockdockerfileParser) {
				m.EXPECT().GetHealthCheck().Return(nil, nil)
			},
			mockDockerEngine: func(m *mocks.MockdockerEngine) {
				m.EXPECT().CheckDockerEngineRunning().Return(nil)
				m.EXPECT().GetPlatform().Return("linux", "amd64", nil)
			},
			mockStore: func(m *mocks.Mockstore) {
				m.EXPECT().ListEnvironments("sample").Return(nil, nil)
			},
			wantedManifestPath: "manifest/path",
		},
		"backend service": {
			inAppName:        "sample",
			inSvcName:        "frontend",
			inDockerfilePath: "./Dockerfile",
			inSvcType:        manifestinfo.BackendServiceType,

			mockSvcInit: func(m *mocks.MocksvcInitializer) {
				m.EXPECT().Service(&initialize.ServiceProps{
					WorkloadProps: initialize.WorkloadProps{
						App:            "sample",
						Name:           "frontend",
						Type:           "Backend Service",
						DockerfilePath: "./Dockerfile",
						Platform:       manifest.PlatformArgsOrString{},
					},
					Ports: []uint16{},
				}).Return("manifest/path", nil)
			},
			mockDockerfile: func(m *mocks.MockdockerfileParser) {
				m.EXPECT().GetHealthCheck().Return(nil, nil)
			},
			mockDockerEngine: func(m *mocks.MockdockerEngine) {
				m.EXPECT().CheckDockerEngineRunning().Return(nil)
				m.EXPECT().GetPlatform().Return("linux", "amd64", nil)
			},
			mockStore: func(m *mocks.Mockstore) {
				m.EXPECT().ListEnvironments("sample").Return(nil, nil)
			},
			wantedManifestPath: "manifest/path",
		},
		"doesn't attempt to detect and populate the platform if manifest already exists": {
			inAppName:        "sample",
			inSvcName:        "frontend",
			inDockerfilePath: "./Dockerfile",
			inSvcType:        manifestinfo.LoadBalancedWebServiceType,
			inSvcPorts:       []string{"80"},
			inManifestExists: true,

			mockDockerfile: func(m *mocks.MockdockerfileParser) {
				m.EXPECT().GetHealthCheck().Return(nil, nil)
			},
			mockDockerEngine: func(m *mocks.MockdockerEngine) {
				m.EXPECT().CheckDockerEngineRunning().Times(0)
				m.EXPECT().GetPlatform().Times(0)
			},
			mockSvcInit: func(m *mocks.MocksvcInitializer) {
				m.EXPECT().Service(&initialize.ServiceProps{
					WorkloadProps: initialize.WorkloadProps{
						App:            "sample",
						Name:           "frontend",
						Type:           "Load Balanced Web Service",
						DockerfilePath: "./Dockerfile",
					},
					Ports: []uint16{80},
				}).Return("manifest/path", nil)
			},
			mockStore: func(m *mocks.Mockstore) {
				m.EXPECT().ListEnvironments("sample").Return(nil, nil)
			},
			wantedManifestPath: "manifest/path",
		},
		"doesn't complain if docker is unavailable": {
			inAppName:        "sample",
			inSvcName:        "frontend",
			inDockerfilePath: "./Dockerfile",
			inSvcType:        manifestinfo.LoadBalancedWebServiceType,

			inSvcPorts: []string{"80"},

			mockDockerfile: func(m *mocks.MockdockerfileParser) {
				m.EXPECT().GetHealthCheck().Return(nil, nil)
			},
			mockDockerEngine: func(m *mocks.MockdockerEngine) {
				m.EXPECT().CheckDockerEngineRunning().Return(&dockerengine.ErrDockerDaemonNotResponsive{})
				m.EXPECT().GetPlatform().Times(0)
			},
			mockSvcInit: func(m *mocks.MocksvcInitializer) {
				m.EXPECT().Service(&initialize.ServiceProps{
					WorkloadProps: initialize.WorkloadProps{
						App:            "sample",
						Name:           "frontend",
						Type:           "Load Balanced Web Service",
						DockerfilePath: "./Dockerfile",
					},
					Ports: []uint16{80},
				}).Return("manifest/path", nil)
			},
			mockStore: func(m *mocks.Mockstore) {
				m.EXPECT().ListEnvironments("sample").Return(nil, nil)
			},

			wantedManifestPath: "manifest/path",
		},
		"windows platform": {
			inAppName:        "sample",
			inSvcName:        "frontend",
			inDockerfilePath: "./Dockerfile",
			inSvcType:        manifestinfo.LoadBalancedWebServiceType,

			inSvcPorts: []string{"80"},

			mockSvcInit: func(m *mocks.MocksvcInitializer) {
				m.EXPECT().Service(&initialize.ServiceProps{
					WorkloadProps: initialize.WorkloadProps{
						App:            "sample",
						Name:           "frontend",
						Type:           "Load Balanced Web Service",
						DockerfilePath: "./Dockerfile",
						Platform: manifest.PlatformArgsOrString{
							PlatformString: (*manifest.PlatformString)(aws.String("windows/x86_64")),
						},
					},
					Ports: []uint16{80},
				}).Return("manifest/path", nil)
			},
			mockDockerfile: func(m *mocks.MockdockerfileParser) {
				m.EXPECT().GetHealthCheck().Return(nil, nil)
			},
			mockDockerEngine: func(m *mocks.MockdockerEngine) {
				m.EXPECT().CheckDockerEngineRunning().Return(nil)
				m.EXPECT().GetPlatform().Return("windows", "amd64", nil)
			},
			mockStore: func(m *mocks.Mockstore) {
				m.EXPECT().ListEnvironments("sample").Return(nil, nil)
			},

			wantedManifestPath: "manifest/path",
		},
		"ARM architecture redirects to X86_64": {
			inAppName:        "sample",
			inSvcName:        "frontend",
			inDockerfilePath: "./Dockerfile",
			inSvcType:        manifestinfo.LoadBalancedWebServiceType,

			inSvcPorts: []string{"80"},

			mockSvcInit: func(m *mocks.MocksvcInitializer) {
				m.EXPECT().Service(&initialize.ServiceProps{
					WorkloadProps: initialize.WorkloadProps{
						App:            "sample",
						Name:           "frontend",
						Type:           "Load Balanced Web Service",
						DockerfilePath: "./Dockerfile",
						Platform: manifest.PlatformArgsOrString{
							PlatformString: (*manifest.PlatformString)(aws.String("linux/x86_64")),
						},
					},
					Ports: []uint16{80},
				}).Return("manifest/path", nil)
			},
			mockDockerfile: func(m *mocks.MockdockerfileParser) {
				m.EXPECT().GetHealthCheck().Return(nil, nil)
			},
			mockDockerEngine: func(m *mocks.MockdockerEngine) {
				m.EXPECT().CheckDockerEngineRunning().Return(nil)
				m.EXPECT().GetPlatform().Return("linux", "arm", nil)
			},
			mockStore: func(m *mocks.Mockstore) {
				m.EXPECT().ListEnvironments("sample").Return(nil, nil)
			},

			wantedManifestPath: "manifest/path",
		},
		"worker service": {
			inAppName:        "sample",
			inSvcName:        "frontend",
			inDockerfilePath: "./Dockerfile",
			inSvcType:        manifestinfo.WorkerServiceType,

			mockSvcInit: func(m *mocks.MocksvcInitializer) {
				m.EXPECT().Service(&initialize.ServiceProps{
					WorkloadProps: initialize.WorkloadProps{
						App:            "sample",
						Name:           "frontend",
						Type:           "Worker Service",
						DockerfilePath: "./Dockerfile",
						Platform:       manifest.PlatformArgsOrString{},
					},
					Ports: []uint16{},
				}).Return("manifest/path", nil)
			},
			mockDockerfile: func(m *mocks.MockdockerfileParser) {
				m.EXPECT().GetHealthCheck().Return(nil, nil)
			},
			mockDockerEngine: func(m *mocks.MockdockerEngine) {
				m.EXPECT().CheckDockerEngineRunning().Return(nil)
				m.EXPECT().GetPlatform().Return("linux", "amd64", nil)
			},
			mockTopicSel: func(m *mocks.MocktopicSelector) {
				m.EXPECT().Topics(
					gomock.Eq(svcInitPublisherPrompt),
					gomock.Eq(svcInitPublisherHelpPrompt),
					gomock.Any(),
				).Return([]manifest.TopicSubscription{
					{
						Name:    aws.String("thetopic"),
						Service: aws.String("theservice"),
					},
				}, nil)
			},
			mockStore: func(m *mocks.Mockstore) {
				m.EXPECT().ListEnvironments("sample").Return(nil, nil)
			},

			wantedManifestPath: "manifest/path",
		},
		"doesn't parse dockerfile if image specified (backend)": {
			inAppName:        "sample",
			inSvcName:        "backend",
			inDockerfilePath: "",
			inImage:          "nginx:latest",
			inSvcType:        manifestinfo.BackendServiceType,

			mockSvcInit: func(m *mocks.MocksvcInitializer) {
				m.EXPECT().Service(&initialize.ServiceProps{
					WorkloadProps: initialize.WorkloadProps{
						App:      "sample",
						Name:     "backend",
						Type:     "Backend Service",
						Image:    "nginx:latest",
						Platform: manifest.PlatformArgsOrString{},
					},
					Ports: []uint16{},
				}).Return("manifest/path", nil)
			},
			mockDockerfile: func(m *mocks.MockdockerfileParser) {}, // Be sure that no dockerfile parsing happens.
			mockStore: func(m *mocks.Mockstore) {
				m.EXPECT().ListEnvironments("sample").Return(nil, nil)
			},

			wantedManifestPath: "manifest/path",
		},
		"doesn't parse dockerfile if image specified (lb-web)": {
			inAppName:        "sample",
			inSvcName:        "frontend",
			inDockerfilePath: "",
			inImage:          "nginx:latest",
			inSvcType:        manifestinfo.LoadBalancedWebServiceType,

			mockSvcInit: func(m *mocks.MocksvcInitializer) {
				m.EXPECT().Service(&initialize.ServiceProps{
					WorkloadProps: initialize.WorkloadProps{
						App:      "sample",
						Name:     "frontend",
						Type:     "Load Balanced Web Service",
						Image:    "nginx:latest",
						Platform: manifest.PlatformArgsOrString{},
					},
					Ports: []uint16{},
				}).Return("manifest/path", nil)
			},
			mockDockerfile: func(m *mocks.MockdockerfileParser) {}, // Be sure that no dockerfile parsing happens.
			mockStore: func(m *mocks.Mockstore) {
				m.EXPECT().ListEnvironments("sample").Return(nil, nil)
			},

			wantedManifestPath: "manifest/path",
		},
		"return error if platform detection fails": {
			mockDockerEngine: func(m *mocks.MockdockerEngine) {
				m.EXPECT().CheckDockerEngineRunning().Return(nil)
				m.EXPECT().GetPlatform().Return("", "", errors.New("some error"))
			},
			wantedErr: errors.New("get docker engine platform: some error"),
		},
		"return error if Windows platform attempted with RDWS": {
			inAppName:        "sample",
			inSvcName:        "appRunner",
			inDockerfilePath: "./Dockerfile",
			inSvcType:        manifestinfo.RequestDrivenWebServiceType,

			inSvcPorts: []string{"80"},

			mockDockerfile: func(m *mocks.MockdockerfileParser) {
				m.EXPECT().GetHealthCheck().Return(nil, nil)
			},
			mockDockerEngine: func(m *mocks.MockdockerEngine) {
				m.EXPECT().CheckDockerEngineRunning().Return(nil)
				m.EXPECT().GetPlatform().Return("windows", "amd64", nil)
			},
			wantedErr: errors.New("redirect docker engine platform: Windows is not supported for App Runner services"),
		},
		"failure": {
			mockDockerEngine: func(m *mocks.MockdockerEngine) {
				m.EXPECT().CheckDockerEngineRunning().Return(nil)
				m.EXPECT().GetPlatform().Return("linux", "amd64", nil)
			},
			mockStore: func(m *mocks.Mockstore) {
				m.EXPECT().ListEnvironments("").Return(nil, errors.New("some error"))
			},
			wantedErr: errors.New("list environments for application : some error"),
		},
		"initalize a service in environments with only private subnets": {
			inAppName:        "sample",
			inSvcName:        "frontend",
			inDockerfilePath: "./Dockerfile",
			inSvcType:        manifestinfo.LoadBalancedWebServiceType,

			inSvcPorts: []string{"80"},

			mockSvcInit: func(m *mocks.MocksvcInitializer) {
				m.EXPECT().Service(&initialize.ServiceProps{
					WorkloadProps: initialize.WorkloadProps{
						App:            "sample",
						Name:           "frontend",
						Type:           "Load Balanced Web Service",
						DockerfilePath: "./Dockerfile",
						Platform:       manifest.PlatformArgsOrString{},
						PrivateOnlyEnvironments: []string{
							"test",
						},
					},
					Ports: []uint16{80},
				}).Return("manifest/path", nil)
			},
			mockDockerfile: func(m *mocks.MockdockerfileParser) {
				m.EXPECT().GetHealthCheck().Return(nil, nil)
			},
			mockDockerEngine: func(m *mocks.MockdockerEngine) {
				m.EXPECT().CheckDockerEngineRunning().Return(nil)
				m.EXPECT().GetPlatform().Return("linux", "amd64", nil)
			},
			mockStore: func(m *mocks.Mockstore) {
				m.EXPECT().ListEnvironments("sample").Return([]*config.Environment{
					{
						App:  "sample",
						Name: "test",
					},
				}, nil)
			},
			mockEnvDescriber: func(m *mocks.MockenvDescriber) {
				m.EXPECT().Manifest().Return(mockEnvironmentManifest, nil)
			},
			wantedManifestPath: "manifest/path",
		},
		"error if fail to read the manifest": {
			inAppName:        "sample",
			inSvcName:        "frontend",
			inDockerfilePath: "./Dockerfile",
			inSvcType:        manifestinfo.LoadBalancedWebServiceType,

			inSvcPorts: []string{"80"},
			mockDockerfile: func(m *mocks.MockdockerfileParser) {
				m.EXPECT().GetHealthCheck().Return(nil, nil)
			},
			mockDockerEngine: func(m *mocks.MockdockerEngine) {
				m.EXPECT().CheckDockerEngineRunning().Return(nil)
				m.EXPECT().GetPlatform().Return("linux", "amd64", nil)
			},
			mockStore: func(m *mocks.Mockstore) {
				m.EXPECT().ListEnvironments("sample").Return([]*config.Environment{
					{
						App:  "sample",
						Name: "test",
					},
				}, nil)
			},
			mockEnvDescriber: func(m *mocks.MockenvDescriber) {
				m.EXPECT().Manifest().Return(nil, errors.New("failed to read manifest"))
			},
			wantedErr: errors.New("read the manifest used to deploy environment test: failed to read manifest"),
		},
	}

	for name, tc := range testCases {
		t.Run(name, func(t *testing.T) {
			// GIVEN
			ctrl := gomock.NewController(t)
			defer ctrl.Finish()

			mockSvcInitializer := mocks.NewMocksvcInitializer(ctrl)
			mockDockerfile := mocks.NewMockdockerfileParser(ctrl)
			mockDockerEngine := mocks.NewMockdockerEngine(ctrl)
			mockTopicSel := mocks.NewMocktopicSelector(ctrl)
			mockStore := mocks.NewMockstore(ctrl)
			mockEnvDescriber := mocks.NewMockenvDescriber(ctrl)

			if tc.mockStore != nil {
				tc.mockStore(mockStore)
			}

			if tc.mockSvcInit != nil {
				tc.mockSvcInit(mockSvcInitializer)
			}
			if tc.mockDockerfile != nil {
				tc.mockDockerfile(mockDockerfile)
			}
			if tc.mockDockerEngine != nil {
				tc.mockDockerEngine(mockDockerEngine)
			}
			if tc.mockEnvDescriber != nil {
				tc.mockEnvDescriber(mockEnvDescriber)
			}
			opts := initSvcOpts{
				initSvcVars: initSvcVars{
					initWkldVars: initWkldVars{
						appName:        tc.inAppName,
						name:           tc.inSvcName,
						wkldType:       tc.inSvcType,
						dockerfilePath: tc.inDockerfilePath,
						image:          tc.inImage,
					},
					ports: tc.inSvcPorts,
				},
				init: mockSvcInitializer,
				dockerfile: func(s string) dockerfileParser {
					return mockDockerfile
				},
				df:             mockDockerfile,
				dockerEngine:   mockDockerEngine,
				store:          mockStore,
				topicSel:       mockTopicSel,
				manifestExists: tc.inManifestExists,
				initEnvDescriber: func(string, string) (envDescriber, error) {
					return mockEnvDescriber, nil
				},
			}

			// WHEN
			err := opts.Execute()

			// THEN
			if tc.wantedErr == nil {
				require.NoError(t, err)
				require.Equal(t, tc.wantedManifestPath, opts.manifestPath)
			} else {
				require.EqualError(t, err, tc.wantedErr.Error())
			}
		})
	}
}<|MERGE_RESOLUTION|>--- conflicted
+++ resolved
@@ -176,7 +176,6 @@
 				afero.WriteFile(mockFS, "hello/Dockerfile", []byte("FROM nginx"), 0644)
 			},
 		},
-<<<<<<< HEAD
 		"valid lbws port flag": {
 			inSvcName:        "frontend",
 			inSvcType:        "Load Balanced Web Service",
@@ -205,7 +204,7 @@
 				afero.WriteFile(mockFS, "hello/Dockerfile", []byte("FROM nginx"), 0644)
 			},
 			wantedErr: errors.New(`port badport is invalid: value must be in range 1-65535`),
-=======
+		},
 		"valid static site flag": {
 			inSvcName: "frontend",
 			inSvcType: "Static Site",
@@ -230,7 +229,6 @@
 					Recursive: false,
 				},
 			},
->>>>>>> 50e49271
 		},
 	}
 
@@ -299,27 +297,16 @@
 	mockTopic, _ := deploy.NewTopic("arn:aws:sns:us-west-2:123456789012:mockApp-mockEnv-mockWkld-orders", "mockApp", "mockEnv", "mockWkld")
 	mockError := errors.New("mock error")
 	testCases := map[string]struct {
-<<<<<<< HEAD
-		inSvcType        string
-		inSvcName        string
-		inDockerfilePath string
-		inImage          string
-		inSvcPorts       []string
-		inSubscribeTags  []string
-		inNoSubscribe    bool
-		inIngressType    string
-=======
 		inSvcType           string
 		inSvcName           string
 		inDockerfilePath    string
 		inImage             string
-		inSvcPort           uint16
+		inSvcPorts          []string
 		inSubscribeTags     []string
 		inNoSubscribe       bool
 		inIngressType       string
 		inWsPendingCreation bool
 		mockFileSystem      func(mockFS afero.Fs)
->>>>>>> 50e49271
 
 		setupMocks func(mocks initSvcMocks)
 
