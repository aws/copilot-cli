// Copyright Amazon.com, Inc. or its affiliates. All Rights Reserved.
// SPDX-License-Identifier: Apache-2.0

package cli

import (
	"errors"
	"fmt"
	"testing"

	"github.com/aws/aws-sdk-go/aws"

	"github.com/aws/copilot-cli/internal/pkg/docker/dockerengine"

	"github.com/aws/copilot-cli/internal/pkg/term/prompt"

	"github.com/aws/copilot-cli/internal/pkg/cli/mocks"
	"github.com/aws/copilot-cli/internal/pkg/initialize"
	"github.com/aws/copilot-cli/internal/pkg/manifest"
	"github.com/golang/mock/gomock"
	"github.com/spf13/afero"
	"github.com/stretchr/testify/require"
)

func TestSvcInitOpts_Validate(t *testing.T) {
	testCases := map[string]struct {
		inSvcType        string
		inSvcName        string
		inDockerfilePath string
		inImage          string
		inAppName        string
		inSvcPort        uint16

		mockFileSystem func(mockFS afero.Fs)
		wantedErr      error
	}{
		"invalid service type": {
			inAppName: "phonetool",
			inSvcType: "TestSvcType",
			wantedErr: errors.New(`invalid service type TestSvcType: must be one of "Request-Driven Web Service", "Load Balanced Web Service", "Backend Service"`),
		},
		"invalid service name": {
			inAppName: "phonetool",
			inSvcName: "1234",
			wantedErr: fmt.Errorf("service name 1234 is invalid: %s", errValueBadFormat),
		},
		"fail if both image and dockerfile are set": {
			inAppName:        "phonetool",
			inDockerfilePath: "mockDockerfile",
			inImage:          "mockImage",
			wantedErr:        fmt.Errorf("--dockerfile and --image cannot be specified together"),
		},
		"fail if image not supported by App Runner": {
			inAppName: "phonetool",
			inImage:   "amazon/amazon-ecs-sample",
			inSvcType: manifest.RequestDrivenWebServiceType,
			wantedErr: fmt.Errorf("image amazon/amazon-ecs-sample is not supported by App Runner: value must be an ECR or ECR Public image URI"),
		},
		"invalid dockerfile directory path": {
			inAppName:        "phonetool",
			inDockerfilePath: "./hello/Dockerfile",
			wantedErr:        errors.New("open hello/Dockerfile: file does not exist"),
		},
		"invalid app name": {
			inAppName: "",
			wantedErr: errNoAppInWorkspace,
		},
		"valid flags": {
			inSvcName:        "frontend",
			inSvcType:        "Load Balanced Web Service",
			inDockerfilePath: "./hello/Dockerfile",
			inAppName:        "phonetool",

			mockFileSystem: func(mockFS afero.Fs) {
				mockFS.MkdirAll("hello", 0755)
				afero.WriteFile(mockFS, "hello/Dockerfile", []byte("FROM nginx"), 0644)
			},
			wantedErr: nil,
		},
	}

	for name, tc := range testCases {
		t.Run(name, func(t *testing.T) {
			opts := initSvcOpts{
				initSvcVars: initSvcVars{
					initWkldVars: initWkldVars{
						wkldType:       tc.inSvcType,
						name:           tc.inSvcName,
						dockerfilePath: tc.inDockerfilePath,
						image:          tc.inImage,
						appName:        tc.inAppName,
					},
					port: tc.inSvcPort,
				},
				fs: &afero.Afero{Fs: afero.NewMemMapFs()},
			}
			if tc.mockFileSystem != nil {
				tc.mockFileSystem(opts.fs)
			}

			// WHEN
			err := opts.Validate()

			// THEN
			if tc.wantedErr != nil {
				require.EqualError(t, err, tc.wantedErr.Error())
			} else {
				require.NoError(t, err)
			}
		})
	}
}

func TestSvcInitOpts_Ask(t *testing.T) {
	const (
		wantedSvcType        = manifest.LoadBalancedWebServiceType
		wantedSvcName        = "frontend"
		wantedDockerfilePath = "frontend/Dockerfile"
		wantedSvcPort        = 80
		wantedImage          = "mockImage"
	)
	testCases := map[string]struct {
		inSvcType        string
		inSvcName        string
		inDockerfilePath string
		inImage          string
		inSvcPort        uint16

		mockPrompt       func(m *mocks.Mockprompter)
		mockSel          func(m *mocks.MockdockerfileSelector)
		mockDockerfile   func(m *mocks.MockdockerfileParser)
		mockDockerEngine func(m *mocks.MockdockerEngine)

		wantedErr error
	}{
		"prompt for service type": {
			inSvcType:        "",
			inSvcName:        wantedSvcName,
			inSvcPort:        wantedSvcPort,
			inDockerfilePath: wantedDockerfilePath,

			mockPrompt: func(m *mocks.Mockprompter) {
				m.EXPECT().SelectOption(gomock.Eq(fmt.Sprintf(fmtSvcInitSvcTypePrompt, "service type")), gomock.Any(), gomock.Eq([]prompt.Option{
					{
						Value: manifest.RequestDrivenWebServiceType,
						Hint:  "App Runner",
					},
					{
						Value: manifest.LoadBalancedWebServiceType,
						Hint:  "Internet to ECS on Fargate",
					},
					{
						Value: manifest.BackendServiceType,
						Hint:  "ECS on Fargate",
					},
				}), gomock.Any()).
					Return(wantedSvcType, nil)
			},
			mockDockerfile:   func(m *mocks.MockdockerfileParser) {},
			mockSel:          func(m *mocks.MockdockerfileSelector) {},
			mockDockerEngine: func(m *mocks.MockdockerEngine) {},
			wantedErr:        nil,
		},
		"return an error if fail to get service type": {
			inSvcType:        "",
			inSvcName:        wantedSvcName,
			inSvcPort:        wantedSvcPort,
			inDockerfilePath: wantedDockerfilePath,

			mockPrompt: func(m *mocks.Mockprompter) {
				m.EXPECT().SelectOption(gomock.Any(), gomock.Any(), gomock.Any(), gomock.Any()).
					Return("", errors.New("some error"))
			},
			mockDockerfile:   func(m *mocks.MockdockerfileParser) {},
			mockSel:          func(m *mocks.MockdockerfileSelector) {},
			mockDockerEngine: func(m *mocks.MockdockerEngine) {},
			wantedErr:        fmt.Errorf("select service type: some error"),
		},
		"prompt for service name": {
			inSvcType:        wantedSvcType,
			inSvcName:        "",
			inSvcPort:        wantedSvcPort,
			inDockerfilePath: wantedDockerfilePath,

			mockPrompt: func(m *mocks.Mockprompter) {
				m.EXPECT().Get(gomock.Eq(fmt.Sprintf("What do you want to name this %s?", wantedSvcType)), gomock.Any(), gomock.Any(), gomock.Any()).
					Return(wantedSvcName, nil)
			},
			mockDockerfile: func(m *mocks.MockdockerfileParser) {
			},
			mockSel:          func(m *mocks.MockdockerfileSelector) {},
			mockDockerEngine: func(m *mocks.MockdockerEngine) {},
			wantedErr:        nil,
		},
		"returns an error if fail to get service name": {
			inSvcType:        wantedSvcType,
			inSvcName:        "",
			inSvcPort:        wantedSvcPort,
			inDockerfilePath: wantedDockerfilePath,

			mockPrompt: func(m *mocks.Mockprompter) {
				m.EXPECT().Get(gomock.Any(), gomock.Any(), gomock.Any(), gomock.Any()).
					Return("", errors.New("some error"))
			},
			mockDockerfile:   func(m *mocks.MockdockerfileParser) {},
			mockSel:          func(m *mocks.MockdockerfileSelector) {},
			mockDockerEngine: func(m *mocks.MockdockerEngine) {},
			wantedErr:        fmt.Errorf("get service name: some error"),
		},
		"skip selecting Dockerfile if image flag is set": {
			inSvcType:        wantedSvcType,
			inSvcName:        wantedSvcName,
			inSvcPort:        wantedSvcPort,
			inImage:          "mockImage",
			inDockerfilePath: "",

			mockPrompt:       func(m *mocks.Mockprompter) {},
			mockSel:          func(m *mocks.MockdockerfileSelector) {},
			mockDockerfile:   func(m *mocks.MockdockerfileParser) {},
			mockDockerEngine: func(m *mocks.MockdockerEngine) {},
			wantedErr:        nil,
		},
		"return error if failed to check if docker engine is running": {
			inSvcType: wantedSvcType,
			inSvcName: wantedSvcName,
			inSvcPort: wantedSvcPort,

			mockPrompt:     func(m *mocks.Mockprompter) {},
			mockSel:        func(m *mocks.MockdockerfileSelector) {},
			mockDockerfile: func(m *mocks.MockdockerfileParser) {},
			mockDockerEngine: func(m *mocks.MockdockerEngine) {
				m.EXPECT().CheckDockerEngineRunning().Return(errors.New("some error"))
			},
			wantedErr: fmt.Errorf("check if docker engine is running: some error"),
		},
		"skip selecting Dockerfile if docker command is not found": {
			inSvcType: wantedSvcType,
			inSvcName: wantedSvcName,
			inSvcPort: wantedSvcPort,

			mockPrompt: func(m *mocks.Mockprompter) {
				m.EXPECT().Get(wkldInitImagePrompt, wkldInitImagePromptHelp, nil, gomock.Any()).
					Return("mockImage", nil)
			},
			mockSel:        func(m *mocks.MockdockerfileSelector) {},
			mockDockerfile: func(m *mocks.MockdockerfileParser) {},
			mockDockerEngine: func(m *mocks.MockdockerEngine) {
				m.EXPECT().CheckDockerEngineRunning().Return(dockerengine.ErrDockerCommandNotFound)
			},
			wantedErr: nil,
		},
		"skip selecting Dockerfile if docker engine is not responsive": {
			inSvcType: wantedSvcType,
			inSvcName: wantedSvcName,
			inSvcPort: wantedSvcPort,

			mockPrompt: func(m *mocks.Mockprompter) {
				m.EXPECT().Get(wkldInitImagePrompt, wkldInitImagePromptHelp, nil, gomock.Any()).
					Return("mockImage", nil)
			},
			mockSel:        func(m *mocks.MockdockerfileSelector) {},
			mockDockerfile: func(m *mocks.MockdockerfileParser) {},
			mockDockerEngine: func(m *mocks.MockdockerEngine) {
				m.EXPECT().CheckDockerEngineRunning().Return(&dockerengine.ErrDockerDaemonNotResponsive{})
			},
			wantedErr: nil,
		},
		"returns an error if fail to get image location": {
			inSvcType:        wantedSvcType,
			inSvcName:        wantedSvcName,
			inSvcPort:        wantedSvcPort,
			inDockerfilePath: "",

			mockPrompt: func(m *mocks.Mockprompter) {
				m.EXPECT().Get(wkldInitImagePrompt, wkldInitImagePromptHelp, nil, gomock.Any()).
					Return("", mockError)
			},
			mockSel: func(m *mocks.MockdockerfileSelector) {
				m.EXPECT().Dockerfile(
					gomock.Eq(fmt.Sprintf(fmtWkldInitDockerfilePrompt, wantedSvcName)),
					gomock.Eq(fmt.Sprintf(fmtWkldInitDockerfilePathPrompt, wantedSvcName)),
					gomock.Eq(wkldInitDockerfileHelpPrompt),
					gomock.Eq(wkldInitDockerfilePathHelpPrompt),
					gomock.Any(),
				).Return("Use an existing image instead", nil)
			},
			mockDockerfile: func(m *mocks.MockdockerfileParser) {},
			mockDockerEngine: func(m *mocks.MockdockerEngine) {
				m.EXPECT().CheckDockerEngineRunning().Return(nil)
			},
			wantedErr: fmt.Errorf("get image location: mock error"),
		},
		"using existing image": {
			inSvcType:        wantedSvcType,
			inSvcName:        wantedSvcName,
			inDockerfilePath: "",

			mockPrompt: func(m *mocks.Mockprompter) {
				m.EXPECT().Get(wkldInitImagePrompt, wkldInitImagePromptHelp, nil, gomock.Any()).
					Return("mockImage", nil)
				m.EXPECT().Get(gomock.Eq(fmt.Sprintf(svcInitSvcPortPrompt, "port")), gomock.Any(), gomock.Any(), gomock.Any()).
					Return(defaultSvcPortString, nil)
			},
			mockSel: func(m *mocks.MockdockerfileSelector) {
				m.EXPECT().Dockerfile(
					gomock.Eq(fmt.Sprintf(fmtWkldInitDockerfilePrompt, wantedSvcName)),
					gomock.Eq(fmt.Sprintf(fmtWkldInitDockerfilePathPrompt, wantedSvcName)),
					gomock.Eq(wkldInitDockerfileHelpPrompt),
					gomock.Eq(wkldInitDockerfilePathHelpPrompt),
					gomock.Any(),
				).Return("Use an existing image instead", nil)
			},
			mockDockerfile: func(m *mocks.MockdockerfileParser) {},
			mockDockerEngine: func(m *mocks.MockdockerEngine) {
				m.EXPECT().CheckDockerEngineRunning().Return(nil)
			},
		},
		"select Dockerfile": {
			inSvcType:        wantedSvcType,
			inSvcName:        wantedSvcName,
			inSvcPort:        wantedSvcPort,
			inDockerfilePath: "",

			mockPrompt: func(m *mocks.Mockprompter) {},
			mockSel: func(m *mocks.MockdockerfileSelector) {
				m.EXPECT().Dockerfile(
					gomock.Eq(fmt.Sprintf(fmtWkldInitDockerfilePrompt, wantedSvcName)),
					gomock.Eq(fmt.Sprintf(fmtWkldInitDockerfilePathPrompt, wantedSvcName)),
					gomock.Eq(wkldInitDockerfileHelpPrompt),
					gomock.Eq(wkldInitDockerfilePathHelpPrompt),
					gomock.Any(),
				).Return("frontend/Dockerfile", nil)
			},
			mockDockerfile: func(m *mocks.MockdockerfileParser) {},
			mockDockerEngine: func(m *mocks.MockdockerEngine) {
				m.EXPECT().CheckDockerEngineRunning().Return(nil)
			},
			wantedErr: nil,
		},
		"returns an error if fail to get Dockerfile": {
			inSvcType:        wantedSvcType,
			inSvcName:        wantedSvcName,
			inSvcPort:        wantedSvcPort,
			inDockerfilePath: "",

			mockSel: func(m *mocks.MockdockerfileSelector) {
				m.EXPECT().Dockerfile(
					gomock.Any(), gomock.Any(), gomock.Any(), gomock.Any(), gomock.Any(),
				).Return("", errors.New("some error"))
			},
			mockPrompt:     func(m *mocks.Mockprompter) {},
			mockDockerfile: func(m *mocks.MockdockerfileParser) {},
			mockDockerEngine: func(m *mocks.MockdockerEngine) {
				m.EXPECT().CheckDockerEngineRunning().Return(nil)
			},
			wantedErr: fmt.Errorf("select Dockerfile: some error"),
		},
		"skip asking for port for backend service": {
			inSvcType:        "Backend Service",
			inSvcName:        wantedSvcName,
			inDockerfilePath: wantedDockerfilePath,

			mockPrompt: func(m *mocks.Mockprompter) {},
			mockDockerfile: func(m *mocks.MockdockerfileParser) {
				m.EXPECT().GetExposedPorts().Return([]uint16{}, errors.New("no expose"))
			},
			mockSel:          func(m *mocks.MockdockerfileSelector) {},
			mockDockerEngine: func(m *mocks.MockdockerEngine) {},
			wantedErr:        nil,
		},
		"asks for port if not specified": {
			inSvcType:        wantedSvcType,
			inSvcName:        wantedSvcName,
			inDockerfilePath: wantedDockerfilePath,
			inSvcPort:        0, //invalid port, default case

			mockPrompt: func(m *mocks.Mockprompter) {
				m.EXPECT().Get(gomock.Eq(fmt.Sprintf(svcInitSvcPortPrompt, "port")), gomock.Any(), gomock.Any(), gomock.Any()).
					Return(defaultSvcPortString, nil)
			},
			mockDockerfile: func(m *mocks.MockdockerfileParser) {
				m.EXPECT().GetExposedPorts().Return([]uint16{}, errors.New("no expose"))
			},
			mockSel:          func(m *mocks.MockdockerfileSelector) {},
			mockDockerEngine: func(m *mocks.MockdockerEngine) {},
			wantedErr:        nil,
		},
		"errors if port not specified": {
			inSvcType:        wantedSvcType,
			inSvcName:        wantedSvcName,
			inDockerfilePath: wantedDockerfilePath,
			inSvcPort:        0, //invalid port, default case

			mockPrompt: func(m *mocks.Mockprompter) {
				m.EXPECT().Get(gomock.Eq(fmt.Sprintf(svcInitSvcPortPrompt, "port")), gomock.Any(), gomock.Any(), gomock.Any()).
					Return("", errors.New("some error"))
			},
			mockDockerfile: func(m *mocks.MockdockerfileParser) {
				m.EXPECT().GetExposedPorts().Return([]uint16{}, errors.New("expose error"))
			},
			mockSel:          func(m *mocks.MockdockerfileSelector) {},
			mockDockerEngine: func(m *mocks.MockdockerEngine) {},
			wantedErr:        fmt.Errorf("get port: some error"),
		},
		"errors if port out of range": {
			inSvcType:        wantedSvcType,
			inSvcName:        wantedSvcName,
			inDockerfilePath: wantedDockerfilePath,
			inSvcPort:        0, //invalid port, default case

			mockPrompt: func(m *mocks.Mockprompter) {
				m.EXPECT().Get(gomock.Eq(fmt.Sprintf(svcInitSvcPortPrompt, "port")), gomock.Any(), gomock.Any(), gomock.Any()).
					Return("100000", errors.New("some error"))
			},
			mockDockerfile: func(m *mocks.MockdockerfileParser) {
				m.EXPECT().GetExposedPorts().Return([]uint16{}, errors.New("no expose"))
			},
			mockSel:          func(m *mocks.MockdockerfileSelector) {},
			mockDockerEngine: func(m *mocks.MockdockerEngine) {},
			wantedErr:        fmt.Errorf("get port: some error"),
		},
		"don't ask if dockerfile has port": {
			inSvcType:        wantedSvcType,
			inSvcName:        wantedSvcName,
			inDockerfilePath: wantedDockerfilePath,
			inSvcPort:        0,

			mockPrompt: func(m *mocks.Mockprompter) {
			},
			mockDockerfile: func(m *mocks.MockdockerfileParser) {
				m.EXPECT().GetExposedPorts().Return([]uint16{80}, nil)
			},
			mockSel:          func(m *mocks.MockdockerfileSelector) {},
			mockDockerEngine: func(m *mocks.MockdockerEngine) {},
		},
		"don't use dockerfile port if flag specified": {
			inSvcType:        wantedSvcType,
			inSvcName:        wantedSvcName,
			inDockerfilePath: wantedDockerfilePath,
			inSvcPort:        wantedSvcPort,

			mockPrompt: func(m *mocks.Mockprompter) {
			},
			mockDockerfile:   func(m *mocks.MockdockerfileParser) {},
			mockSel:          func(m *mocks.MockdockerfileSelector) {},
			mockDockerEngine: func(m *mocks.MockdockerEngine) {},
		},
	}

	for name, tc := range testCases {
		t.Run(name, func(t *testing.T) {
			// GIVEN
			ctrl := gomock.NewController(t)
			defer ctrl.Finish()

			mockPrompt := mocks.NewMockprompter(ctrl)
			mockDockerfile := mocks.NewMockdockerfileParser(ctrl)
			mockSel := mocks.NewMockdockerfileSelector(ctrl)
			mockDockerEngine := mocks.NewMockdockerEngine(ctrl)
			opts := &initSvcOpts{
				initSvcVars: initSvcVars{
					initWkldVars: initWkldVars{
						wkldType:       tc.inSvcType,
						name:           tc.inSvcName,
						image:          tc.inImage,
						dockerfilePath: tc.inDockerfilePath,
					},
					port: tc.inSvcPort,
				},
				fs: &afero.Afero{Fs: afero.NewMemMapFs()},
				dockerfile: func(s string) dockerfileParser {
					return mockDockerfile
				},
				df:           mockDockerfile,
				prompt:       mockPrompt,
				sel:          mockSel,
				dockerEngine: mockDockerEngine,
			}
			tc.mockSel(mockSel)
			tc.mockPrompt(mockPrompt)
			tc.mockDockerfile(mockDockerfile)
			tc.mockDockerEngine(mockDockerEngine)

			// WHEN
			err := opts.Ask()

			// THEN
			if tc.wantedErr != nil {
				require.EqualError(t, err, tc.wantedErr.Error())
			} else {
				require.NoError(t, err)
				require.Equal(t, wantedSvcName, opts.name)
				if opts.dockerfilePath != "" {
					require.Equal(t, wantedDockerfilePath, opts.dockerfilePath)
				}
				if opts.image != "" {
					require.Equal(t, wantedImage, opts.image)
				}
			}
		})
	}
}

func TestSvcInitOpts_Execute(t *testing.T) {
	testCases := map[string]struct {
		mockSvcInit      func(m *mocks.MocksvcInitializer)
		mockDockerfile   func(m *mocks.MockdockerfileParser)
		mockDockerEngine func(m *mocks.MockdockerEngine)
		inSvcPort        uint16
		inSvcType        string
		inSvcName        string
		inDockerfilePath string
		inImage          string
		inAppName        string

		wantedErr          error
		wantedManifestPath string
	}{
		"success on typical svc props": {
			inAppName:        "sample",
			inSvcName:        "frontend",
			inDockerfilePath: "./Dockerfile",
			inSvcType:        manifest.LoadBalancedWebServiceType,

			inSvcPort: 80,

			mockSvcInit: func(m *mocks.MocksvcInitializer) {
				m.EXPECT().Service(&initialize.ServiceProps{
					WorkloadProps: initialize.WorkloadProps{
						App:            "sample",
						Name:           "frontend",
						Type:           "Load Balanced Web Service",
						DockerfilePath: "./Dockerfile",
						Platform:       &manifest.PlatformArgsOrString{PlatformString: nil},
					},
					Port: 80,
				}).Return("manifest/path", nil)
			},
			mockDockerfile: func(m *mocks.MockdockerfileParser) {
				m.EXPECT().GetHealthCheck().Return(nil, nil)
			},
			mockDockerEngine: func(m *mocks.MockdockerEngine) {
<<<<<<< HEAD
				m.EXPECT().RedirectPlatform("").Return("", nil, nil)
=======
				m.EXPECT().GetPlatform().Return("linux", "amd64", nil)
>>>>>>> 79b737b3
			},

			wantedManifestPath: "manifest/path",
		},
		"backend service": {
			inAppName:        "sample",
			inSvcName:        "frontend",
			inDockerfilePath: "./Dockerfile",
			inSvcType:        manifest.BackendServiceType,

			mockSvcInit: func(m *mocks.MocksvcInitializer) {
				m.EXPECT().Service(&initialize.ServiceProps{
					WorkloadProps: initialize.WorkloadProps{
						App:            "sample",
						Name:           "frontend",
						Type:           "Backend Service",
						DockerfilePath: "./Dockerfile",
						Platform:       &manifest.PlatformArgsOrString{PlatformString: nil},
<<<<<<< HEAD
=======
					},
				}).Return("manifest/path", nil)
			},
			mockDockerfile: func(m *mocks.MockdockerfileParser) {
				m.EXPECT().GetHealthCheck().Return(nil, nil)
			},
			mockDockerEngine: func(m *mocks.MockdockerEngine) {
				m.EXPECT().GetPlatform().Return("linux", "amd64", nil)
			},

			wantedManifestPath: "manifest/path",
		},
		"windows platform": {
			inAppName:        "sample",
			inSvcName:        "frontend",
			inDockerfilePath: "./Dockerfile",
			inSvcType:        manifest.LoadBalancedWebServiceType,

			inSvcPort: 80,

			mockSvcInit: func(m *mocks.MocksvcInitializer) {
				m.EXPECT().Service(&initialize.ServiceProps{
					WorkloadProps: initialize.WorkloadProps{
						App:            "sample",
						Name:           "frontend",
						Type:           "Load Balanced Web Service",
						DockerfilePath: "./Dockerfile",
						Platform: &manifest.PlatformArgsOrString{
							PlatformString: aws.String("windows/amd64")},
>>>>>>> 79b737b3
					},
					Port: 80,
				}).Return("manifest/path", nil)
			},
			mockDockerfile: func(m *mocks.MockdockerfileParser) {
				m.EXPECT().GetHealthCheck().Return(nil, nil)
			},
			mockDockerEngine: func(m *mocks.MockdockerEngine) {
<<<<<<< HEAD
				m.EXPECT().RedirectPlatform("").Return("", nil, nil)
=======
				m.EXPECT().GetPlatform().Return("windows", "x86_64", nil)
>>>>>>> 79b737b3
			},

			wantedManifestPath: "manifest/path",
		},
		"doesn't parse dockerfile if image specified (backend)": {
			inAppName:        "sample",
			inSvcName:        "backend",
			inDockerfilePath: "",
			inImage:          "nginx:latest",
			inSvcType:        manifest.BackendServiceType,

			mockSvcInit: func(m *mocks.MocksvcInitializer) {
				m.EXPECT().Service(&initialize.ServiceProps{
					WorkloadProps: initialize.WorkloadProps{
						App:      "sample",
						Name:     "backend",
						Type:     "Backend Service",
						Image:    "nginx:latest",
						Platform: &manifest.PlatformArgsOrString{PlatformString: nil},
					},
				}).Return("manifest/path", nil)
			},
			mockDockerfile: func(m *mocks.MockdockerfileParser) {}, // Be sure that no dockerfile parsing happens.
<<<<<<< HEAD
			mockDockerEngine: func(m *mocks.MockdockerEngine) {
				m.EXPECT().RedirectPlatform("nginx:latest").Return("", nil, nil)
			},
=======
>>>>>>> 79b737b3

			wantedManifestPath: "manifest/path",
		},
		"doesn't parse dockerfile if image specified (lb-web)": {
			inAppName:        "sample",
			inSvcName:        "frontend",
			inDockerfilePath: "",
			inImage:          "nginx:latest",
			inSvcType:        manifest.LoadBalancedWebServiceType,

			mockSvcInit: func(m *mocks.MocksvcInitializer) {
				m.EXPECT().Service(&initialize.ServiceProps{
					WorkloadProps: initialize.WorkloadProps{
						App:      "sample",
						Name:     "frontend",
						Type:     "Load Balanced Web Service",
						Image:    "nginx:latest",
						Platform: &manifest.PlatformArgsOrString{PlatformString: nil},
					},
				}).Return("manifest/path", nil)
			},
			mockDockerfile: func(m *mocks.MockdockerfileParser) {}, // Be sure that no dockerfile parsing happens.
<<<<<<< HEAD
			mockDockerEngine: func(m *mocks.MockdockerEngine) {
				m.EXPECT().RedirectPlatform("nginx:latest").Return("", nil, nil)

			},
=======
>>>>>>> 79b737b3

			wantedManifestPath: "manifest/path",
		},
		"return error if platform detection fails": {
			mockDockerEngine: func(m *mocks.MockdockerEngine) {
<<<<<<< HEAD
				m.EXPECT().RedirectPlatform("").Return("", nil, errors.New("some error"))
=======
				m.EXPECT().GetPlatform().Return("", "", errors.New("some error"))
>>>>>>> 79b737b3
			},
			wantedErr: errors.New("get docker engine platform: some error"),
		},
		"failure": {
			mockDockerEngine: func(m *mocks.MockdockerEngine) {
<<<<<<< HEAD
				m.EXPECT().RedirectPlatform("").Return("", nil, nil)
=======
				m.EXPECT().GetPlatform().Return("linux", "amd64", nil)
>>>>>>> 79b737b3
			},
			mockSvcInit: func(m *mocks.MocksvcInitializer) {
				m.EXPECT().Service(gomock.Any()).Return("", errors.New("some error"))
			},
			wantedErr: errors.New("some error"),
		},
	}

	for name, tc := range testCases {
		t.Run(name, func(t *testing.T) {
			// GIVEN
			ctrl := gomock.NewController(t)
			defer ctrl.Finish()

			mockSvcInitializer := mocks.NewMocksvcInitializer(ctrl)
			mockDockerfile := mocks.NewMockdockerfileParser(ctrl)
			mockDockerEngine := mocks.NewMockdockerEngine(ctrl)

			if tc.mockSvcInit != nil {
				tc.mockSvcInit(mockSvcInitializer)
			}
			if tc.mockDockerfile != nil {
				tc.mockDockerfile(mockDockerfile)
			}
			if tc.mockDockerEngine != nil {
				tc.mockDockerEngine(mockDockerEngine)
			}
			opts := initSvcOpts{
				initSvcVars: initSvcVars{
					initWkldVars: initWkldVars{
						appName:        tc.inAppName,
						name:           tc.inSvcName,
						wkldType:       tc.inSvcType,
						dockerfilePath: tc.inDockerfilePath,
						image:          tc.inImage,
					},
					port: tc.inSvcPort,
				},
				init: mockSvcInitializer,
				dockerfile: func(s string) dockerfileParser {
					return mockDockerfile
				},
				df:           mockDockerfile,
				dockerEngine: mockDockerEngine,
			}

			// WHEN
			err := opts.Execute()

			// THEN
			if tc.wantedErr == nil {
				require.NoError(t, err)
				require.Equal(t, tc.wantedManifestPath, opts.manifestPath)
			} else {
				require.EqualError(t, err, tc.wantedErr.Error())
			}
		})
	}
}<|MERGE_RESOLUTION|>--- conflicted
+++ resolved
@@ -540,11 +540,7 @@
 				m.EXPECT().GetHealthCheck().Return(nil, nil)
 			},
 			mockDockerEngine: func(m *mocks.MockdockerEngine) {
-<<<<<<< HEAD
-				m.EXPECT().RedirectPlatform("").Return("", nil, nil)
-=======
 				m.EXPECT().GetPlatform().Return("linux", "amd64", nil)
->>>>>>> 79b737b3
 			},
 
 			wantedManifestPath: "manifest/path",
@@ -563,8 +559,6 @@
 						Type:           "Backend Service",
 						DockerfilePath: "./Dockerfile",
 						Platform:       &manifest.PlatformArgsOrString{PlatformString: nil},
-<<<<<<< HEAD
-=======
 					},
 				}).Return("manifest/path", nil)
 			},
@@ -594,7 +588,6 @@
 						DockerfilePath: "./Dockerfile",
 						Platform: &manifest.PlatformArgsOrString{
 							PlatformString: aws.String("windows/amd64")},
->>>>>>> 79b737b3
 					},
 					Port: 80,
 				}).Return("manifest/path", nil)
@@ -603,11 +596,7 @@
 				m.EXPECT().GetHealthCheck().Return(nil, nil)
 			},
 			mockDockerEngine: func(m *mocks.MockdockerEngine) {
-<<<<<<< HEAD
-				m.EXPECT().RedirectPlatform("").Return("", nil, nil)
-=======
 				m.EXPECT().GetPlatform().Return("windows", "x86_64", nil)
->>>>>>> 79b737b3
 			},
 
 			wantedManifestPath: "manifest/path",
@@ -631,12 +620,6 @@
 				}).Return("manifest/path", nil)
 			},
 			mockDockerfile: func(m *mocks.MockdockerfileParser) {}, // Be sure that no dockerfile parsing happens.
-<<<<<<< HEAD
-			mockDockerEngine: func(m *mocks.MockdockerEngine) {
-				m.EXPECT().RedirectPlatform("nginx:latest").Return("", nil, nil)
-			},
-=======
->>>>>>> 79b737b3
 
 			wantedManifestPath: "manifest/path",
 		},
@@ -659,33 +642,18 @@
 				}).Return("manifest/path", nil)
 			},
 			mockDockerfile: func(m *mocks.MockdockerfileParser) {}, // Be sure that no dockerfile parsing happens.
-<<<<<<< HEAD
-			mockDockerEngine: func(m *mocks.MockdockerEngine) {
-				m.EXPECT().RedirectPlatform("nginx:latest").Return("", nil, nil)
-
-			},
-=======
->>>>>>> 79b737b3
 
 			wantedManifestPath: "manifest/path",
 		},
 		"return error if platform detection fails": {
 			mockDockerEngine: func(m *mocks.MockdockerEngine) {
-<<<<<<< HEAD
-				m.EXPECT().RedirectPlatform("").Return("", nil, errors.New("some error"))
-=======
 				m.EXPECT().GetPlatform().Return("", "", errors.New("some error"))
->>>>>>> 79b737b3
 			},
 			wantedErr: errors.New("get docker engine platform: some error"),
 		},
 		"failure": {
 			mockDockerEngine: func(m *mocks.MockdockerEngine) {
-<<<<<<< HEAD
-				m.EXPECT().RedirectPlatform("").Return("", nil, nil)
-=======
 				m.EXPECT().GetPlatform().Return("linux", "amd64", nil)
->>>>>>> 79b737b3
 			},
 			mockSvcInit: func(m *mocks.MocksvcInitializer) {
 				m.EXPECT().Service(gomock.Any()).Return("", errors.New("some error"))
