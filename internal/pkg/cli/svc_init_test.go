// Copyright Amazon.com, Inc. or its affiliates. All Rights Reserved.
// SPDX-License-Identifier: Apache-2.0

package cli

import (
	"errors"
	"fmt"
	"testing"

<<<<<<< HEAD
	"github.com/aws/aws-sdk-go/aws"

=======
	"github.com/aws/copilot-cli/internal/pkg/deploy"
>>>>>>> 28e91b9d
	"github.com/aws/copilot-cli/internal/pkg/docker/dockerengine"

	"github.com/aws/copilot-cli/internal/pkg/term/prompt"

	"github.com/aws/copilot-cli/internal/pkg/cli/mocks"
	"github.com/aws/copilot-cli/internal/pkg/initialize"
	"github.com/aws/copilot-cli/internal/pkg/manifest"
	"github.com/golang/mock/gomock"
	"github.com/spf13/afero"
	"github.com/stretchr/testify/require"
)

func TestSvcInitOpts_Validate(t *testing.T) {
	testCases := map[string]struct {
		inSvcType        string
		inSvcName        string
		inDockerfilePath string
		inImage          string
		inAppName        string
		inSvcPort        uint16
		inSubscribeTags  []string
		inNoSubscribe    bool

		mockFileSystem func(mockFS afero.Fs)
		wantedErr      error
	}{
		"invalid service type": {
			inAppName: "phonetool",
			inSvcType: "TestSvcType",
			wantedErr: errors.New(`invalid service type TestSvcType: must be one of "Request-Driven Web Service", "Load Balanced Web Service", "Backend Service", "Worker Service"`),
		},
		"invalid service name": {
			inAppName: "phonetool",
			inSvcName: "1234",
			wantedErr: fmt.Errorf("service name 1234 is invalid: %s", errValueBadFormat),
		},
		"fail if both image and dockerfile are set": {
			inAppName:        "phonetool",
			inDockerfilePath: "mockDockerfile",
			inImage:          "mockImage",
			wantedErr:        fmt.Errorf("--dockerfile and --image cannot be specified together"),
		},
		"fail if image not supported by App Runner": {
			inAppName: "phonetool",
			inImage:   "amazon/amazon-ecs-sample",
			inSvcType: manifest.RequestDrivenWebServiceType,
			wantedErr: fmt.Errorf("image amazon/amazon-ecs-sample is not supported by App Runner: value must be an ECR or ECR Public image URI"),
		},
		"invalid dockerfile directory path": {
			inAppName:        "phonetool",
			inDockerfilePath: "./hello/Dockerfile",
			wantedErr:        errors.New("open hello/Dockerfile: file does not exist"),
		},
		"invalid app name": {
			inAppName: "",
			wantedErr: errNoAppInWorkspace,
		},
		"fail if both no-subscribe and subscribe are set": {
			inAppName:       "phonetool",
			inSvcName:       "service",
			inSubscribeTags: []string{"name:svc"},
			inNoSubscribe:   true,
			wantedErr:       errors.New("validate subscribe configuration: cannot specify both --no-subscribe and --subscribe-topics"),
		},
		"valid flags": {
			inSvcName:        "frontend",
			inSvcType:        "Load Balanced Web Service",
			inDockerfilePath: "./hello/Dockerfile",
			inAppName:        "phonetool",

			mockFileSystem: func(mockFS afero.Fs) {
				mockFS.MkdirAll("hello", 0755)
				afero.WriteFile(mockFS, "hello/Dockerfile", []byte("FROM nginx"), 0644)
			},
			wantedErr: nil,
		},
	}

	for name, tc := range testCases {
		t.Run(name, func(t *testing.T) {
			opts := initSvcOpts{
				initSvcVars: initSvcVars{
					initWkldVars: initWkldVars{
						wkldType:       tc.inSvcType,
						name:           tc.inSvcName,
						dockerfilePath: tc.inDockerfilePath,
						image:          tc.inImage,
						appName:        tc.inAppName,
						subscriptions:  tc.inSubscribeTags,
						noSubscribe:    tc.inNoSubscribe,
					},
					port: tc.inSvcPort,
				},
				fs: &afero.Afero{Fs: afero.NewMemMapFs()},
			}
			if tc.mockFileSystem != nil {
				tc.mockFileSystem(opts.fs)
			}

			// WHEN
			err := opts.Validate()

			// THEN
			if tc.wantedErr != nil {
				require.EqualError(t, err, tc.wantedErr.Error())
			} else {
				require.NoError(t, err)
			}
		})
	}
}

func TestSvcInitOpts_Ask(t *testing.T) {
	const (
		wantedSvcType        = manifest.LoadBalancedWebServiceType
		wantedSvcName        = "frontend"
		wantedDockerfilePath = "frontend/Dockerfile"
		wantedSvcPort        = 80
		wantedImage          = "mockImage"
	)
	mockTopic, _ := deploy.NewTopic("arn:aws:sns:us-west-2:123456789012:mockApp-mockEnv-mockWkld-orders", "mockApp", "mockEnv", "mockWkld")
	mockError := errors.New("mock error")
	testCases := map[string]struct {
		inSvcType        string
		inSvcName        string
		inDockerfilePath string
		inImage          string
		inSvcPort        uint16
		inSubscribeTags  []string
		inNoSubscribe    bool

		mockPrompt       func(m *mocks.Mockprompter)
		mockSel          func(m *mocks.MockdockerfileSelector)
		mocktopicSel     func(m *mocks.MocktopicSelector)
		mockDockerfile   func(m *mocks.MockdockerfileParser)
		mockDockerEngine func(m *mocks.MockdockerEngine)

		wantedErr error
	}{
		"prompt for service type": {
			inSvcType:        "",
			inSvcName:        wantedSvcName,
			inSvcPort:        wantedSvcPort,
			inDockerfilePath: wantedDockerfilePath,

			mockPrompt: func(m *mocks.Mockprompter) {
				m.EXPECT().SelectOption(gomock.Eq(fmt.Sprintf(fmtSvcInitSvcTypePrompt, "service type")), gomock.Any(), gomock.Eq([]prompt.Option{
					{
						Value: manifest.RequestDrivenWebServiceType,
						Hint:  "App Runner",
					},
					{
						Value: manifest.LoadBalancedWebServiceType,
						Hint:  "Internet to ECS on Fargate",
					},
					{
						Value: manifest.BackendServiceType,
						Hint:  "ECS on Fargate",
					},
					{
						Value: manifest.WorkerServiceType,
						Hint:  "Events to SQS to ECS on Fargate",
					},
				}), gomock.Any()).
					Return(wantedSvcType, nil)
			},
			mockDockerfile:   func(m *mocks.MockdockerfileParser) {},
			mockSel:          func(m *mocks.MockdockerfileSelector) {},
			mocktopicSel:     func(m *mocks.MocktopicSelector) {},
			mockDockerEngine: func(m *mocks.MockdockerEngine) {},
			wantedErr:        nil,
		},
		"return an error if fail to get service type": {
			inSvcType:        "",
			inSvcName:        wantedSvcName,
			inSvcPort:        wantedSvcPort,
			inDockerfilePath: wantedDockerfilePath,

			mockPrompt: func(m *mocks.Mockprompter) {
				m.EXPECT().SelectOption(gomock.Any(), gomock.Any(), gomock.Any(), gomock.Any()).
					Return("", errors.New("some error"))
			},
			mockDockerfile:   func(m *mocks.MockdockerfileParser) {},
			mockSel:          func(m *mocks.MockdockerfileSelector) {},
			mocktopicSel:     func(m *mocks.MocktopicSelector) {},
			mockDockerEngine: func(m *mocks.MockdockerEngine) {},
			wantedErr:        fmt.Errorf("select service type: some error"),
		},
		"prompt for service name": {
			inSvcType:        wantedSvcType,
			inSvcName:        "",
			inSvcPort:        wantedSvcPort,
			inDockerfilePath: wantedDockerfilePath,

			mockPrompt: func(m *mocks.Mockprompter) {
				m.EXPECT().Get(gomock.Eq(fmt.Sprintf("What do you want to name this %s?", wantedSvcType)), gomock.Any(), gomock.Any(), gomock.Any()).
					Return(wantedSvcName, nil)
			},
			mockDockerfile: func(m *mocks.MockdockerfileParser) {
			},
			mockSel:          func(m *mocks.MockdockerfileSelector) {},
			mocktopicSel:     func(m *mocks.MocktopicSelector) {},
			mockDockerEngine: func(m *mocks.MockdockerEngine) {},
			wantedErr:        nil,
		},
		"returns an error if fail to get service name": {
			inSvcType:        wantedSvcType,
			inSvcName:        "",
			inSvcPort:        wantedSvcPort,
			inDockerfilePath: wantedDockerfilePath,

			mockPrompt: func(m *mocks.Mockprompter) {
				m.EXPECT().Get(gomock.Any(), gomock.Any(), gomock.Any(), gomock.Any()).
					Return("", errors.New("some error"))
			},
			mockDockerfile:   func(m *mocks.MockdockerfileParser) {},
			mockSel:          func(m *mocks.MockdockerfileSelector) {},
			mockDockerEngine: func(m *mocks.MockdockerEngine) {},
			mocktopicSel:     func(m *mocks.MocktopicSelector) {},
			wantedErr:        fmt.Errorf("get service name: some error"),
		},
		"skip selecting Dockerfile if image flag is set": {
			inSvcType:        wantedSvcType,
			inSvcName:        wantedSvcName,
			inSvcPort:        wantedSvcPort,
			inImage:          "mockImage",
			inDockerfilePath: "",

			mockPrompt:       func(m *mocks.Mockprompter) {},
			mockSel:          func(m *mocks.MockdockerfileSelector) {},
			mocktopicSel:     func(m *mocks.MocktopicSelector) {},
			mockDockerfile:   func(m *mocks.MockdockerfileParser) {},
			mockDockerEngine: func(m *mocks.MockdockerEngine) {},
			wantedErr:        nil,
		},
		"return error if failed to check if docker engine is running": {
			inSvcType: wantedSvcType,
			inSvcName: wantedSvcName,
			inSvcPort: wantedSvcPort,

			mockPrompt:     func(m *mocks.Mockprompter) {},
			mockSel:        func(m *mocks.MockdockerfileSelector) {},
			mocktopicSel:   func(m *mocks.MocktopicSelector) {},
			mockDockerfile: func(m *mocks.MockdockerfileParser) {},
			mockDockerEngine: func(m *mocks.MockdockerEngine) {
				m.EXPECT().CheckDockerEngineRunning().Return(errors.New("some error"))
			},
			wantedErr: fmt.Errorf("check if docker engine is running: some error"),
		},
		"skip selecting Dockerfile if docker command is not found": {
			inSvcType: wantedSvcType,
			inSvcName: wantedSvcName,
			inSvcPort: wantedSvcPort,

			mockPrompt: func(m *mocks.Mockprompter) {
				m.EXPECT().Get(wkldInitImagePrompt, wkldInitImagePromptHelp, nil, gomock.Any()).
					Return("mockImage", nil)
			},
			mockSel:        func(m *mocks.MockdockerfileSelector) {},
			mocktopicSel:   func(m *mocks.MocktopicSelector) {},
			mockDockerfile: func(m *mocks.MockdockerfileParser) {},
			mockDockerEngine: func(m *mocks.MockdockerEngine) {
				m.EXPECT().CheckDockerEngineRunning().Return(dockerengine.ErrDockerCommandNotFound)
			},
			wantedErr: nil,
		},
		"skip selecting Dockerfile if docker engine is not responsive": {
			inSvcType: wantedSvcType,
			inSvcName: wantedSvcName,
			inSvcPort: wantedSvcPort,

			mockPrompt: func(m *mocks.Mockprompter) {
				m.EXPECT().Get(wkldInitImagePrompt, wkldInitImagePromptHelp, nil, gomock.Any()).
					Return("mockImage", nil)
			},
			mockSel:        func(m *mocks.MockdockerfileSelector) {},
			mocktopicSel:   func(m *mocks.MocktopicSelector) {},
			mockDockerfile: func(m *mocks.MockdockerfileParser) {},
			mockDockerEngine: func(m *mocks.MockdockerEngine) {
				m.EXPECT().CheckDockerEngineRunning().Return(&dockerengine.ErrDockerDaemonNotResponsive{})
			},
			wantedErr: nil,
		},
		"returns an error if fail to get image location": {
			inSvcType:        wantedSvcType,
			inSvcName:        wantedSvcName,
			inSvcPort:        wantedSvcPort,
			inDockerfilePath: "",

			mockPrompt: func(m *mocks.Mockprompter) {
				m.EXPECT().Get(wkldInitImagePrompt, wkldInitImagePromptHelp, nil, gomock.Any()).
					Return("", mockError)
			},
			mockSel: func(m *mocks.MockdockerfileSelector) {
				m.EXPECT().Dockerfile(
					gomock.Eq(fmt.Sprintf(fmtWkldInitDockerfilePrompt, wantedSvcName)),
					gomock.Eq(fmt.Sprintf(fmtWkldInitDockerfilePathPrompt, wantedSvcName)),
					gomock.Eq(wkldInitDockerfileHelpPrompt),
					gomock.Eq(wkldInitDockerfilePathHelpPrompt),
					gomock.Any(),
				).Return("Use an existing image instead", nil)
			},
			mocktopicSel:   func(m *mocks.MocktopicSelector) {},
			mockDockerfile: func(m *mocks.MockdockerfileParser) {},
			mockDockerEngine: func(m *mocks.MockdockerEngine) {
				m.EXPECT().CheckDockerEngineRunning().Return(nil)
			},
			wantedErr: fmt.Errorf("get image location: mock error"),
		},
		"using existing image": {
			inSvcType:        wantedSvcType,
			inSvcName:        wantedSvcName,
			inDockerfilePath: "",

			mockPrompt: func(m *mocks.Mockprompter) {
				m.EXPECT().Get(wkldInitImagePrompt, wkldInitImagePromptHelp, nil, gomock.Any()).
					Return("mockImage", nil)
				m.EXPECT().Get(gomock.Eq(fmt.Sprintf(svcInitSvcPortPrompt, "port")), gomock.Any(), gomock.Any(), gomock.Any()).
					Return(defaultSvcPortString, nil)
			},
			mockSel: func(m *mocks.MockdockerfileSelector) {
				m.EXPECT().Dockerfile(
					gomock.Eq(fmt.Sprintf(fmtWkldInitDockerfilePrompt, wantedSvcName)),
					gomock.Eq(fmt.Sprintf(fmtWkldInitDockerfilePathPrompt, wantedSvcName)),
					gomock.Eq(wkldInitDockerfileHelpPrompt),
					gomock.Eq(wkldInitDockerfilePathHelpPrompt),
					gomock.Any(),
				).Return("Use an existing image instead", nil)
			},
			mocktopicSel:   func(m *mocks.MocktopicSelector) {},
			mockDockerfile: func(m *mocks.MockdockerfileParser) {},
			mockDockerEngine: func(m *mocks.MockdockerEngine) {
				m.EXPECT().CheckDockerEngineRunning().Return(nil)
			},
		},
		"select Dockerfile": {
			inSvcType:        wantedSvcType,
			inSvcName:        wantedSvcName,
			inSvcPort:        wantedSvcPort,
			inDockerfilePath: "",

			mockPrompt: func(m *mocks.Mockprompter) {},
			mockSel: func(m *mocks.MockdockerfileSelector) {
				m.EXPECT().Dockerfile(
					gomock.Eq(fmt.Sprintf(fmtWkldInitDockerfilePrompt, wantedSvcName)),
					gomock.Eq(fmt.Sprintf(fmtWkldInitDockerfilePathPrompt, wantedSvcName)),
					gomock.Eq(wkldInitDockerfileHelpPrompt),
					gomock.Eq(wkldInitDockerfilePathHelpPrompt),
					gomock.Any(),
				).Return("frontend/Dockerfile", nil)
			},
			mocktopicSel:   func(m *mocks.MocktopicSelector) {},
			mockDockerfile: func(m *mocks.MockdockerfileParser) {},
			mockDockerEngine: func(m *mocks.MockdockerEngine) {
				m.EXPECT().CheckDockerEngineRunning().Return(nil)
			},
			wantedErr: nil,
		},
		"returns an error if fail to get Dockerfile": {
			inSvcType:        wantedSvcType,
			inSvcName:        wantedSvcName,
			inSvcPort:        wantedSvcPort,
			inDockerfilePath: "",

			mockSel: func(m *mocks.MockdockerfileSelector) {
				m.EXPECT().Dockerfile(
					gomock.Any(), gomock.Any(), gomock.Any(), gomock.Any(), gomock.Any(),
				).Return("", errors.New("some error"))
			},
			mocktopicSel:   func(m *mocks.MocktopicSelector) {},
			mockPrompt:     func(m *mocks.Mockprompter) {},
			mockDockerfile: func(m *mocks.MockdockerfileParser) {},
			mockDockerEngine: func(m *mocks.MockdockerEngine) {
				m.EXPECT().CheckDockerEngineRunning().Return(nil)
			},
			wantedErr: fmt.Errorf("select Dockerfile: some error"),
		},
		"skip asking for port for backend service": {
			inSvcType:        "Backend Service",
			inSvcName:        wantedSvcName,
			inDockerfilePath: wantedDockerfilePath,

			mockPrompt: func(m *mocks.Mockprompter) {},
			mockDockerfile: func(m *mocks.MockdockerfileParser) {
				m.EXPECT().GetExposedPorts().Return([]uint16{}, errors.New("no expose"))
			},
			mockSel:          func(m *mocks.MockdockerfileSelector) {},
			mocktopicSel:     func(m *mocks.MocktopicSelector) {},
			mockDockerEngine: func(m *mocks.MockdockerEngine) {},
			wantedErr:        nil,
		},
		"asks for port if not specified": {
			inSvcType:        wantedSvcType,
			inSvcName:        wantedSvcName,
			inDockerfilePath: wantedDockerfilePath,
			inSvcPort:        0, //invalid port, default case

			mockPrompt: func(m *mocks.Mockprompter) {
				m.EXPECT().Get(gomock.Eq(fmt.Sprintf(svcInitSvcPortPrompt, "port")), gomock.Any(), gomock.Any(), gomock.Any()).
					Return(defaultSvcPortString, nil)
			},
			mockDockerfile: func(m *mocks.MockdockerfileParser) {
				m.EXPECT().GetExposedPorts().Return([]uint16{}, errors.New("no expose"))
			},
			mockSel:          func(m *mocks.MockdockerfileSelector) {},
			mocktopicSel:     func(m *mocks.MocktopicSelector) {},
			mockDockerEngine: func(m *mocks.MockdockerEngine) {},
			wantedErr:        nil,
		},
		"errors if port not specified": {
			inSvcType:        wantedSvcType,
			inSvcName:        wantedSvcName,
			inDockerfilePath: wantedDockerfilePath,
			inSvcPort:        0, //invalid port, default case

			mockPrompt: func(m *mocks.Mockprompter) {
				m.EXPECT().Get(gomock.Eq(fmt.Sprintf(svcInitSvcPortPrompt, "port")), gomock.Any(), gomock.Any(), gomock.Any()).
					Return("", errors.New("some error"))
			},
			mockDockerfile: func(m *mocks.MockdockerfileParser) {
				m.EXPECT().GetExposedPorts().Return([]uint16{}, errors.New("expose error"))
			},
			mockSel:          func(m *mocks.MockdockerfileSelector) {},
			mocktopicSel:     func(m *mocks.MocktopicSelector) {},
			mockDockerEngine: func(m *mocks.MockdockerEngine) {},
			wantedErr:        fmt.Errorf("get port: some error"),
		},
		"errors if port out of range": {
			inSvcType:        wantedSvcType,
			inSvcName:        wantedSvcName,
			inDockerfilePath: wantedDockerfilePath,
			inSvcPort:        0, //invalid port, default case

			mockPrompt: func(m *mocks.Mockprompter) {
				m.EXPECT().Get(gomock.Eq(fmt.Sprintf(svcInitSvcPortPrompt, "port")), gomock.Any(), gomock.Any(), gomock.Any()).
					Return("100000", errors.New("some error"))
			},
			mockDockerfile: func(m *mocks.MockdockerfileParser) {
				m.EXPECT().GetExposedPorts().Return([]uint16{}, errors.New("no expose"))
			},
			mockSel:          func(m *mocks.MockdockerfileSelector) {},
			mocktopicSel:     func(m *mocks.MocktopicSelector) {},
			mockDockerEngine: func(m *mocks.MockdockerEngine) {},
			wantedErr:        fmt.Errorf("get port: some error"),
		},
		"don't ask if dockerfile has port": {
			inSvcType:        wantedSvcType,
			inSvcName:        wantedSvcName,
			inDockerfilePath: wantedDockerfilePath,
			inSvcPort:        0,

			mockPrompt: func(m *mocks.Mockprompter) {
			},
			mockDockerfile: func(m *mocks.MockdockerfileParser) {
				m.EXPECT().GetExposedPorts().Return([]uint16{80}, nil)
			},
			mockSel:          func(m *mocks.MockdockerfileSelector) {},
			mocktopicSel:     func(m *mocks.MocktopicSelector) {},
			mockDockerEngine: func(m *mocks.MockdockerEngine) {},
		},
		"don't use dockerfile port if flag specified": {
			inSvcType:        wantedSvcType,
			inSvcName:        wantedSvcName,
			inDockerfilePath: wantedDockerfilePath,
			inSvcPort:        wantedSvcPort,

			mockPrompt: func(m *mocks.Mockprompter) {
			},
			mockDockerfile:   func(m *mocks.MockdockerfileParser) {},
			mockSel:          func(m *mocks.MockdockerfileSelector) {},
			mocktopicSel:     func(m *mocks.MocktopicSelector) {},
			mockDockerEngine: func(m *mocks.MockdockerEngine) {},
		},
		"skip selecting subscriptions if no-subscriptions flag is set": {
			inSvcType:     "Worker Service",
			inSvcName:     wantedSvcName,
			inSvcPort:     wantedSvcPort,
			inImage:       "mockImage",
			inNoSubscribe: true,

			mockPrompt:       func(m *mocks.Mockprompter) {},
			mockSel:          func(m *mocks.MockdockerfileSelector) {},
			mockDockerfile:   func(m *mocks.MockdockerfileParser) {},
			mockDockerEngine: func(m *mocks.MockdockerEngine) {},
			mocktopicSel:     func(m *mocks.MocktopicSelector) {},
			wantedErr:        nil,
		},
		"skip selecting subscriptions if subscribe flag is set": {
			inSvcType:       "Worker Service",
			inSvcName:       wantedSvcName,
			inSvcPort:       wantedSvcPort,
			inImage:         "mockImage",
			inNoSubscribe:   false,
			inSubscribeTags: []string{"svc:name"},

			mockPrompt:       func(m *mocks.Mockprompter) {},
			mockSel:          func(m *mocks.MockdockerfileSelector) {},
			mockDockerfile:   func(m *mocks.MockdockerfileParser) {},
			mockDockerEngine: func(m *mocks.MockdockerEngine) {},
			mocktopicSel:     func(m *mocks.MocktopicSelector) {},
			wantedErr:        nil,
		},
		"select subscriptions": {
			inSvcType:        "Worker Service",
			inSvcName:        wantedSvcName,
			inSvcPort:        wantedSvcPort,
			inImage:          "mockImage",
			inDockerfilePath: "",

			mockPrompt:       func(m *mocks.Mockprompter) {},
			mockSel:          func(m *mocks.MockdockerfileSelector) {},
			mockDockerfile:   func(m *mocks.MockdockerfileParser) {},
			mockDockerEngine: func(m *mocks.MockdockerEngine) {},
			mocktopicSel: func(m *mocks.MocktopicSelector) {
				m.EXPECT().Topics(
					gomock.Eq(svcInitPublisherPrompt),
					gomock.Eq(svcInitPublisherHelpPrompt),
					gomock.Any(),
				).Return([]deploy.Topic{*mockTopic}, nil)
			},
			wantedErr: nil,
		},
	}

	for name, tc := range testCases {
		t.Run(name, func(t *testing.T) {
			// GIVEN
			ctrl := gomock.NewController(t)
			defer ctrl.Finish()

			mockPrompt := mocks.NewMockprompter(ctrl)
			mockDockerfile := mocks.NewMockdockerfileParser(ctrl)
			mockSel := mocks.NewMockdockerfileSelector(ctrl)
			mockTopicSel := mocks.NewMocktopicSelector(ctrl)
			mockDockerEngine := mocks.NewMockdockerEngine(ctrl)
			opts := &initSvcOpts{
				initSvcVars: initSvcVars{
					initWkldVars: initWkldVars{
						wkldType:       tc.inSvcType,
						name:           tc.inSvcName,
						image:          tc.inImage,
						dockerfilePath: tc.inDockerfilePath,
						noSubscribe:    tc.inNoSubscribe,
						subscriptions:  tc.inSubscribeTags,
					},
					port: tc.inSvcPort,
				},
				fs: &afero.Afero{Fs: afero.NewMemMapFs()},
				dockerfile: func(s string) dockerfileParser {
					return mockDockerfile
				},
				df:           mockDockerfile,
				prompt:       mockPrompt,
				sel:          mockSel,
				topicSel:     mockTopicSel,
				dockerEngine: mockDockerEngine,
			}
			tc.mockSel(mockSel)
			tc.mocktopicSel(mockTopicSel)
			tc.mockPrompt(mockPrompt)
			tc.mockDockerfile(mockDockerfile)
			tc.mockDockerEngine(mockDockerEngine)

			// WHEN
			err := opts.Ask()

			// THEN
			if tc.wantedErr != nil {
				require.EqualError(t, err, tc.wantedErr.Error())
			} else {
				require.NoError(t, err)
				require.Equal(t, wantedSvcName, opts.name)
				if opts.dockerfilePath != "" {
					require.Equal(t, wantedDockerfilePath, opts.dockerfilePath)
				}
				if opts.image != "" {
					require.Equal(t, wantedImage, opts.image)
				}
			}
		})
	}
}

func TestSvcInitOpts_Execute(t *testing.T) {
	testCases := map[string]struct {
		mockSvcInit      func(m *mocks.MocksvcInitializer)
		mockDockerfile   func(m *mocks.MockdockerfileParser)
		mockDockerEngine func(m *mocks.MockdockerEngine)
		mockTopicSel     func(m *mocks.MocktopicSelector)
		inSvcPort        uint16
		inSvcType        string
		inSvcName        string
		inDockerfilePath string
		inImage          string
		inAppName        string

		wantedErr          error
		wantedManifestPath string
	}{
		"success on typical svc props": {
			inAppName:        "sample",
			inSvcName:        "frontend",
			inDockerfilePath: "./Dockerfile",
			inSvcType:        manifest.LoadBalancedWebServiceType,

			inSvcPort: 80,

			mockSvcInit: func(m *mocks.MocksvcInitializer) {
				m.EXPECT().Service(&initialize.ServiceProps{
					WorkloadProps: initialize.WorkloadProps{
						App:            "sample",
						Name:           "frontend",
						Type:           "Load Balanced Web Service",
						DockerfilePath: "./Dockerfile",
<<<<<<< HEAD
						Platform:       &manifest.PlatformArgsOrString{PlatformString: nil},
=======
						Platform:       manifest.PlatformArgsOrString{},
>>>>>>> 28e91b9d
					},
					Port: 80,
				}).Return("manifest/path", nil)
			},
			mockDockerfile: func(m *mocks.MockdockerfileParser) {
				m.EXPECT().GetHealthCheck().Return(nil, nil)
			},
			mockDockerEngine: func(m *mocks.MockdockerEngine) {
				m.EXPECT().GetPlatform().Return("linux", "amd64", nil)
			},

			wantedManifestPath: "manifest/path",
		},
		"backend service": {
			inAppName:        "sample",
			inSvcName:        "frontend",
			inDockerfilePath: "./Dockerfile",
			inSvcType:        manifest.BackendServiceType,

			mockSvcInit: func(m *mocks.MocksvcInitializer) {
				m.EXPECT().Service(&initialize.ServiceProps{
					WorkloadProps: initialize.WorkloadProps{
						App:            "sample",
						Name:           "frontend",
						Type:           "Backend Service",
						DockerfilePath: "./Dockerfile",
<<<<<<< HEAD
						Platform:       &manifest.PlatformArgsOrString{PlatformString: nil},
=======
						Platform:       manifest.PlatformArgsOrString{},
>>>>>>> 28e91b9d
					},
				}).Return("manifest/path", nil)
			},
			mockDockerfile: func(m *mocks.MockdockerfileParser) {
				m.EXPECT().GetHealthCheck().Return(nil, nil)
			},
			mockDockerEngine: func(m *mocks.MockdockerEngine) {
<<<<<<< HEAD
				m.EXPECT().GetPlatform().Return("linux", "amd64", nil)
=======
				m.EXPECT().RedirectPlatform("").Return(nil, nil)
>>>>>>> 28e91b9d
			},

			wantedManifestPath: "manifest/path",
		},
<<<<<<< HEAD
		"windows platform": {
			inAppName:        "sample",
			inSvcName:        "frontend",
			inDockerfilePath: "./Dockerfile",
			inSvcType:        manifest.LoadBalancedWebServiceType,

			inSvcPort: 80,
=======
		"Worker service": {
			inAppName:        "sample",
			inSvcName:        "frontend",
			inDockerfilePath: "./Dockerfile",
			inSvcType:        manifest.WorkerServiceType,
>>>>>>> 28e91b9d

			mockSvcInit: func(m *mocks.MocksvcInitializer) {
				m.EXPECT().Service(&initialize.ServiceProps{
					WorkloadProps: initialize.WorkloadProps{
						App:            "sample",
						Name:           "frontend",
<<<<<<< HEAD
						Type:           "Load Balanced Web Service",
						DockerfilePath: "./Dockerfile",
						Platform: &manifest.PlatformArgsOrString{
							PlatformString: aws.String("windows/amd64")},
=======
						Type:           "Worker Service",
						DockerfilePath: "./Dockerfile",
						Platform:       manifest.PlatformArgsOrString{},
>>>>>>> 28e91b9d
					},
					Port: 80,
				}).Return("manifest/path", nil)
			},
			mockDockerfile: func(m *mocks.MockdockerfileParser) {
				m.EXPECT().GetHealthCheck().Return(nil, nil)
			},
			mockDockerEngine: func(m *mocks.MockdockerEngine) {
				m.EXPECT().GetPlatform().Return("windows", "x86_64", nil)
			},
			mockTopicSel: func(m *mocks.MocktopicSelector) {
				m.EXPECT().Topics(
					gomock.Eq(svcInitPublisherPrompt),
					gomock.Eq(svcInitPublisherHelpPrompt),
					gomock.Any(),
				).Return([]manifest.TopicSubscription{
					{
						Name:    "thetopic",
						Service: "theservice",
					},
				}, nil)
			},

			wantedManifestPath: "manifest/path",
		},
		"doesn't parse dockerfile if image specified (backend)": {
			inAppName:        "sample",
			inSvcName:        "backend",
			inDockerfilePath: "",
			inImage:          "nginx:latest",
			inSvcType:        manifest.BackendServiceType,

			mockSvcInit: func(m *mocks.MocksvcInitializer) {
				m.EXPECT().Service(&initialize.ServiceProps{
					WorkloadProps: initialize.WorkloadProps{
						App:      "sample",
						Name:     "backend",
						Type:     "Backend Service",
						Image:    "nginx:latest",
<<<<<<< HEAD
						Platform: &manifest.PlatformArgsOrString{PlatformString: nil},
=======
						Platform: manifest.PlatformArgsOrString{},
>>>>>>> 28e91b9d
					},
				}).Return("manifest/path", nil)
			},
			mockDockerfile: func(m *mocks.MockdockerfileParser) {}, // Be sure that no dockerfile parsing happens.

			wantedManifestPath: "manifest/path",
		},
		"doesn't parse dockerfile if image specified (lb-web)": {
			inAppName:        "sample",
			inSvcName:        "frontend",
			inDockerfilePath: "",
			inImage:          "nginx:latest",
			inSvcType:        manifest.LoadBalancedWebServiceType,

			mockSvcInit: func(m *mocks.MocksvcInitializer) {
				m.EXPECT().Service(&initialize.ServiceProps{
					WorkloadProps: initialize.WorkloadProps{
						App:      "sample",
						Name:     "frontend",
						Type:     "Load Balanced Web Service",
						Image:    "nginx:latest",
<<<<<<< HEAD
						Platform: &manifest.PlatformArgsOrString{PlatformString: nil},
=======
						Platform: manifest.PlatformArgsOrString{},
>>>>>>> 28e91b9d
					},
				}).Return("manifest/path", nil)
			},
			mockDockerfile: func(m *mocks.MockdockerfileParser) {}, // Be sure that no dockerfile parsing happens.

			wantedManifestPath: "manifest/path",
		},
		"return error if platform detection fails": {
			mockDockerEngine: func(m *mocks.MockdockerEngine) {
				m.EXPECT().GetPlatform().Return("", "", errors.New("some error"))
			},
			wantedErr: errors.New("get docker engine platform: some error"),
		},
		"failure": {
			mockDockerEngine: func(m *mocks.MockdockerEngine) {
				m.EXPECT().GetPlatform().Return("linux", "amd64", nil)
			},
			mockSvcInit: func(m *mocks.MocksvcInitializer) {
				m.EXPECT().Service(gomock.Any()).Return("", errors.New("some error"))
			},
			wantedErr: errors.New("some error"),
		},
	}

	for name, tc := range testCases {
		t.Run(name, func(t *testing.T) {
			// GIVEN
			ctrl := gomock.NewController(t)
			defer ctrl.Finish()

			mockSvcInitializer := mocks.NewMocksvcInitializer(ctrl)
			mockDockerfile := mocks.NewMockdockerfileParser(ctrl)
			mockDockerEngine := mocks.NewMockdockerEngine(ctrl)
			mockTopicSel := mocks.NewMocktopicSelector(ctrl)

			if tc.mockSvcInit != nil {
				tc.mockSvcInit(mockSvcInitializer)
			}
			if tc.mockDockerfile != nil {
				tc.mockDockerfile(mockDockerfile)
			}
			if tc.mockDockerEngine != nil {
				tc.mockDockerEngine(mockDockerEngine)
			}
			opts := initSvcOpts{
				initSvcVars: initSvcVars{
					initWkldVars: initWkldVars{
						appName:        tc.inAppName,
						name:           tc.inSvcName,
						wkldType:       tc.inSvcType,
						dockerfilePath: tc.inDockerfilePath,
						image:          tc.inImage,
					},
					port: tc.inSvcPort,
				},
				init: mockSvcInitializer,
				dockerfile: func(s string) dockerfileParser {
					return mockDockerfile
				},
				df:           mockDockerfile,
				dockerEngine: mockDockerEngine,
				topicSel:     mockTopicSel,
			}

			// WHEN
			err := opts.Execute()

			// THEN
			if tc.wantedErr == nil {
				require.NoError(t, err)
				require.Equal(t, tc.wantedManifestPath, opts.manifestPath)
			} else {
				require.EqualError(t, err, tc.wantedErr.Error())
			}
		})
	}
}<|MERGE_RESOLUTION|>--- conflicted
+++ resolved
@@ -8,12 +8,7 @@
 	"fmt"
 	"testing"
 
-<<<<<<< HEAD
-	"github.com/aws/aws-sdk-go/aws"
-
-=======
 	"github.com/aws/copilot-cli/internal/pkg/deploy"
->>>>>>> 28e91b9d
 	"github.com/aws/copilot-cli/internal/pkg/docker/dockerengine"
 
 	"github.com/aws/copilot-cli/internal/pkg/term/prompt"
@@ -628,11 +623,7 @@
 						Name:           "frontend",
 						Type:           "Load Balanced Web Service",
 						DockerfilePath: "./Dockerfile",
-<<<<<<< HEAD
-						Platform:       &manifest.PlatformArgsOrString{PlatformString: nil},
-=======
 						Platform:       manifest.PlatformArgsOrString{},
->>>>>>> 28e91b9d
 					},
 					Port: 80,
 				}).Return("manifest/path", nil)
@@ -659,11 +650,7 @@
 						Name:           "frontend",
 						Type:           "Backend Service",
 						DockerfilePath: "./Dockerfile",
-<<<<<<< HEAD
-						Platform:       &manifest.PlatformArgsOrString{PlatformString: nil},
-=======
 						Platform:       manifest.PlatformArgsOrString{},
->>>>>>> 28e91b9d
 					},
 				}).Return("manifest/path", nil)
 			},
@@ -671,16 +658,11 @@
 				m.EXPECT().GetHealthCheck().Return(nil, nil)
 			},
 			mockDockerEngine: func(m *mocks.MockdockerEngine) {
-<<<<<<< HEAD
 				m.EXPECT().GetPlatform().Return("linux", "amd64", nil)
-=======
-				m.EXPECT().RedirectPlatform("").Return(nil, nil)
->>>>>>> 28e91b9d
 			},
 
 			wantedManifestPath: "manifest/path",
 		},
-<<<<<<< HEAD
 		"windows platform": {
 			inAppName:        "sample",
 			inSvcName:        "frontend",
@@ -688,38 +670,50 @@
 			inSvcType:        manifest.LoadBalancedWebServiceType,
 
 			inSvcPort: 80,
-=======
-		"Worker service": {
-			inAppName:        "sample",
-			inSvcName:        "frontend",
-			inDockerfilePath: "./Dockerfile",
-			inSvcType:        manifest.WorkerServiceType,
->>>>>>> 28e91b9d
 
 			mockSvcInit: func(m *mocks.MocksvcInitializer) {
 				m.EXPECT().Service(&initialize.ServiceProps{
 					WorkloadProps: initialize.WorkloadProps{
 						App:            "sample",
 						Name:           "frontend",
-<<<<<<< HEAD
 						Type:           "Load Balanced Web Service",
 						DockerfilePath: "./Dockerfile",
-						Platform: &manifest.PlatformArgsOrString{
-							PlatformString: aws.String("windows/amd64")},
-=======
+						Platform:       manifest.PlatformArgsOrString{},
+					},
+					Port: 80,
+				}).Return("manifest/path", nil)
+			},
+			mockDockerfile: func(m *mocks.MockdockerfileParser) {
+				m.EXPECT().GetHealthCheck().Return(nil, nil)
+			},
+			mockDockerEngine: func(m *mocks.MockdockerEngine) {
+				m.EXPECT().GetPlatform().Return("windows", "amd64", nil)
+			},
+
+			wantedManifestPath: "manifest/path",
+		},
+		"worker service": {
+			inAppName:        "sample",
+			inSvcName:        "frontend",
+			inDockerfilePath: "./Dockerfile",
+			inSvcType:        manifest.WorkerServiceType,
+
+			mockSvcInit: func(m *mocks.MocksvcInitializer) {
+				m.EXPECT().Service(&initialize.ServiceProps{
+					WorkloadProps: initialize.WorkloadProps{
+						App:            "sample",
+						Name:           "frontend",
 						Type:           "Worker Service",
 						DockerfilePath: "./Dockerfile",
 						Platform:       manifest.PlatformArgsOrString{},
->>>>>>> 28e91b9d
-					},
-					Port: 80,
+					},
 				}).Return("manifest/path", nil)
 			},
 			mockDockerfile: func(m *mocks.MockdockerfileParser) {
 				m.EXPECT().GetHealthCheck().Return(nil, nil)
 			},
 			mockDockerEngine: func(m *mocks.MockdockerEngine) {
-				m.EXPECT().GetPlatform().Return("windows", "x86_64", nil)
+				m.EXPECT().GetPlatform().Return("linux", "amd64", nil)
 			},
 			mockTopicSel: func(m *mocks.MocktopicSelector) {
 				m.EXPECT().Topics(
@@ -750,11 +744,7 @@
 						Name:     "backend",
 						Type:     "Backend Service",
 						Image:    "nginx:latest",
-<<<<<<< HEAD
-						Platform: &manifest.PlatformArgsOrString{PlatformString: nil},
-=======
 						Platform: manifest.PlatformArgsOrString{},
->>>>>>> 28e91b9d
 					},
 				}).Return("manifest/path", nil)
 			},
@@ -776,11 +766,7 @@
 						Name:     "frontend",
 						Type:     "Load Balanced Web Service",
 						Image:    "nginx:latest",
-<<<<<<< HEAD
-						Platform: &manifest.PlatformArgsOrString{PlatformString: nil},
-=======
 						Platform: manifest.PlatformArgsOrString{},
->>>>>>> 28e91b9d
 					},
 				}).Return("manifest/path", nil)
 			},
