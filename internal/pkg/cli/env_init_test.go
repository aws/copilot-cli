--- conflicted
+++ resolved
@@ -1088,18 +1088,13 @@
 						Name:                "phonetool",
 						AccountPrincipalARN: "some arn",
 					},
-<<<<<<< HEAD
 					CustomResourcesURLs: map[string]string{"mockCustomResource": "mockURL"},
 					Telemetry: &config.Telemetry{
 						EnableContainerInsights: false,
 					},
 					Version: deploy.LatestEnvTemplateVersion,
-=======
-					CustomResourcesURLs:  map[string]string{"mockCustomResource": "mockURL"},
-					Version:              deploy.LatestEnvTemplateVersion,
-					ArtifactBucketARN:    "arn:aws:s3:::mockBucket",
+          ArtifactBucketARN:    "arn:aws:s3:::mockBucket",
 					ArtifactBucketKeyARN: "mockKMS",
->>>>>>> 23de35ff
 				}).Return(&cloudformation.ErrStackAlreadyExists{})
 				m.EXPECT().GetEnvironment("phonetool", "test").Return(&config.Environment{
 					AccountID: "1234",
