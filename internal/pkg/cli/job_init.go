--- conflicted
+++ resolved
@@ -193,16 +193,11 @@
 	if err = o.legitimizePlatform(); err != nil {
 		return err
 	}
-<<<<<<< HEAD
-=======
-	o.platform = platform
 	var platformStrPtr *manifest.PlatformString
 	if o.platform != nil {
-		log.Warningf("Your architecture type is currently unsupported. Setting platform to %s in your manifest.\n", dockerengine.DockerBuildPlatform(dockerengine.LinuxOS, dockerengine.Amd64Arch))
 		val := manifest.PlatformString(*o.platform)
 		platformStrPtr = &val
 	}
->>>>>>> 4be3ef26
 
 	manifestPath, err := o.init.Job(&initialize.JobProps{
 		WorkloadProps: initialize.WorkloadProps{
