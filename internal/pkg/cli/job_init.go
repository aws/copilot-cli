--- conflicted
+++ resolved
@@ -7,7 +7,6 @@
 	"errors"
 	"fmt"
 
-	"github.com/aws/aws-sdk-go/aws"
 	"github.com/aws/copilot-cli/internal/pkg/docker/dockerengine"
 
 	"github.com/aws/copilot-cli/internal/pkg/aws/sessions"
@@ -188,19 +187,8 @@
 			log.Warningf("Cannot parse the HEALTHCHECK instruction from the Dockerfile: %v\n", err)
 		}
 	}
-<<<<<<< HEAD
-
-	detectedPlatform, targetPlatform, err := o.dockerEngine.RedirectPlatform(o.image)
-	if err != nil {
-		return fmt.Errorf("get/redirect docker engine platform: %w", err)
-	}
-	if detectedPlatform != aws.StringValue(targetPlatform) {
-		log.Warningf("Your platform %s is currently unsupported. Setting %s instead.\nSee 'platform' field in your manifest.\n", detectedPlatform, aws.StringValue(targetPlatform))
-		o.platform = targetPlatform
-=======
 	if err = o.legitimizePlatform(); err != nil {
 		return err
->>>>>>> 79b737b3
 	}
 
 	manifestPath, err := o.init.Job(&initialize.JobProps{
