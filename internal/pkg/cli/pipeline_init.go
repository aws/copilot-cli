// Copyright Amazon.com, Inc. or its affiliates. All Rights Reserved.
// SPDX-License-Identifier: Apache-2.0

package cli

import (
	"bytes"
	"errors"
	"fmt"
	cs "github.com/aws/copilot-cli/internal/pkg/aws/codestar"
	"regexp"
	"strings"

	"github.com/aws/aws-sdk-go/service/ssm"
	"github.com/aws/copilot-cli/internal/pkg/aws/identity"
	rg "github.com/aws/copilot-cli/internal/pkg/aws/resourcegroups"
	"github.com/dustin/go-humanize/english"

	"github.com/aws/copilot-cli/internal/pkg/deploy"

	"github.com/aws/copilot-cli/internal/pkg/exec"

	"github.com/aws/aws-sdk-go/aws"

	"github.com/aws/copilot-cli/internal/pkg/term/color"
	"github.com/aws/copilot-cli/internal/pkg/term/log"
	"github.com/aws/copilot-cli/internal/pkg/version"
	"github.com/spf13/cobra"

	"github.com/dustin/go-humanize"

	"github.com/aws/copilot-cli/internal/pkg/term/selector"

	"github.com/aws/copilot-cli/internal/pkg/aws/secretsmanager"
	"github.com/aws/copilot-cli/internal/pkg/aws/sessions"
	"github.com/aws/copilot-cli/internal/pkg/config"
	"github.com/aws/copilot-cli/internal/pkg/deploy/cloudformation"
	"github.com/aws/copilot-cli/internal/pkg/manifest"
	"github.com/aws/copilot-cli/internal/pkg/template"
	"github.com/aws/copilot-cli/internal/pkg/term/prompt"
	"github.com/aws/copilot-cli/internal/pkg/workspace"
	"github.com/spf13/afero"
)

const (
	fmtPipelineInitNamePrompt  = "What would you like to %s this pipeline?"
	pipelineInitNameHelpPrompt = `A unique identifier for your pipeline (e.g., "myRepo-myBranch").`

	pipelineSelectEnvPrompt     = "Which environment would you like to add to your pipeline?"
	pipelineSelectEnvHelpPrompt = "Adds an environment that corresponds to a deployment stage in your pipeline. Environments are added sequentially."

	pipelineSelectURLPrompt     = "Which repository would you like to use for your pipeline?"
	pipelineSelectURLHelpPrompt = `The repository linked to your pipeline.
Pushing to this repository will trigger your pipeline build stage.
<<<<<<< HEAD
Please enter full repository URL, e.g. "https://github.com/myCompany/myRepo", or the owner/rep, e.g. "myCompany/myRepo"`
	pipelineSelectConnectionPrompt     = "Would you like to reuse a CodeStar Connections connection?"
	pipelineSelectConnectionHelpPrompt = "You may optionally use an existing connection to your source repository. If 'No thanks', Copilot will generate one for you."
=======
Please enter full repository URL, e.g., "https://github.com/myCompany/myRepo", or the owner/rep, e.g., "myCompany/myRepo"`
>>>>>>> 270554f9
)

const (
	buildspecTemplatePath = "cicd/buildspec.yml"
	fmtPipelineStackName  = "pipeline-%s-%s" // Ex: "pipeline-appName-repoName"
	defaultBranch         = deploy.DefaultPipelineBranch
	// For a GitHub repository.
	githubURL     = "github.com"
	fmtGHRepoURL  = "https://%s/%s/%s"   // Ex: "https://github.com/repoOwner/repoName"
	fmtSecretName = "github-token-%s-%s" // Ex: "github-token-appName-repoName"
	// For a CodeCommit repository.
	awsURL       = "aws.amazon.com"
	ccIdentifier = "codecommit"
	fmtCCRepoURL = "https://%s.console.%s/codesuite/codecommit/repositories/%s/browse" // Ex: "https://region.console.aws.amazon.com/codesuite/codecommit/repositories/repoName/browse"
	// For a Bitbucket repository.
	bbURL        = "bitbucket.org"
	fmtBBRepoURL = "https://%s/%s/%s" // Ex: "https://bitbucket.org/repoOwner/repoName"
)

var (
	// Filled in via the -ldflags flag at compile time to support pipeline buildspec CLI pulling.
	binaryS3BucketPath string
)

// Pipeline init errors.
var (
	fmtErrInvalidPipelineProvider = "repository %s must be from a supported provider: %s"
)

type initPipelineVars struct {
	appName           string
	name              string // Name of the pipeline
	environments      []string
	repoURL           string
	repoBranch        string
	githubAccessToken string
}

type initPipelineOpts struct {
	initPipelineVars
	// Interfaces to interact with dependencies.
	workspace      wsPipelineIniter
	secretsmanager secretsManager
	parser         template.Parser
	runner         runner
	sessProvider   sessionProvider
	cfnClient      appResourcesGetter
	store          store
	prompt         prompter
	sel            pipelineEnvsConnectionSelector
	pipelineLister deployedPipelineLister
	codestar       codestarGetter

	// Outputs stored on successful actions.
	secret     string
	provider   string
	repoName   string
	repoOwner  string
	ccRegion   string
	connection string

	// Cached variables
	wsAppName    string
	fs           *afero.Afero
	buffer       bytes.Buffer
	envConfigs   []*config.Environment
	manifestPath string // relative path to pipeline's manifest.yml file
}

type artifactBucket struct {
	BucketName   string
	Region       string
	Environments []string
}

func newInitPipelineOpts(vars initPipelineVars) (*initPipelineOpts, error) {
	ws, err := workspace.New()
	if err != nil {
		return nil, fmt.Errorf("new workspace client: %w", err)
	}

	p := sessions.ImmutableProvider(sessions.UserAgentExtras("pipeline init"))
	defaultSession, err := p.Default()
	if err != nil {
		return nil, err
	}

	ssmStore := config.NewSSMStore(identity.New(defaultSession), ssm.New(defaultSession), aws.StringValue(defaultSession.Config.Region))
	prompter := prompt.New()

	wsAppName := tryReadingAppName()
	if vars.appName == "" {
		vars.appName = wsAppName
	}

	cs := cs.New(defaultSession)

	return &initPipelineOpts{
		initPipelineVars: vars,
		workspace:        ws,
		secretsmanager:   secretsmanager.New(defaultSession),
		parser:           template.New(),
		sessProvider:     p,
		cfnClient:        cloudformation.New(defaultSession),
		store:            ssmStore,
		prompt:           prompter,
		runner:           exec.NewCmd(),
		fs:               &afero.Afero{Fs: afero.NewOsFs()},
		wsAppName:        wsAppName,
		pipelineLister:   deploy.NewPipelineStore(rg.New(defaultSession)),
		codestar:         cs,
		sel:              selector.NewPipelineEnvsConnectionSelect(prompter, ssmStore, cs),
	}, nil
}

// Validate returns an error if the optional flag values passed by the user are invalid.
func (o *initPipelineOpts) Validate() error {
	return nil
}

// Ask prompts for required fields that are not passed in and validates them.
func (o *initPipelineOpts) Ask() error {
	// This command must be executed in the app's workspace because the pipeline manifest and buildspec will be created and stored.
	if err := validateInputApp(o.wsAppName, o.appName, o.store); err != nil {
		return err
	}
	o.appName = o.wsAppName

	if err := o.askOrValidateURL(); err != nil {
		return err
	}

	if err := o.parseRepoDetails(); err != nil {
		return err
	}

	if o.repoBranch == "" {
		o.getBranch()
	}

	if err := o.askOrValidatePipelineName(); err != nil {
		return err
	}

	if err := o.validateDuplicatePipeline(); err != nil {
		return err
	}

	if len(o.environments) == 0 {
		if err := o.askEnvs(); err != nil {
			return err
		}
	}
	if err := o.validateEnvs(); err != nil {
		return err
	}

	if o.githubAccessToken == "" && !strings.Contains(o.repoURL, ccIdentifier) {
		if err := o.askConnection(); err != nil {
			return err
		}
	}

	return nil
}

// validateDuplicatePipeline checks that the pipeline name isn't already used
// by another pipeline to reduce potential confusion with a legacy pipeline.
func (o *initPipelineOpts) validateDuplicatePipeline() error {
	var allPipelines []string

	deployedPipelines, err := o.pipelineLister.ListDeployedPipelines(o.appName)
	if err != nil {
		return fmt.Errorf("list deployed pipelines for app %s: %w", o.appName, err)
	}
	for _, pipeline := range deployedPipelines {
		allPipelines = append(allPipelines, pipeline.Name)
	}

	localPipelines, err := o.workspace.ListPipelines()
	if err != nil {
		return fmt.Errorf("get local pipelines: %w", err)
	}
	for _, pipeline := range localPipelines {
		allPipelines = append(allPipelines, pipeline.Name)
	}

	fullName := fmt.Sprintf(fmtPipelineStackName, o.appName, o.name)
	for _, pipeline := range allPipelines {
		if strings.EqualFold(pipeline, o.name) || strings.EqualFold(pipeline, fullName) {
			log.Warningf(`You already have a pipeline named '%s'.
To deploy the existing pipeline, run %s instead.
To recreate the pipeline, run %s then 
	%s instead.
If you have manually deleted your manifest.yml and/or buildspec.yml file(s) for that pipeline, 
	proceed to generate new default file(s).
To create an additional pipeline, run "copilot pipeline init" again, but with a new pipeline name.
`, o.name, fmt.Sprintf(`"copilot pipeline deploy --name %s"`, o.name), fmt.Sprintf(`"copilot pipeline delete --name %s"`, o.name), fmt.Sprintf(`"copilot pipeline init --name %s"`, o.name))
			return nil
		}
	}
	return nil
}

func (o *initPipelineOpts) askOrValidatePipelineName() error {
	if o.name == "" {
		return o.askPipelineName()
	}

	return validatePipelineName(o.name, o.appName)
}

func (o *initPipelineOpts) askOrValidateURL() error {
	if o.repoURL == "" {
		return o.selectURL()
	}

	return o.validateURL(o.repoURL)
}

// Execute writes the pipeline manifest file.
func (o *initPipelineOpts) Execute() error {
	if o.provider == manifest.GithubV1ProviderName {
		if err := o.storeGitHubAccessToken(); err != nil {
			return err
		}
	}

	// write manifest.yml file, populate with:
	//   - git repo as source
	//   - stage names (environments)
	//   - enable/disable transition to prod envs
	log.Infoln()
	if err := o.createPipelineManifest(); err != nil {
		return err
	}
	log.Infoln()
	if err := o.createBuildspec(); err != nil {
		return err
	}
	return nil
}

// RequiredActions returns follow-up actions the user must take after successfully executing the command.
func (o *initPipelineOpts) RequiredActions() []string {
	return []string{
		fmt.Sprintf("Commit and push the %s directory to your repository.", color.HighlightResource("copilot/")),
		fmt.Sprintf("Run %s to create your pipeline.", color.HighlightCode("copilot pipeline deploy")),
	}
}

func (o *initPipelineOpts) askPipelineName() error {
	promptOpts := []prompt.PromptConfig{
		prompt.WithFinalMessage("Pipeline name:"),
	}

	// Only show suggestion if [repo]-[branch] is a valid pipeline name.
	suggestion := strings.ToLower(fmt.Sprintf("%s-%s", o.repoName, o.repoBranch))
	if err := validatePipelineName(suggestion, o.appName); err == nil {
		promptOpts = append(promptOpts, prompt.WithDefaultInput(color.Faint.Sprint(suggestion)))
	}

	name, err := o.prompt.Get(fmt.Sprintf(fmtPipelineInitNamePrompt, color.Emphasize("name")),
		pipelineInitNameHelpPrompt,
		func(val interface{}) error {
			return validatePipelineName(val, o.appName)
		}, promptOpts...)
	if err != nil {
		return fmt.Errorf("get pipeline name: %w", err)
	}

	o.name = name
	return nil
}

func (o *initPipelineOpts) validateURL(url string) error {
	// Note: no longer calling `validateDomainName` because if users use git-remote-codecommit
	// (the HTTPS (GRC) protocol) to connect to CodeCommit, the url does not have any periods.
	if !strings.Contains(url, githubURL) && !strings.Contains(url, ccIdentifier) && !strings.Contains(url, bbURL) {
		return fmt.Errorf(fmtErrInvalidPipelineProvider, url, english.WordSeries(manifest.PipelineProviders, "or"))
	}
	return nil
}

// To avoid duplicating calls to GetEnvironment, validate and get config in the same step.
func (o *initPipelineOpts) validateEnvs() error {
	var envConfigs []*config.Environment
	for _, env := range o.environments {
		config, err := o.store.GetEnvironment(o.appName, env)
		if err != nil {
			return fmt.Errorf("validate environment %s: %w", env, err)
		}
		envConfigs = append(envConfigs, config)
	}
	o.envConfigs = envConfigs
	return nil
}

func (o *initPipelineOpts) askEnvs() error {
	envs, err := o.sel.Environments(pipelineSelectEnvPrompt, pipelineSelectEnvHelpPrompt, o.appName, func(order int) prompt.PromptConfig {
		return prompt.WithFinalMessage(fmt.Sprintf("%s stage:", humanize.Ordinal(order)))
	})
	if err != nil {
		return fmt.Errorf("select environments: %w", err)
	}

	o.environments = envs
	return nil
}

func (o *initPipelineOpts) askConnection() error {
	connection, err := o.sel.Connection(pipelineSelectConnectionPrompt, pipelineSelectConnectionHelpPrompt)
	if err != nil {
		return err
	}
	if connection == "[No thanks]" {
		o.connection = ""
		return nil
	}
	o.connection = connection
	return nil
}

func (o *initPipelineOpts) parseRepoDetails() error {
	switch {
	case strings.Contains(o.repoURL, githubURL):
		return o.parseGitHubRepoDetails()
	case strings.Contains(o.repoURL, ccIdentifier):
		return o.parseCodeCommitRepoDetails()
	case strings.Contains(o.repoURL, bbURL):
		return o.parseBitbucketRepoDetails()
	default:
		return fmt.Errorf(fmtErrInvalidPipelineProvider, o.repoURL, english.WordSeries(manifest.PipelineProviders, "or"))
	}
}

// getBranch fetches the user's current branch as a best-guess of which branch they want their pipeline to follow. If err, insert default branch name.
func (o *initPipelineOpts) getBranch() {
	// Fetches local git branch.
	err := o.runner.Run("git", []string{"rev-parse", "--abbrev-ref", "HEAD"}, exec.Stdout(&o.buffer))
	o.repoBranch = strings.TrimSpace(o.buffer.String())
	if err != nil {
		o.repoBranch = defaultBranch
	}
	if strings.TrimSpace(o.buffer.String()) == "" {
		o.repoBranch = defaultBranch
	}
	o.buffer.Reset()
	log.Infof(`Your pipeline will follow branch '%s'.
`, color.HighlightUserInput(o.repoBranch))
}

func (o *initPipelineOpts) parseGitHubRepoDetails() error {
	// If the user uses a flag to specify a GitHub access token,
	// GitHub version 1 (not CSC) is the provider.
	o.provider = manifest.GithubProviderName
	if o.githubAccessToken != "" {
		o.provider = manifest.GithubV1ProviderName
	}

	repoDetails, err := ghRepoURL(o.repoURL).parse()
	if err != nil {
		return err
	}
	o.repoName = repoDetails.name
	o.repoOwner = repoDetails.owner

	return nil
}

func (o *initPipelineOpts) parseCodeCommitRepoDetails() error {
	o.provider = manifest.CodeCommitProviderName
	repoDetails, err := ccRepoURL(o.repoURL).parse()
	if err != nil {
		return err
	}
	o.repoName = repoDetails.name
	o.ccRegion = repoDetails.region

	// If the CodeCommit region is different than that of the app, pipeline init errors out.
	sess, err := o.sessProvider.Default()
	if err != nil {
		return fmt.Errorf("retrieve default session: %w", err)
	}
	region := aws.StringValue(sess.Config.Region)
	if o.ccRegion == "" {
		o.ccRegion = region
	}
	if o.ccRegion != region {
		return fmt.Errorf("repository %s is in %s, but app %s is in %s; they must be in the same region", o.repoName, o.ccRegion, o.appName, region)
	}

	return nil
}

func (o *initPipelineOpts) parseBitbucketRepoDetails() error {
	o.provider = manifest.BitbucketProviderName
	repoDetails, err := bbRepoURL(o.repoURL).parse()
	if err != nil {
		return err
	}
	o.repoName = repoDetails.name
	o.repoOwner = repoDetails.owner

	return nil
}

func (o *initPipelineOpts) selectURL() error {
	// Fetches and parses all remote repositories.
	err := o.runner.Run("git", []string{"remote", "-v"}, exec.Stdout(&o.buffer))
	if err != nil {
		return fmt.Errorf("get remote repository info: %w; make sure you have installed Git and are in a Git repository", err)
	}
	urls, err := o.parseGitRemoteResult(strings.TrimSpace(o.buffer.String()))
	if err != nil {
		return err
	}
	o.buffer.Reset()

	// If there is only one returned URL, set it rather than prompt to select.
	if len(urls) == 1 {
		log.Infof(`Only one git remote detected. Your pipeline will follow '%s'.
`, color.HighlightUserInput(urls[0]))
		o.repoURL = urls[0]
		return nil
	}

	// Prompts user to select a repo URL.
	url, err := o.prompt.SelectOne(
		pipelineSelectURLPrompt,
		pipelineSelectURLHelpPrompt,
		urls,
		prompt.WithFinalMessage("Repository URL:"),
	)
	if err != nil {
		return fmt.Errorf("select URL: %w", err)
	}
	o.repoURL = url

	return nil
}

// examples:
// efekarakus	git@github.com:efekarakus/grit.git (fetch)
// efekarakus	https://github.com/karakuse/grit.git (fetch)
// origin	    https://github.com/koke/grit (fetch)
// koke         git://github.com/koke/grit.git (push)

// https	https://git-codecommit.us-west-2.amazonaws.com/v1/repos/aws-sample (fetch)
// fed		codecommit::us-west-2://aws-sample (fetch)
// ssh		ssh://git-codecommit.us-west-2.amazonaws.com/v1/repos/aws-sample (push)
// bbhttps	https://huanjani@bitbucket.org/huanjani/aws-copilot-sample-service.git (fetch)
// bbssh	ssh://git@bitbucket.org:teamsinspace/documentation-tests.git (fetch)

// parseGitRemoteResults returns just the trimmed middle column (url) of the `git remote -v` results,
// and skips urls from unsupported sources.
func (o *initPipelineOpts) parseGitRemoteResult(s string) ([]string, error) {
	var urls []string
	urlSet := make(map[string]bool)
	items := strings.Split(s, "\n")
	for _, item := range items {
		if !strings.Contains(item, githubURL) && !strings.Contains(item, ccIdentifier) && !strings.Contains(item, bbURL) {
			continue
		}
		cols := strings.Split(item, "\t")
		url := strings.TrimSpace(strings.TrimSuffix(strings.Split(cols[1], " ")[0], ".git"))
		urlSet[url] = true
	}
	for url := range urlSet {
		urls = append(urls, url)
	}
	return urls, nil
}

type ghRepoURL string
type ghRepoDetails struct {
	name  string
	owner string
}
type ccRepoURL string
type ccRepoDetails struct {
	name   string
	region string
}

type bbRepoURL string
type bbRepoDetails struct {
	name  string
	owner string
}

func (url ghRepoURL) parse() (ghRepoDetails, error) {
	urlString := string(url)
	regexPattern := regexp.MustCompile(`.*(github.com)(:|\/)`)
	parsedURL := strings.TrimPrefix(urlString, regexPattern.FindString(urlString))
	parsedURL = strings.TrimSuffix(parsedURL, ".git")
	ownerRepo := strings.Split(parsedURL, "/")
	if len(ownerRepo) != 2 {
		return ghRepoDetails{}, fmt.Errorf("unable to parse the GitHub repository owner and name from %s: please pass the repository URL with the format `--url https://github.com/{owner}/{repositoryName}`", url)
	}
	return ghRepoDetails{
		name:  ownerRepo[1],
		owner: ownerRepo[0],
	}, nil
}

func (url ccRepoURL) parse() (ccRepoDetails, error) {
	urlString := string(url)
	var region string
	// Parse region.
	switch {
	case strings.HasPrefix(urlString, "https://") || strings.HasPrefix(urlString, "ssh://"):
		parsedURL := strings.Split(urlString, ".")
		region = parsedURL[1]
	case strings.HasPrefix(urlString, "codecommit::"):
		parsedURL := strings.Split(urlString, ":")
		region = parsedURL[2]
	case strings.HasPrefix(urlString, "codecommit://"):
		// Use default profile region.
	default:
		return ccRepoDetails{}, fmt.Errorf("unknown CodeCommit URL format: %s", url)
	}
	if region != "" {
		// Double-check that parsed results is a valid region. Source: https://www.regextester.com/109163
		match, _ := regexp.MatchString(`(us(-gov)?|ap|ca|cn|eu|sa)-(central|(north|south)?(east|west)?)-\d`, region)
		if !match {
			return ccRepoDetails{}, fmt.Errorf("unable to parse the AWS region from %s", url)
		}
	}

	// Parse repo name.
	parsedForRepo := strings.Split(urlString, "/")
	if len(parsedForRepo) < 2 {
		return ccRepoDetails{}, fmt.Errorf("unable to parse the CodeCommit repository name from %s", url)
	}
	repoName := parsedForRepo[len(parsedForRepo)-1]

	return ccRepoDetails{
		name:   repoName,
		region: region,
	}, nil
}

// Bitbucket URLs, post-parseGitRemoteResults(), may look like:
// https://username@bitbucket.org/teamsinspace/documentation-tests
// ssh://git@bitbucket.org:teamsinspace/documentation-tests
func (url bbRepoURL) parse() (bbRepoDetails, error) {
	urlString := string(url)
	splitURL := strings.Split(urlString, "/")
	if len(splitURL) < 2 {
		return bbRepoDetails{}, fmt.Errorf("unable to parse the Bitbucket repository name from %s", url)
	}
	repoName := splitURL[len(splitURL)-1]
	// rather than check for the SSH prefix, split on colon here; HTTPS version will be unaffected.
	splitRepoOwner := strings.Split(splitURL[len(splitURL)-2], ":")
	repoOwner := splitRepoOwner[len(splitRepoOwner)-1]

	return bbRepoDetails{
		name:  repoName,
		owner: repoOwner,
	}, nil
}

func (o *initPipelineOpts) storeGitHubAccessToken() error {
	secretName := o.secretName()
	_, err := o.secretsmanager.CreateSecret(secretName, o.githubAccessToken)

	if err != nil {
		var existsErr *secretsmanager.ErrSecretAlreadyExists
		if !errors.As(err, &existsErr) {
			return err
		}
		log.Successf("Secret already exists for %s! Do nothing.\n", color.HighlightUserInput(o.repoName))
	} else {
		log.Successf("Created the secret %s for pipeline source stage!\n", color.HighlightUserInput(secretName))
	}
	o.secret = secretName
	return nil
}

func (o *initPipelineOpts) createPipelineManifest() error {
	provider, err := o.pipelineProvider()
	if err != nil {
		return err
	}

	var stages []manifest.PipelineStage
	for _, env := range o.envConfigs {

		stage := manifest.PipelineStage{
			Name: env.Name,
		}
		stages = append(stages, stage)
	}

	manifest, err := manifest.NewPipeline(o.name, provider, stages)
	if err != nil {
		return fmt.Errorf("generate a pipeline manifest: %w", err)
	}

	var manifestExists bool
	o.manifestPath, err = o.workspace.WritePipelineManifest(manifest, o.name)
	if err != nil {
		e, ok := err.(*workspace.ErrFileExists)
		if !ok {
			return fmt.Errorf("write pipeline manifest to workspace: %w", err)
		}
		manifestExists = true
		o.manifestPath = e.FileName
	}
	o.manifestPath, err = o.workspace.Rel(o.manifestPath)
	if err != nil {
		return err
	}

	manifestMsgFmt := "Wrote the pipeline manifest for %s at '%s'\n"
	if manifestExists {
		manifestMsgFmt = "Pipeline manifest file for %s already exists at %s, skipping writing it.\n"
	}
	log.Successf(manifestMsgFmt, color.HighlightUserInput(o.repoName), color.HighlightResource(o.manifestPath))
	log.Debug(`The manifest contains configurations for your pipeline.
Update the file to add stages, change the tracked branch, add test commands or manual approval actions.
`)
	return nil
}

func (o *initPipelineOpts) createBuildspec() error {
	artifactBuckets, err := o.artifactBuckets()
	if err != nil {
		return err
	}
	content, err := o.parser.Parse(buildspecTemplatePath, struct {
		BinaryS3BucketPath string
		Version            string
		ManifestPath       string
		ArtifactBuckets    []artifactBucket
	}{
		BinaryS3BucketPath: binaryS3BucketPath,
		Version:            version.Version,
		ManifestPath:       o.manifestPath,
		ArtifactBuckets:    artifactBuckets,
	})
	if err != nil {
		return err
	}
	buildspecPath, err := o.workspace.WritePipelineBuildspec(content, o.name)
	var buildspecExists bool
	if err != nil {
		e, ok := err.(*workspace.ErrFileExists)
		if !ok {
			return fmt.Errorf("write buildspec to workspace: %w", err)
		}
		buildspecExists = true
		buildspecPath = e.FileName
	}
	buildspecMsgFmt := "Wrote the buildspec for the pipeline's build stage at '%s'\n"
	if buildspecExists {
		buildspecMsgFmt = "Buildspec file for pipeline already exists at %s, skipping writing it.\n"
	}
	buildspecPath, err = relPath(buildspecPath)
	if err != nil {
		return err
	}
	log.Successf(buildspecMsgFmt, color.HighlightResource(buildspecPath))
	log.Debug(`The buildspec contains the commands to push your container images, and generate CloudFormation templates.
Update the "build" phase to unit test your services before pushing the images.
`)

	return nil
}

func (o *initPipelineOpts) secretName() string {
	return fmt.Sprintf(fmtSecretName, o.appName, o.repoName)
}

func (o *initPipelineOpts) pipelineProvider() (manifest.Provider, error) {
	var config interface{}
	switch o.provider {
	case manifest.GithubV1ProviderName:
		config = &manifest.GitHubV1Properties{
			RepositoryURL:         fmt.Sprintf(fmtGHRepoURL, githubURL, o.repoOwner, o.repoName),
			Branch:                o.repoBranch,
			GithubSecretIdKeyName: o.secret,
		}
	case manifest.GithubProviderName:
		config = &manifest.GitHubProperties{
			RepositoryURL: fmt.Sprintf(fmtGHRepoURL, githubURL, o.repoOwner, o.repoName),
			Branch:        o.repoBranch,
		}
	case manifest.CodeCommitProviderName:
		config = &manifest.CodeCommitProperties{
			RepositoryURL: fmt.Sprintf(fmtCCRepoURL, o.ccRegion, awsURL, o.repoName),
			Branch:        o.repoBranch,
		}
	case manifest.BitbucketProviderName:
		config = &manifest.BitbucketProperties{
			RepositoryURL: fmt.Sprintf(fmtBBRepoURL, bbURL, o.repoOwner, o.repoName),
			Branch:        o.repoBranch,
		}
	default:
		return nil, fmt.Errorf("unable to create pipeline source provider for %s", o.repoName)
	}
	return manifest.NewProvider(config, o.connection)
}

func (o *initPipelineOpts) artifactBuckets() ([]artifactBucket, error) {
	app, err := o.store.GetApplication(o.appName)
	if err != nil {
		return nil, fmt.Errorf("get application %s: %w", o.appName, err)
	}
	regionalResources, err := o.cfnClient.GetRegionalAppResources(app)
	if err != nil {
		return nil, fmt.Errorf("get regional application resources: %w", err)
	}

	var buckets []artifactBucket
	for _, resource := range regionalResources {
		var envNames []string
		for _, env := range o.envConfigs {
			if env.Region == resource.Region {
				envNames = append(envNames, env.Name)
			}
		}
		bucket := artifactBucket{
			BucketName:   resource.S3Bucket,
			Region:       resource.Region,
			Environments: envNames,
		}
		buckets = append(buckets, bucket)
	}
	return buckets, nil
}

// buildPipelineInitCmd build the command for creating a new pipeline.
func buildPipelineInitCmd() *cobra.Command {
	vars := initPipelineVars{}
	cmd := &cobra.Command{
		Use:   "init",
		Short: "Creates a pipeline for the services in your workspace.",
		Long:  `Creates a pipeline for the services in your workspace, using the environments associated with the application.`,
		Example: `
  Create a pipeline for the services in your workspace.
  /code $ copilot pipeline init \
  /code  --url https://github.com/gitHubUserName/myFrontendApp.git \
  /code  --environments "stage,prod"`,
		RunE: runCmdE(func(cmd *cobra.Command, args []string) error {
			opts, err := newInitPipelineOpts(vars)
			if err != nil {
				return err
			}
			if err := opts.Validate(); err != nil {
				return err
			}
			if err := opts.Ask(); err != nil {
				return err
			}
			if err := opts.Execute(); err != nil {
				return err
			}
			log.Infoln()
			log.Infoln("Required follow-up actions:")
			for _, followup := range opts.RequiredActions() {
				log.Infof("- %s\n", followup)
			}
			return nil
		}),
	}
	cmd.Flags().StringVarP(&vars.appName, appFlag, appFlagShort, "", appFlagDescription)
	cmd.Flags().StringVarP(&vars.name, nameFlag, nameFlagShort, "", pipelineFlagDescription)
	cmd.Flags().StringVar(&vars.repoURL, githubURLFlag, "", githubURLFlagDescription)
	_ = cmd.Flags().MarkHidden(githubURLFlag)
	cmd.Flags().StringVarP(&vars.repoURL, repoURLFlag, repoURLFlagShort, "", repoURLFlagDescription)
	cmd.Flags().StringVarP(&vars.githubAccessToken, githubAccessTokenFlag, githubAccessTokenFlagShort, "", githubAccessTokenFlagDescription)
	_ = cmd.Flags().MarkHidden(githubAccessTokenFlag)
	cmd.Flags().StringVarP(&vars.repoBranch, gitBranchFlag, gitBranchFlagShort, "", gitBranchFlagDescription)
	cmd.Flags().StringSliceVarP(&vars.environments, envsFlag, envsFlagShort, []string{}, pipelineEnvsFlagDescription)

	return cmd
}<|MERGE_RESOLUTION|>--- conflicted
+++ resolved
@@ -52,13 +52,9 @@
 	pipelineSelectURLPrompt     = "Which repository would you like to use for your pipeline?"
 	pipelineSelectURLHelpPrompt = `The repository linked to your pipeline.
 Pushing to this repository will trigger your pipeline build stage.
-<<<<<<< HEAD
 Please enter full repository URL, e.g. "https://github.com/myCompany/myRepo", or the owner/rep, e.g. "myCompany/myRepo"`
 	pipelineSelectConnectionPrompt     = "Would you like to reuse a CodeStar Connections connection?"
 	pipelineSelectConnectionHelpPrompt = "You may optionally use an existing connection to your source repository. If 'No thanks', Copilot will generate one for you."
-=======
-Please enter full repository URL, e.g., "https://github.com/myCompany/myRepo", or the owner/rep, e.g., "myCompany/myRepo"`
->>>>>>> 270554f9
 )
 
 const (
