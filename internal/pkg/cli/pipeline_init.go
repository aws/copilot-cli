// Copyright Amazon.com, Inc. or its affiliates. All Rights Reserved.
// SPDX-License-Identifier: Apache-2.0

package cli

import (
	"bytes"
	"errors"
	"fmt"
	"regexp"
	"strings"

	"github.com/aws/aws-sdk-go/service/ssm"
	"github.com/aws/copilot-cli/internal/pkg/aws/identity"
	rg "github.com/aws/copilot-cli/internal/pkg/aws/resourcegroups"
	"github.com/dustin/go-humanize/english"

	"github.com/aws/copilot-cli/internal/pkg/deploy"

	"github.com/aws/copilot-cli/internal/pkg/exec"

	"github.com/aws/aws-sdk-go/aws"

	"github.com/aws/copilot-cli/internal/pkg/term/color"
	"github.com/aws/copilot-cli/internal/pkg/term/log"
	"github.com/aws/copilot-cli/internal/pkg/version"
	"github.com/spf13/cobra"

	"github.com/dustin/go-humanize"

	"github.com/aws/copilot-cli/internal/pkg/term/selector"

	"github.com/aws/copilot-cli/internal/pkg/aws/secretsmanager"
	"github.com/aws/copilot-cli/internal/pkg/aws/sessions"
	"github.com/aws/copilot-cli/internal/pkg/config"
	"github.com/aws/copilot-cli/internal/pkg/deploy/cloudformation"
	"github.com/aws/copilot-cli/internal/pkg/manifest"
	"github.com/aws/copilot-cli/internal/pkg/template"
	"github.com/aws/copilot-cli/internal/pkg/term/prompt"
	"github.com/aws/copilot-cli/internal/pkg/workspace"
	"github.com/spf13/afero"
)

const (
	fmtPipelineInitNamePrompt  = "What would you like to %s this pipeline?"
	pipelineInitNameHelpPrompt = `A unique identifier for your pipeline (e.g., "myRepo-myBranch").`

	pipelineSelectEnvPrompt     = "Which environment would you like to add to your pipeline?"
	pipelineSelectEnvHelpPrompt = "Adds an environment that corresponds to a deployment stage in your pipeline. Environments are added sequentially."

	pipelineSelectURLPrompt     = "Which repository would you like to use for your pipeline?"
	pipelineSelectURLHelpPrompt = `The repository linked to your pipeline.
Pushing to this repository will trigger your pipeline build stage.
Please enter full repository URL, e.g., "https://github.com/myCompany/myRepo", or the owner/rep, e.g., "myCompany/myRepo"`
)

const (
	buildspecTemplatePath = "cicd/buildspec.yml"
	fmtPipelineStackName  = "pipeline-%s-%s" // Ex: "pipeline-appName-repoName"
	defaultBranch         = deploy.DefaultPipelineBranch
	// For a GitHub repository.
	githubURL     = "github.com"
	fmtGHRepoURL  = "https://%s/%s/%s"   // Ex: "https://github.com/repoOwner/repoName"
	fmtSecretName = "github-token-%s-%s" // Ex: "github-token-appName-repoName"
	// For a CodeCommit repository.
	awsURL       = "aws.amazon.com"
	ccIdentifier = "codecommit"
	fmtCCRepoURL = "https://%s.console.%s/codesuite/codecommit/repositories/%s/browse" // Ex: "https://region.console.aws.amazon.com/codesuite/codecommit/repositories/repoName/browse"
	// For a Bitbucket repository.
	bbURL        = "bitbucket.org"
	fmtBBRepoURL = "https://%s/%s/%s" // Ex: "https://bitbucket.org/repoOwner/repoName"
)

var (
	// Filled in via the -ldflags flag at compile time to support pipeline buildspec CLI pulling.
	binaryS3BucketPath string
)

// Pipeline init errors.
var (
	fmtErrInvalidPipelineProvider = "repository %s must be from a supported provider: %s"
)

type initPipelineVars struct {
	appName           string
	name              string // Name of the pipeline
	environments      []string
	repoURL           string
	repoBranch        string
	githubAccessToken string
}

type initPipelineOpts struct {
	initPipelineVars
	// Interfaces to interact with dependencies.
	workspace      wsPipelineIniter
	secretsmanager secretsManager
	parser         template.Parser
	runner         runner
	sessProvider   sessionProvider
	cfnClient      appResourcesGetter
	store          store
	prompt         prompter
	sel            pipelineEnvSelector
	pipelineLister deployedPipelineLister

	// Outputs stored on successful actions.
	secret    string
	provider  string
	repoName  string
	repoOwner string
	ccRegion  string

	// Cached variables
	wsAppName    string
	fs           *afero.Afero
	buffer       bytes.Buffer
	envConfigs   []*config.Environment
	manifestPath string // relative path to pipeline's manifest.yml file
}

type artifactBucket struct {
	BucketName   string
	Region       string
	Environments []string
}

func newInitPipelineOpts(vars initPipelineVars) (*initPipelineOpts, error) {
	ws, err := workspace.New()
	if err != nil {
		return nil, fmt.Errorf("new workspace client: %w", err)
	}

	p := sessions.ImmutableProvider(sessions.UserAgentExtras("pipeline init"))
	defaultSession, err := p.Default()
	if err != nil {
		return nil, err
	}

	ssmStore := config.NewSSMStore(identity.New(defaultSession), ssm.New(defaultSession), aws.StringValue(defaultSession.Config.Region))
	prompter := prompt.New()

	wsAppName := tryReadingAppName()
	if vars.appName == "" {
		vars.appName = wsAppName
	}

	return &initPipelineOpts{
		initPipelineVars: vars,
		workspace:        ws,
		secretsmanager:   secretsmanager.New(defaultSession),
		parser:           template.New(),
		sessProvider:     p,
		cfnClient:        cloudformation.New(defaultSession),
		store:            ssmStore,
		prompt:           prompter,
		sel:              selector.NewSelect(prompter, ssmStore),
		runner:           exec.NewCmd(),
		fs:               &afero.Afero{Fs: afero.NewOsFs()},
		wsAppName:        wsAppName,
		pipelineLister:   deploy.NewPipelineStore(rg.New(defaultSession)),
	}, nil
}

// Validate returns an error if the optional flag values passed by the user are invalid.
func (o *initPipelineOpts) Validate() error {
	return nil
}

// Ask prompts for required fields that are not passed in and validates them.
func (o *initPipelineOpts) Ask() error {
	// This command must be executed in the app's workspace because the pipeline manifest and buildspec will be created and stored.
	if err := validateInputApp(o.wsAppName, o.appName, o.store); err != nil {
		return err
	}
	o.appName = o.wsAppName

	if err := o.askOrValidateURL(); err != nil {
		return err
	}

	if err := o.parseRepoDetails(); err != nil {
		return err
	}

	if o.repoBranch == "" {
		o.getBranch()
	}

	if err := o.askOrValidatePipelineName(); err != nil {
		return err
	}

	if err := o.validateDuplicatePipeline(); err != nil {
		return err
	}

	if len(o.environments) == 0 {
		if err := o.askEnvs(); err != nil {
			return err
		}
	}
	if err := o.validateEnvs(); err != nil {
		return err
	}

	return nil
}

// validateDuplicatePipeline checks that the pipeline name isn't already used
// by another pipeline to reduce potential confusion with a legacy pipeline.
func (o *initPipelineOpts) validateDuplicatePipeline() error {
	var allPipelines []string

	deployedPipelines, err := o.pipelineLister.ListDeployedPipelines(o.appName)
	if err != nil {
		return fmt.Errorf("list deployed pipelines for app %s: %w", o.appName, err)
	}
<<<<<<< HEAD

	fullName := fmt.Sprintf(fmtPipelineStackName, o.appName, o.name)
=======
>>>>>>> 70170461
	for _, pipeline := range deployedPipelines {
		allPipelines = append(allPipelines, pipeline.Name)
	}

	localPipelines, err := o.workspace.ListPipelines()
	if err != nil {
		return fmt.Errorf("get local pipelines: %w", err)
	}
	for _, pipeline := range localPipelines {
		allPipelines = append(allPipelines, pipeline.Name)
	}

	fullName := fmt.Sprintf(fmtPipelineName, o.appName, o.name)
	for _, pipeline := range allPipelines {
		if strings.EqualFold(pipeline, o.name) || strings.EqualFold(pipeline, fullName) {
			log.Warningf(`You already have a pipeline named '%s'.
To deploy the existing pipeline, run %s instead.
To recreate the pipeline, run %s then 
	%s instead.
If you have manually deleted your manifest.yml and/or buildspec.yml file(s) for that pipeline, 
	proceed to generate new default file(s).
To create an additional pipeline, run "copilot pipeline init" again, but with a new pipeline name.
`, o.name, fmt.Sprintf(`"copilot pipeline deploy --name %s"`, o.name), fmt.Sprintf(`"copilot pipeline delete --name %s"`, o.name), fmt.Sprintf(`"copilot pipeline init --name %s"`, o.name))
			return nil
		}
	}
	return nil
}

func (o *initPipelineOpts) askOrValidatePipelineName() error {
	if o.name == "" {
		return o.askPipelineName()
	}

	return validatePipelineName(o.name, o.appName)
}

func (o *initPipelineOpts) askOrValidateURL() error {
	if o.repoURL == "" {
		return o.selectURL()
	}

	return o.validateURL(o.repoURL)
}

// Execute writes the pipeline manifest file.
func (o *initPipelineOpts) Execute() error {
	if o.provider == manifest.GithubV1ProviderName {
		if err := o.storeGitHubAccessToken(); err != nil {
			return err
		}
	}

	// write manifest.yml file, populate with:
	//   - git repo as source
	//   - stage names (environments)
	//   - enable/disable transition to prod envs
	log.Infoln()
	if err := o.createPipelineManifest(); err != nil {
		return err
	}
	log.Infoln()
	if err := o.createBuildspec(); err != nil {
		return err
	}
	return nil
}

// RequiredActions returns follow-up actions the user must take after successfully executing the command.
func (o *initPipelineOpts) RequiredActions() []string {
	return []string{
		fmt.Sprintf("Commit and push the %s directory to your repository.", color.HighlightResource("copilot/")),
		fmt.Sprintf("Run %s to create your pipeline.", color.HighlightCode("copilot pipeline deploy")),
	}
}

func (o *initPipelineOpts) askPipelineName() error {
	promptOpts := []prompt.PromptConfig{
		prompt.WithFinalMessage("Pipeline name:"),
	}

	// Only show suggestion if [repo]-[branch] is a valid pipeline name.
	suggestion := strings.ToLower(fmt.Sprintf("%s-%s", o.repoName, o.repoBranch))
	if err := validatePipelineName(suggestion, o.appName); err == nil {
		promptOpts = append(promptOpts, prompt.WithDefaultInput(color.Faint.Sprint(suggestion)))
	}

	name, err := o.prompt.Get(fmt.Sprintf(fmtPipelineInitNamePrompt, color.Emphasize("name")),
		pipelineInitNameHelpPrompt,
		func(val interface{}) error {
			return validatePipelineName(val, o.appName)
		}, promptOpts...)
	if err != nil {
		return fmt.Errorf("get pipeline name: %w", err)
	}

	o.name = name
	return nil
}

func (o *initPipelineOpts) validateURL(url string) error {
	// Note: no longer calling `validateDomainName` because if users use git-remote-codecommit
	// (the HTTPS (GRC) protocol) to connect to CodeCommit, the url does not have any periods.
	if !strings.Contains(url, githubURL) && !strings.Contains(url, ccIdentifier) && !strings.Contains(url, bbURL) {
		return fmt.Errorf(fmtErrInvalidPipelineProvider, url, english.WordSeries(manifest.PipelineProviders, "or"))
	}
	return nil
}

// To avoid duplicating calls to GetEnvironment, validate and get config in the same step.
func (o *initPipelineOpts) validateEnvs() error {
	var envConfigs []*config.Environment
	for _, env := range o.environments {
		config, err := o.store.GetEnvironment(o.appName, env)
		if err != nil {
			return fmt.Errorf("validate environment %s: %w", env, err)
		}
		envConfigs = append(envConfigs, config)
	}
	o.envConfigs = envConfigs
	return nil
}

func (o *initPipelineOpts) askEnvs() error {
	envs, err := o.sel.Environments(pipelineSelectEnvPrompt, pipelineSelectEnvHelpPrompt, o.appName, func(order int) prompt.PromptConfig {
		return prompt.WithFinalMessage(fmt.Sprintf("%s stage:", humanize.Ordinal(order)))
	})
	if err != nil {
		return fmt.Errorf("select environments: %w", err)
	}

	o.environments = envs
	return nil
}

func (o *initPipelineOpts) parseRepoDetails() error {
	switch {
	case strings.Contains(o.repoURL, githubURL):
		return o.parseGitHubRepoDetails()
	case strings.Contains(o.repoURL, ccIdentifier):
		return o.parseCodeCommitRepoDetails()
	case strings.Contains(o.repoURL, bbURL):
		return o.parseBitbucketRepoDetails()
	default:
		return fmt.Errorf(fmtErrInvalidPipelineProvider, o.repoURL, english.WordSeries(manifest.PipelineProviders, "or"))
	}
}

// getBranch fetches the user's current branch as a best-guess of which branch they want their pipeline to follow. If err, insert default branch name.
func (o *initPipelineOpts) getBranch() {
	// Fetches local git branch.
	err := o.runner.Run("git", []string{"rev-parse", "--abbrev-ref", "HEAD"}, exec.Stdout(&o.buffer))
	o.repoBranch = strings.TrimSpace(o.buffer.String())
	if err != nil {
		o.repoBranch = defaultBranch
	}
	if strings.TrimSpace(o.buffer.String()) == "" {
		o.repoBranch = defaultBranch
	}
	o.buffer.Reset()
	log.Infof(`Your pipeline will follow branch '%s'.
`, color.HighlightUserInput(o.repoBranch))
}

func (o *initPipelineOpts) parseGitHubRepoDetails() error {
	// If the user uses a flag to specify a GitHub access token,
	// GitHub version 1 (not CSC) is the provider.
	o.provider = manifest.GithubProviderName
	if o.githubAccessToken != "" {
		o.provider = manifest.GithubV1ProviderName
	}

	repoDetails, err := ghRepoURL(o.repoURL).parse()
	if err != nil {
		return err
	}
	o.repoName = repoDetails.name
	o.repoOwner = repoDetails.owner

	return nil
}

func (o *initPipelineOpts) parseCodeCommitRepoDetails() error {
	o.provider = manifest.CodeCommitProviderName
	repoDetails, err := ccRepoURL(o.repoURL).parse()
	if err != nil {
		return err
	}
	o.repoName = repoDetails.name
	o.ccRegion = repoDetails.region

	// If the CodeCommit region is different than that of the app, pipeline init errors out.
	sess, err := o.sessProvider.Default()
	if err != nil {
		return fmt.Errorf("retrieve default session: %w", err)
	}
	region := aws.StringValue(sess.Config.Region)
	if o.ccRegion == "" {
		o.ccRegion = region
	}
	if o.ccRegion != region {
		return fmt.Errorf("repository %s is in %s, but app %s is in %s; they must be in the same region", o.repoName, o.ccRegion, o.appName, region)
	}

	return nil
}

func (o *initPipelineOpts) parseBitbucketRepoDetails() error {
	o.provider = manifest.BitbucketProviderName
	repoDetails, err := bbRepoURL(o.repoURL).parse()
	if err != nil {
		return err
	}
	o.repoName = repoDetails.name
	o.repoOwner = repoDetails.owner

	return nil
}

func (o *initPipelineOpts) selectURL() error {
	// Fetches and parses all remote repositories.
	err := o.runner.Run("git", []string{"remote", "-v"}, exec.Stdout(&o.buffer))
	if err != nil {
		return fmt.Errorf("get remote repository info: %w; make sure you have installed Git and are in a Git repository", err)
	}
	urls, err := o.parseGitRemoteResult(strings.TrimSpace(o.buffer.String()))
	if err != nil {
		return err
	}
	o.buffer.Reset()

	// If there is only one returned URL, set it rather than prompt to select.
	if len(urls) == 1 {
		log.Infof(`Only one git remote detected. Your pipeline will follow '%s'.
`, color.HighlightUserInput(urls[0]))
		o.repoURL = urls[0]
		return nil
	}

	// Prompts user to select a repo URL.
	url, err := o.prompt.SelectOne(
		pipelineSelectURLPrompt,
		pipelineSelectURLHelpPrompt,
		urls,
		prompt.WithFinalMessage("Repository URL:"),
	)
	if err != nil {
		return fmt.Errorf("select URL: %w", err)
	}
	o.repoURL = url

	return nil
}

// examples:
// efekarakus	git@github.com:efekarakus/grit.git (fetch)
// efekarakus	https://github.com/karakuse/grit.git (fetch)
// origin	    https://github.com/koke/grit (fetch)
// koke         git://github.com/koke/grit.git (push)

// https	https://git-codecommit.us-west-2.amazonaws.com/v1/repos/aws-sample (fetch)
// fed		codecommit::us-west-2://aws-sample (fetch)
// ssh		ssh://git-codecommit.us-west-2.amazonaws.com/v1/repos/aws-sample (push)
// bbhttps	https://huanjani@bitbucket.org/huanjani/aws-copilot-sample-service.git (fetch)
// bbssh	ssh://git@bitbucket.org:teamsinspace/documentation-tests.git (fetch)

// parseGitRemoteResults returns just the trimmed middle column (url) of the `git remote -v` results,
// and skips urls from unsupported sources.
func (o *initPipelineOpts) parseGitRemoteResult(s string) ([]string, error) {
	var urls []string
	urlSet := make(map[string]bool)
	items := strings.Split(s, "\n")
	for _, item := range items {
		if !strings.Contains(item, githubURL) && !strings.Contains(item, ccIdentifier) && !strings.Contains(item, bbURL) {
			continue
		}
		cols := strings.Split(item, "\t")
		url := strings.TrimSpace(strings.TrimSuffix(strings.Split(cols[1], " ")[0], ".git"))
		urlSet[url] = true
	}
	for url := range urlSet {
		urls = append(urls, url)
	}
	return urls, nil
}

type ghRepoURL string
type ghRepoDetails struct {
	name  string
	owner string
}
type ccRepoURL string
type ccRepoDetails struct {
	name   string
	region string
}

type bbRepoURL string
type bbRepoDetails struct {
	name  string
	owner string
}

func (url ghRepoURL) parse() (ghRepoDetails, error) {
	urlString := string(url)
	regexPattern := regexp.MustCompile(`.*(github.com)(:|\/)`)
	parsedURL := strings.TrimPrefix(urlString, regexPattern.FindString(urlString))
	parsedURL = strings.TrimSuffix(parsedURL, ".git")
	ownerRepo := strings.Split(parsedURL, "/")
	if len(ownerRepo) != 2 {
		return ghRepoDetails{}, fmt.Errorf("unable to parse the GitHub repository owner and name from %s: please pass the repository URL with the format `--url https://github.com/{owner}/{repositoryName}`", url)
	}
	return ghRepoDetails{
		name:  ownerRepo[1],
		owner: ownerRepo[0],
	}, nil
}

func (url ccRepoURL) parse() (ccRepoDetails, error) {
	urlString := string(url)
	var region string
	// Parse region.
	switch {
	case strings.HasPrefix(urlString, "https://") || strings.HasPrefix(urlString, "ssh://"):
		parsedURL := strings.Split(urlString, ".")
		region = parsedURL[1]
	case strings.HasPrefix(urlString, "codecommit::"):
		parsedURL := strings.Split(urlString, ":")
		region = parsedURL[2]
	case strings.HasPrefix(urlString, "codecommit://"):
		// Use default profile region.
	default:
		return ccRepoDetails{}, fmt.Errorf("unknown CodeCommit URL format: %s", url)
	}
	if region != "" {
		// Double-check that parsed results is a valid region. Source: https://www.regextester.com/109163
		match, _ := regexp.MatchString(`(us(-gov)?|ap|ca|cn|eu|sa)-(central|(north|south)?(east|west)?)-\d`, region)
		if !match {
			return ccRepoDetails{}, fmt.Errorf("unable to parse the AWS region from %s", url)
		}
	}

	// Parse repo name.
	parsedForRepo := strings.Split(urlString, "/")
	if len(parsedForRepo) < 2 {
		return ccRepoDetails{}, fmt.Errorf("unable to parse the CodeCommit repository name from %s", url)
	}
	repoName := parsedForRepo[len(parsedForRepo)-1]

	return ccRepoDetails{
		name:   repoName,
		region: region,
	}, nil
}

// Bitbucket URLs, post-parseGitRemoteResults(), may look like:
// https://username@bitbucket.org/teamsinspace/documentation-tests
// ssh://git@bitbucket.org:teamsinspace/documentation-tests
func (url bbRepoURL) parse() (bbRepoDetails, error) {
	urlString := string(url)
	splitURL := strings.Split(urlString, "/")
	if len(splitURL) < 2 {
		return bbRepoDetails{}, fmt.Errorf("unable to parse the Bitbucket repository name from %s", url)
	}
	repoName := splitURL[len(splitURL)-1]
	// rather than check for the SSH prefix, split on colon here; HTTPS version will be unaffected.
	splitRepoOwner := strings.Split(splitURL[len(splitURL)-2], ":")
	repoOwner := splitRepoOwner[len(splitRepoOwner)-1]

	return bbRepoDetails{
		name:  repoName,
		owner: repoOwner,
	}, nil
}

func (o *initPipelineOpts) storeGitHubAccessToken() error {
	secretName := o.secretName()
	_, err := o.secretsmanager.CreateSecret(secretName, o.githubAccessToken)

	if err != nil {
		var existsErr *secretsmanager.ErrSecretAlreadyExists
		if !errors.As(err, &existsErr) {
			return err
		}
		log.Successf("Secret already exists for %s! Do nothing.\n", color.HighlightUserInput(o.repoName))
	} else {
		log.Successf("Created the secret %s for pipeline source stage!\n", color.HighlightUserInput(secretName))
	}
	o.secret = secretName
	return nil
}

func (o *initPipelineOpts) createPipelineManifest() error {
	provider, err := o.pipelineProvider()
	if err != nil {
		return err
	}

	var stages []manifest.PipelineStage
	for _, env := range o.envConfigs {

		stage := manifest.PipelineStage{
			Name: env.Name,
		}
		stages = append(stages, stage)
	}

	manifest, err := manifest.NewPipeline(o.name, provider, stages)
	if err != nil {
		return fmt.Errorf("generate a pipeline manifest: %w", err)
	}

	var manifestExists bool
	o.manifestPath, err = o.workspace.WritePipelineManifest(manifest, o.name)
	if err != nil {
		e, ok := err.(*workspace.ErrFileExists)
		if !ok {
			return fmt.Errorf("write pipeline manifest to workspace: %w", err)
		}
		manifestExists = true
		o.manifestPath = e.FileName
	}
	o.manifestPath, err = o.workspace.Rel(o.manifestPath)
	if err != nil {
		return err
	}

	manifestMsgFmt := "Wrote the pipeline manifest for %s at '%s'\n"
	if manifestExists {
		manifestMsgFmt = "Pipeline manifest file for %s already exists at %s, skipping writing it.\n"
	}
	log.Successf(manifestMsgFmt, color.HighlightUserInput(o.repoName), color.HighlightResource(o.manifestPath))
	log.Debug(`The manifest contains configurations for your pipeline.
Update the file to add stages, change the tracked branch, add test commands or manual approval actions.
`)
	return nil
}

func (o *initPipelineOpts) createBuildspec() error {
	artifactBuckets, err := o.artifactBuckets()
	if err != nil {
		return err
	}
	content, err := o.parser.Parse(buildspecTemplatePath, struct {
		BinaryS3BucketPath string
		Version            string
		ManifestPath       string
		ArtifactBuckets    []artifactBucket
	}{
		BinaryS3BucketPath: binaryS3BucketPath,
		Version:            version.Version,
		ManifestPath:       o.manifestPath,
		ArtifactBuckets:    artifactBuckets,
	})
	if err != nil {
		return err
	}
	buildspecPath, err := o.workspace.WritePipelineBuildspec(content, o.name)
	var buildspecExists bool
	if err != nil {
		e, ok := err.(*workspace.ErrFileExists)
		if !ok {
			return fmt.Errorf("write buildspec to workspace: %w", err)
		}
		buildspecExists = true
		buildspecPath = e.FileName
	}
	buildspecMsgFmt := "Wrote the buildspec for the pipeline's build stage at '%s'\n"
	if buildspecExists {
		buildspecMsgFmt = "Buildspec file for pipeline already exists at %s, skipping writing it.\n"
	}
	buildspecPath, err = relPath(buildspecPath)
	if err != nil {
		return err
	}
	log.Successf(buildspecMsgFmt, color.HighlightResource(buildspecPath))
	log.Debug(`The buildspec contains the commands to push your container images, and generate CloudFormation templates.
Update the "build" phase to unit test your services before pushing the images.
`)

	return nil
}

func (o *initPipelineOpts) secretName() string {
	return fmt.Sprintf(fmtSecretName, o.appName, o.repoName)
}

func (o *initPipelineOpts) pipelineProvider() (manifest.Provider, error) {
	var config interface{}
	switch o.provider {
	case manifest.GithubV1ProviderName:
		config = &manifest.GitHubV1Properties{
			RepositoryURL:         fmt.Sprintf(fmtGHRepoURL, githubURL, o.repoOwner, o.repoName),
			Branch:                o.repoBranch,
			GithubSecretIdKeyName: o.secret,
		}
	case manifest.GithubProviderName:
		config = &manifest.GitHubProperties{
			RepositoryURL: fmt.Sprintf(fmtGHRepoURL, githubURL, o.repoOwner, o.repoName),
			Branch:        o.repoBranch,
		}
	case manifest.CodeCommitProviderName:
		config = &manifest.CodeCommitProperties{
			RepositoryURL: fmt.Sprintf(fmtCCRepoURL, o.ccRegion, awsURL, o.repoName),
			Branch:        o.repoBranch,
		}
	case manifest.BitbucketProviderName:
		config = &manifest.BitbucketProperties{
			RepositoryURL: fmt.Sprintf(fmtBBRepoURL, bbURL, o.repoOwner, o.repoName),
			Branch:        o.repoBranch,
		}
	default:
		return nil, fmt.Errorf("unable to create pipeline source provider for %s", o.repoName)
	}
	return manifest.NewProvider(config)
}

func (o *initPipelineOpts) artifactBuckets() ([]artifactBucket, error) {
	app, err := o.store.GetApplication(o.appName)
	if err != nil {
		return nil, fmt.Errorf("get application %s: %w", o.appName, err)
	}
	regionalResources, err := o.cfnClient.GetRegionalAppResources(app)
	if err != nil {
		return nil, fmt.Errorf("get regional application resources: %w", err)
	}

	var buckets []artifactBucket
	for _, resource := range regionalResources {
		var envNames []string
		for _, env := range o.envConfigs {
			if env.Region == resource.Region {
				envNames = append(envNames, env.Name)
			}
		}
		bucket := artifactBucket{
			BucketName:   resource.S3Bucket,
			Region:       resource.Region,
			Environments: envNames,
		}
		buckets = append(buckets, bucket)
	}
	return buckets, nil
}

// buildPipelineInitCmd build the command for creating a new pipeline.
func buildPipelineInitCmd() *cobra.Command {
	vars := initPipelineVars{}
	cmd := &cobra.Command{
		Use:   "init",
		Short: "Creates a pipeline for the services in your workspace.",
		Long:  `Creates a pipeline for the services in your workspace, using the environments associated with the application.`,
		Example: `
  Create a pipeline for the services in your workspace.
  /code $ copilot pipeline init \
  /code  --url https://github.com/gitHubUserName/myFrontendApp.git \
  /code  --environments "stage,prod"`,
		RunE: runCmdE(func(cmd *cobra.Command, args []string) error {
			opts, err := newInitPipelineOpts(vars)
			if err != nil {
				return err
			}
			if err := opts.Validate(); err != nil {
				return err
			}
			if err := opts.Ask(); err != nil {
				return err
			}
			if err := opts.Execute(); err != nil {
				return err
			}
			log.Infoln()
			log.Infoln("Required follow-up actions:")
			for _, followup := range opts.RequiredActions() {
				log.Infof("- %s\n", followup)
			}
			return nil
		}),
	}
	cmd.Flags().StringVarP(&vars.appName, appFlag, appFlagShort, "", appFlagDescription)
	cmd.Flags().StringVarP(&vars.name, nameFlag, nameFlagShort, "", pipelineFlagDescription)
	cmd.Flags().StringVar(&vars.repoURL, githubURLFlag, "", githubURLFlagDescription)
	_ = cmd.Flags().MarkHidden(githubURLFlag)
	cmd.Flags().StringVarP(&vars.repoURL, repoURLFlag, repoURLFlagShort, "", repoURLFlagDescription)
	cmd.Flags().StringVarP(&vars.githubAccessToken, githubAccessTokenFlag, githubAccessTokenFlagShort, "", githubAccessTokenFlagDescription)
	_ = cmd.Flags().MarkHidden(githubAccessTokenFlag)
	cmd.Flags().StringVarP(&vars.repoBranch, gitBranchFlag, gitBranchFlagShort, "", gitBranchFlagDescription)
	cmd.Flags().StringSliceVarP(&vars.environments, envsFlag, envsFlagShort, []string{}, pipelineEnvsFlagDescription)

	return cmd
}<|MERGE_RESOLUTION|>--- conflicted
+++ resolved
@@ -216,11 +216,6 @@
 	if err != nil {
 		return fmt.Errorf("list deployed pipelines for app %s: %w", o.appName, err)
 	}
-<<<<<<< HEAD
-
-	fullName := fmt.Sprintf(fmtPipelineStackName, o.appName, o.name)
-=======
->>>>>>> 70170461
 	for _, pipeline := range deployedPipelines {
 		allPipelines = append(allPipelines, pipeline.Name)
 	}
@@ -233,7 +228,7 @@
 		allPipelines = append(allPipelines, pipeline.Name)
 	}
 
-	fullName := fmt.Sprintf(fmtPipelineName, o.appName, o.name)
+	fullName := fmt.Sprintf(fmtPipelineStackName, o.appName, o.name)
 	for _, pipeline := range allPipelines {
 		if strings.EqualFold(pipeline, o.name) || strings.EqualFold(pipeline, fullName) {
 			log.Warningf(`You already have a pipeline named '%s'.
