--- conflicted
+++ resolved
@@ -118,13 +118,9 @@
 	if err != nil {
 		return nil, fmt.Errorf("read manifest file for %s: %w", o.name, err)
 	}
-<<<<<<< HEAD
-
+
+	content := o.appliedManifest.Manifest()
 	var deployer workloadStackGenerator
-=======
-	content := o.appliedManifest.Manifest()
-	var deployer workloadTemplateGenerator
->>>>>>> 1afdfd14
 	in := clideploy.WorkloadDeployerInput{
 		SessionProvider: o.sessProvider,
 		Name:            o.name,
