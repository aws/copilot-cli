--- conflicted
+++ resolved
@@ -267,17 +267,10 @@
 			opts := &packageSvcOpts{
 				packageSvcVars: tc.inVars,
 
-<<<<<<< HEAD
 				templateWriter: mockWriteCloser{w: stackBuf},
 				paramsWriter:   mockWriteCloser{w: paramsBuf},
 				addonsWriter:   mockWriteCloser{w: addonsBuf},
-				unmarshal: func(b []byte) (manifest.WorkloadManifest, error) {
-=======
-				stackWriter:  mockWriteCloser{w: stackBuf},
-				paramsWriter: mockWriteCloser{w: paramsBuf},
-				addonsWriter: mockWriteCloser{w: addonsBuf},
 				unmarshal: func(b []byte) (manifest.DynamicWorkload, error) {
->>>>>>> 1afdfd14
 					return m.mft, nil
 				},
 				rootUserARN: mockARN,
