--- conflicted
+++ resolved
@@ -906,13 +906,13 @@
 	}
 	var tmplBlob encoding.BinaryMarshaler
 	switch {
-	case o.auroraServerlessVersion == auroraServerlessVersionV1 && o.workloadType == manifest.RequestDrivenWebServiceType:
+	case o.auroraServerlessVersion == auroraServerlessVersionV1 && o.workloadType == manifestinfo.RequestDrivenWebServiceType:
 		tmplBlob = addon.RDWSServerlessV1Template(props)
-	case o.auroraServerlessVersion == auroraServerlessVersionV1 && o.workloadType != manifest.RequestDrivenWebServiceType:
+	case o.auroraServerlessVersion == auroraServerlessVersionV1 && o.workloadType != manifestinfo.RequestDrivenWebServiceType:
 		tmplBlob = addon.WorkloadServerlessV1Template(props)
-	case o.auroraServerlessVersion == auroraServerlessVersionV2 && o.workloadType == manifest.RequestDrivenWebServiceType:
+	case o.auroraServerlessVersion == auroraServerlessVersionV2 && o.workloadType == manifestinfo.RequestDrivenWebServiceType:
 		tmplBlob = addon.RDWSServerlessV2Template(props)
-	case o.auroraServerlessVersion == auroraServerlessVersionV2 && o.workloadType != manifest.RequestDrivenWebServiceType:
+	case o.auroraServerlessVersion == auroraServerlessVersionV2 && o.workloadType != manifestinfo.RequestDrivenWebServiceType:
 		tmplBlob = addon.WorkloadServerlessV2Template(props)
 	default:
 		return nil, fmt.Errorf("unknown combination of serverless version %q and workload type %q", o.auroraServerlessVersion, o.workloadType)
@@ -921,13 +921,8 @@
 		path:        o.ws.WorkloadAddonFilePath(o.workloadName, fmt.Sprintf("%s.yml", o.storageName)),
 		description: "template",
 		blob:        tmplBlob,
-<<<<<<< HEAD
 	}}
-	if o.workloadType != manifest.RequestDrivenWebServiceType {
-=======
-	})
 	if o.workloadType != manifestinfo.RequestDrivenWebServiceType {
->>>>>>> b345f969
 		return blobs, nil
 	}
 	return append(blobs, addonBlob{
@@ -943,7 +938,7 @@
 		return nil, err
 	}
 	envTmplBlob := addon.EnvServerlessTemplate(props)
-	if o.workloadType == manifest.RequestDrivenWebServiceType {
+	if o.workloadType == manifestinfo.RequestDrivenWebServiceType {
 		envTmplBlob = addon.EnvServerlessForRDWSTemplate(props)
 	}
 	blobs := []addonBlob{
