// Copyright Amazon.com, Inc. or its affiliates. All Rights Reserved.
// SPDX-License-Identifier: Apache-2.0

package cli

import (
	"encoding"
	"errors"
	"fmt"
	"strconv"

	"github.com/aws/aws-sdk-go/aws"
	"github.com/aws/aws-sdk-go/service/ssm"
	"github.com/aws/copilot-cli/internal/pkg/aws/identity"
	"github.com/aws/copilot-cli/internal/pkg/aws/sessions"
	"github.com/dustin/go-humanize/english"

	"github.com/aws/copilot-cli/internal/pkg/addon"
	"github.com/aws/copilot-cli/internal/pkg/config"
	"github.com/aws/copilot-cli/internal/pkg/manifest"
	"github.com/aws/copilot-cli/internal/pkg/template"
	"github.com/aws/copilot-cli/internal/pkg/term/color"
	"github.com/aws/copilot-cli/internal/pkg/term/log"
	"github.com/aws/copilot-cli/internal/pkg/term/prompt"
	"github.com/aws/copilot-cli/internal/pkg/term/selector"
	"github.com/aws/copilot-cli/internal/pkg/workspace"
	"github.com/spf13/afero"
	"github.com/spf13/cobra"
	"github.com/spf13/pflag"
)

const (
	dynamoDBStorageType = "DynamoDB"
	s3StorageType       = "S3"
	rdsStorageType      = "Aurora"
)

var storageTypes = []string{
	dynamoDBStorageType,
	s3StorageType,
	rdsStorageType,
}

// Displayed options for storage types
const (
	dynamoDBStorageTypeOption = "DynamoDB"
	s3StorageTypeOption       = "S3"
	rdsStorageTypeOption      = "Aurora Serverless"
)

const (
	s3BucketFriendlyText      = "S3 Bucket"
	dynamoDBTableFriendlyText = "DynamoDB Table"
	rdsFriendlyText           = "Database Cluster"
)

const (
	lifecycleEnvironmentLevel = "environment"
	lifecycleWorkloadLevel    = "workload"

	lifecycleEnvironmentFriendlyText = "No, the storage should be created and deleted at the environment level"
	fmtLifecycleWorkloadFriendlyText = "Yes, the storage should be created and deleted at the same time as %s"
)

var validLifecycleOptions = []string{lifecycleWorkloadLevel, lifecycleEnvironmentLevel}

// General-purpose prompts, collected for all storage resources.
var (
	fmtStorageInitTypePrompt = "What " + color.Emphasize("type") + " of storage would you like to associate with %s?"
	storageInitTypeHelp      = `The type of storage you'd like to add to your workload. 
DynamoDB is a key-value and document database that delivers single-digit millisecond performance at any scale.
S3 is a web object store built to store and retrieve any amount of data from anywhere on the Internet.
Aurora Serverless is an on-demand autoscaling configuration for Amazon Aurora, a MySQL and PostgreSQL-compatible relational database.
`

	fmtStorageInitNamePrompt = "What would you like to " + color.Emphasize("name") + " this %s?"
	storageInitNameHelp      = "The name of this storage resource. You can use the following characters: a-zA-Z0-9-_"

	storageInitSvcPrompt = "Which " + color.Emphasize("workload") + " needs access to the storage?"

	fmtStorageInitLifecyclePrompt = "Do you want the storage to be created and deleted with the %s service?"
)

// DDB-specific questions and help prompts.
var (
	fmtStorageInitDDBKeyPrompt     = "What would you like to name the %s of this %s?"
	storageInitDDBPartitionKeyHelp = "The partition key of this table. This key, along with the sort key, will make up the primary key."

	storageInitDDBSortKeyConfirm = "Would you like to add a sort key to this table?"
	storageInitDDBSortKeyHelp    = "The sort key of this table. Without a sort key, the partition key " + color.Emphasize("must") + ` be unique on the table.
You must specify a sort key if you wish to add alternate sort keys later.`

	fmtStorageInitDDBKeyTypePrompt = "What datatype is this %s?"
	fmtStorageInitDDBKeyTypeHelp   = "The datatype to store in the %s. N is number, S is string, B is binary."

	storageInitDDBLSIPrompt = "Would you like to add any alternate sort keys to this table?"
	storageInitDDBLSIHelp   = `Alternate sort keys create Local Secondary Indexes, which allow you to sort the table using the same 
partition key but a different sort key. You may specify up to 5 alternate sort keys.`

	storageInitDDBMoreLSIPrompt = "Would you like to add more alternate sort keys to this table?"

	storageInitDDBLSINamePrompt = "What would you like to name this " + color.Emphasize("alternate sort key") + "?"
	storageInitDDBLSINameHelp   = "You can use the characters [a-zA-Z0-9.-_]"
)

// DynamoDB specific constants and variables.
const (
	ddbKeyString  = "key"
	ddbStringType = "String"
	ddbIntType    = "Number"
	ddbBinaryType = "Binary"
)

var attributeTypes = []string{
	ddbStringType,
	ddbIntType,
	ddbBinaryType,
}

// RDS Aurora Serverless specific questions and help prompts.
var (
	storageInitRDSInitialDBNamePrompt = "What would you like to name the initial database in your cluster?"
	storageInitRDSDBEnginePrompt      = "Which database engine would you like to use?"
)

// RDS Aurora Serverless specific constants and variables.
const (
	auroraServerlessVersionV1      = "v1"
	auroraServerlessVersionV2      = "v2"
	defaultAuroraServerlessVersion = auroraServerlessVersionV2

	fmtRDSStorageNameDefault = "%s-cluster"

	engineTypeMySQL      = "MySQL"
	engineTypePostgreSQL = "PostgreSQL"
)

var auroraServerlessVersions = []string{
	auroraServerlessVersionV1,
	auroraServerlessVersionV2,
}

var engineTypes = []string{
	engineTypeMySQL,
	engineTypePostgreSQL,
}

const workloadTypeNonLocal = "Non Local"

type initStorageVars struct {
	storageType    string
	storageName    string
	workloadName   string
	lifecycle      string
	addIngressFrom string

	// Dynamo DB specific values collected via flags or prompts
	partitionKey string
	sortKey      string
	lsiSorts     []string // lsi sort keys collected as "name:T" where T is one of [SNB]
	noLSI        bool
	noSort       bool

	// RDS Aurora Serverless specific values collected via flags or prompts
	auroraServerlessVersion string
	rdsEngine               string
	rdsParameterGroup       string
	rdsInitialDBName        string
}

type initStorageOpts struct {
	initStorageVars
	appName string

	fs    afero.Fs
	ws    wsReadWriter
	store store

	sel       wsSelector
	configSel configSelector
	prompt    prompter

	// Flag status.
	configFlagExclusiveWithAddIngress string

	// Cached data.
	workloadType   string
	workloadExists bool
}

func newStorageInitOpts(vars initStorageVars) (*initStorageOpts, error) {
	sessProvider := sessions.ImmutableProvider(sessions.UserAgentExtras("storage init"))
	defaultSession, err := sessProvider.Default()
	if err != nil {
		return nil, err
	}

	fs := afero.NewOsFs()
	ws, err := workspace.Use(fs)
	if err != nil {
		return nil, err
	}

	store := config.NewSSMStore(identity.New(defaultSession), ssm.New(defaultSession), aws.StringValue(defaultSession.Config.Region))
	prompter := prompt.New()
	return &initStorageOpts{
		initStorageVars: vars,
		appName:         tryReadingAppName(),

		fs:        fs,
		store:     store,
		ws:        ws,
		sel:       selector.NewLocalWorkloadSelector(prompter, store, ws),
		configSel: selector.NewConfigSelector(prompter, store),
		prompt:    prompter,
	}, nil
}

// Validate returns an error for any invalid optional flags.
func (o *initStorageOpts) Validate() error {
	if o.appName == "" {
		return errNoAppInWorkspace
	}
<<<<<<< HEAD
	if o.lifecycle != "" {
		if err := o.validateStorageLifecycle(); err != nil {
			return err
		}
	}
	if o.addIngressFrom != "" {
		if err := o.validateAddIngressFrom(); err != nil {
			return err
		}
	}
=======
>>>>>>> 1b8ce18e
	// --no-lsi and --lsi are mutually exclusive.
	if o.noLSI && len(o.lsiSorts) != 0 {
		return fmt.Errorf("validate LSI configuration: cannot specify --no-lsi and --lsi options at once")
	}
	// --no-sort and --lsi are mutually exclusive.
	if o.noSort && len(o.lsiSorts) != 0 {
		return fmt.Errorf("validate LSI configuration: cannot specify --no-sort and --lsi options at once")
	}
	if o.auroraServerlessVersion != "" {
		if err := o.validateServerlessVersion(); err != nil {
			return err
		}
	}
	return nil
}

<<<<<<< HEAD
func (o *initStorageOpts) validateAddIngressFrom() error {
	if o.workloadName != "" {
		return fmt.Errorf("--%s cannot be specified with --%s", workloadFlag, storageAddIngressFromFlag)
	}
	if o.lifecycle == lifecycleWorkloadLevel {
		return fmt.Errorf("--%s cannot be %s when --%s is used", storageLifecycleFlag, lifecycleWorkloadLevel, storageAddIngressFromFlag)
	}
	if o.storageName == "" {
		return fmt.Errorf("--%s is required when --%s is used", nameFlag, storageAddIngressFromFlag)
	}
	if o.storageType == "" {
		return fmt.Errorf("--%s is required when --%s is used", storageTypeFlag, storageAddIngressFromFlag)
	}
	exist, err := o.ws.WorkloadExists(o.addIngressFrom)
	if err != nil {
		return fmt.Errorf("check if %s exists in the workspace: %w", o.addIngressFrom, err)
	}
	if !exist {
		return fmt.Errorf("workload %s not found in the workspace", o.addIngressFrom)
	}
	o.workloadExists = true
	return nil

}

func (o *initStorageOpts) validateStorageLifecycle() error {
	for _, valid := range validLifecycleOptions {
		if o.lifecycle == valid {
			return nil
		}
	}
	return fmt.Errorf("invalid lifecycle; must be one of %s", english.OxfordWordSeries(applyAll(validLifecycleOptions, strconv.Quote), "or"))
}

=======
>>>>>>> 1b8ce18e
func (o *initStorageOpts) validateServerlessVersion() error {
	for _, valid := range auroraServerlessVersions {
		if o.auroraServerlessVersion == valid {
			return nil
		}
	}
	fmtErrInvalidServerlessVersion := "invalid Aurora Serverless version %s: must be one of %s"
	return fmt.Errorf(fmtErrInvalidServerlessVersion, o.auroraServerlessVersion, prettify(auroraServerlessVersions))
}

// Ask asks for fields that are required but not passed in.
func (o *initStorageOpts) Ask() error {
<<<<<<< HEAD
	if o.addIngressFrom != "" {
		return nil
	}
	if err := o.validateOrAskStorageWl(); err != nil {
=======
	if err := o.validateOrAskStorageType(); err != nil {
>>>>>>> 1b8ce18e
		return err
	}
	if err := o.askWorkload(); err != nil {
		return err
	}
	// Storage name needs to be asked after workload because for Aurora the default storage name uses the workload name.
	if err := o.validateOrAskStorageName(); err != nil {
		return err
	}
	if err := o.validateOrAskLifecycle(); err != nil {
		return err
	}
	if err := o.validateWorkloadNameWithLifecycle(); err != nil {
		return err
	}
	switch o.storageType {
	case dynamoDBStorageType:
		if err := o.validateOrAskDynamoPartitionKey(); err != nil {
			return err
		}
		if err := o.validateOrAskDynamoSortKey(); err != nil {
			return err
		}
		if err := o.validateOrAskDynamoLSIConfig(); err != nil {
			return err
		}
	case rdsStorageType:
		if err := o.validateOrAskAuroraEngineType(); err != nil {
			return err
		}
		// Ask for initial db name after engine type since the name needs to be validated accordingly.
		if err := o.validateOrAskAuroraInitialDBName(); err != nil {
			return err
		}
	}
	return nil
}

func (o *initStorageOpts) validateOrAskStorageType() error {
	if o.storageType != "" {
		return o.validateStorageType()
	}
	options := []prompt.Option{
		{
			Value:        dynamoDBStorageType,
			FriendlyText: dynamoDBStorageTypeOption,
			Hint:         "NoSQL",
		},
		{
			Value:        s3StorageType,
			FriendlyText: s3StorageTypeOption,
			Hint:         "Objects",
		},
		{
			Value:        rdsStorageType,
			FriendlyText: rdsStorageTypeOption,
			Hint:         "SQL",
		},
	}
	result, err := o.prompt.SelectOption(fmt.Sprintf(
		fmtStorageInitTypePrompt, color.HighlightUserInput(o.workloadName)),
		storageInitTypeHelp,
		options,
		prompt.WithFinalMessage("Storage type:"))
	if err != nil {
		return fmt.Errorf("select storage type: %w", err)
	}
	o.storageType = result
	return o.validateStorageType()
}

func (o *initStorageOpts) validateStorageType() error {
	if err := validateStorageType(o.storageType, validateStorageTypeOpts{
		ws:           o.ws,
		workloadName: o.workloadName,
	}); err != nil {
		if errors.Is(err, errRDWSNotConnectedToVPC) {
			log.Errorf(`Your %s needs to be connected to a VPC in order to use a %s resource.
You can enable VPC connectivity by updating your manifest with:
%s
`, manifest.RequestDrivenWebServiceType, o.storageType, color.HighlightCodeBlock(`network:
  vpc:
    placement: private`))
		}
		return err
	}
	return nil
}

func (o *initStorageOpts) validateOrAskStorageName() error {
	if o.storageName != "" {
		if err := o.validateStorageName(); err != nil {
			return fmt.Errorf("validate storage name: %w", err)
		}
		return nil
	}
	var validator func(interface{}) error
	var friendlyText string
	switch o.storageType {
	case s3StorageType:
		validator = s3BucketNameValidation
		friendlyText = s3BucketFriendlyText
	case dynamoDBStorageType:
		validator = dynamoTableNameValidation
		friendlyText = dynamoDBTableFriendlyText
	case rdsStorageType:
		return o.askStorageNameWithDefault(rdsFriendlyText, fmt.Sprintf(fmtRDSStorageNameDefault, o.workloadName), rdsNameValidation)
	}

	name, err := o.prompt.Get(fmt.Sprintf(fmtStorageInitNamePrompt,
		color.HighlightUserInput(friendlyText)),
		storageInitNameHelp,
		validator,
		prompt.WithFinalMessage("Storage resource name:"))
	if err != nil {
		return fmt.Errorf("input storage name: %w", err)
	}
	o.storageName = name
	return nil
}

func (o *initStorageOpts) validateStorageName() error {
	switch o.storageType {
	case dynamoDBStorageType:
		return dynamoTableNameValidation(o.storageName)
	case s3StorageType:
		return s3BucketNameValidation(o.storageName)
	case rdsStorageType:
		return rdsNameValidation(o.storageName)
	default:
		// use dynamo since it's a superset of s3
		return dynamoTableNameValidation(o.storageName)
	}
}

func (o *initStorageOpts) askStorageNameWithDefault(friendlyText, defaultName string, validator func(interface{}) error) error {
	name, err := o.prompt.Get(fmt.Sprintf(fmtStorageInitNamePrompt,
		color.HighlightUserInput(friendlyText)),
		storageInitNameHelp,
		validator,
		prompt.WithFinalMessage("Storage resource name:"),
		prompt.WithDefaultInput(defaultName))

	if err != nil {
		return fmt.Errorf("input storage name: %w", err)
	}
	o.storageName = name
	return nil
}

func (o *initStorageOpts) askWorkload() error {
	if o.workloadName != "" {
		return nil
	}
	if o.lifecycle == lifecycleWorkloadLevel {
		return o.askLocalWorkload()
	}
	workload, err := o.configSel.Workload(storageInitSvcPrompt, "", o.appName)
	if err != nil {
		return fmt.Errorf("select a workload from app %s: %w", o.appName, err)
	}
	o.workloadName = workload
	return nil
}

func (o *initStorageOpts) askLocalWorkload() error {
	workload, err := o.sel.Workload(storageInitSvcPrompt, "")
	if err != nil {
		return fmt.Errorf("retrieve local workload names: %w", err)
	}
	o.workloadName = workload
	o.workloadExists = true
	return nil
}

func (o *initStorageOpts) validateOrAskLifecycle() error {
	if o.lifecycle != "" {
		return o.validateStorageLifecycle()
	}
	_, err := o.ws.ReadFile(o.ws.WorkloadAddonFileAbsPath(o.workloadName, fmt.Sprintf("%s.yml", o.storageName)))
	if err == nil {
		o.lifecycle = lifecycleWorkloadLevel
		o.workloadExists = true
		log.Infof("%s %s %s\n",
			color.Emphasize("Lifecycle:"),
			"workload-level",
			color.Faint.Sprintf("(found %s)", o.ws.WorkloadAddonFilePath(o.workloadName, fmt.Sprintf("%s.yml", o.storageName))),
		)
		return nil
	}
	if _, ok := err.(*workspace.ErrFileNotExists); !ok {
		return fmt.Errorf("check if %s addon exists for %s in workspace: %w", o.storageName, o.workloadName, err)
	}
	_, err = o.ws.ReadFile(o.ws.EnvAddonFileAbsPath(fmt.Sprintf("%s.yml", o.storageName)))
	if err == nil {
		o.lifecycle = lifecycleEnvironmentLevel
		log.Infof("%s %s %s\n",
			color.Emphasize("Lifecycle:"),
			"environment-level",
			color.Faint.Sprintf("(found %s)", o.ws.EnvAddonFilePath(fmt.Sprintf("%s.yml", o.storageName))),
		)
		return nil
	}
	if _, ok := err.(*workspace.ErrFileNotExists); !ok {
		return fmt.Errorf("check if %s exists as an environment addon in workspace: %w", o.storageName, err)
	}
	options := []prompt.Option{
		{
			Value:        lifecycleWorkloadLevel,
			FriendlyText: fmt.Sprintf(fmtLifecycleWorkloadFriendlyText, color.HighlightUserInput(o.workloadName)),
		},
		{
			Value:        lifecycleEnvironmentLevel,
			FriendlyText: lifecycleEnvironmentFriendlyText,
		},
	}
	lifecycle, err := o.prompt.SelectOption(
		fmt.Sprintf(fmtStorageInitLifecyclePrompt, o.workloadName),
		"",
		options,
		prompt.WithFinalMessage("Lifecycle: "))
	if err != nil {
		return fmt.Errorf("ask for lifecycle: %w", err)
	}
	o.lifecycle = lifecycle
	return nil
}

func (o *initStorageOpts) validateStorageLifecycle() error {
	for _, valid := range validLifecycleOptions {
		if o.lifecycle == valid {
			return nil
		}
	}
	return fmt.Errorf("invalid lifecycle; must be one of %s", english.OxfordWordSeries(quoteStringSlice(validLifecycleOptions), "or"))
}

// validateWorkloadNameWithLifecycle requires the workload to be in the workspace if the storage lifecycle is on workload-level.
// Otherwise, it only caches whether the workload is present.  
func (o *initStorageOpts) validateWorkloadNameWithLifecycle() error {
	if o.workloadExists {
		return nil
	}
	exists, err := o.ws.WorkloadExists(o.workloadName)
	if err != nil {
		return fmt.Errorf("check if %s exists in the workspace: %w", o.workloadName, err)
	}
	o.workloadExists = exists
	if o.lifecycle == lifecycleWorkloadLevel && !exists {
		return fmt.Errorf("workload %s not found in the workspace", o.workloadName)
	}
	return nil
}

func (o *initStorageOpts) validateOrAskDynamoPartitionKey() error {
	if o.partitionKey != "" {
		if err := validateKey(o.partitionKey); err != nil {
			return fmt.Errorf("validate partition key: %w", err)
		}
		return nil
	}
	keyPrompt := fmt.Sprintf(fmtStorageInitDDBKeyPrompt,
		color.HighlightUserInput("partition key"),
		color.HighlightUserInput(dynamoDBStorageType),
	)
	key, err := o.prompt.Get(keyPrompt,
		storageInitDDBPartitionKeyHelp,
		dynamoAttributeNameValidation,
		prompt.WithFinalMessage("Partition key:"),
	)
	if err != nil {
		return fmt.Errorf("get DDB partition key: %w", err)
	}

	keyTypePrompt := fmt.Sprintf(fmtStorageInitDDBKeyTypePrompt, ddbKeyString)
	keyTypeHelp := fmt.Sprintf(fmtStorageInitDDBKeyTypeHelp, ddbKeyString)

	keyType, err := o.prompt.SelectOne(keyTypePrompt,
		keyTypeHelp,
		attributeTypes,
		prompt.WithFinalMessage("Partition key datatype:"),
	)
	if err != nil {
		return fmt.Errorf("get DDB partition key datatype: %w", err)
	}

	o.partitionKey = key + ":" + keyType
	return nil
}

func (o *initStorageOpts) validateOrAskDynamoSortKey() error {
	if o.sortKey != "" {
		if err := validateKey(o.sortKey); err != nil {
			return fmt.Errorf("validate sort key: %w", err)
		}
		return nil
	}
	// If the user has not specified a sort key and has specified the --no-sort flag we don't have to demand it of them.
	if o.noSort {
		return nil
	}

	response, err := o.prompt.Confirm(storageInitDDBSortKeyConfirm, storageInitDDBSortKeyHelp, prompt.WithFinalMessage("Sort key?"))
	if err != nil {
		return fmt.Errorf("confirm DDB sort key: %w", err)
	}
	if !response {
		o.noSort = true
		return nil
	}

	keyPrompt := fmt.Sprintf(fmtStorageInitDDBKeyPrompt,
		color.HighlightUserInput("sort key"),
		color.HighlightUserInput(dynamoDBStorageType),
	)
	key, err := o.prompt.Get(keyPrompt,
		storageInitDDBSortKeyHelp,
		dynamoAttributeNameValidation,
		prompt.WithFinalMessage("Sort key:"),
	)
	if err != nil {
		return fmt.Errorf("get DDB sort key: %w", err)
	}
	keyTypePrompt := fmt.Sprintf(fmtStorageInitDDBKeyTypePrompt, ddbKeyString)
	keyTypeHelp := fmt.Sprintf(fmtStorageInitDDBKeyTypeHelp, ddbKeyString)

	keyType, err := o.prompt.SelectOne(keyTypePrompt,
		keyTypeHelp,
		attributeTypes,
		prompt.WithFinalMessage("Sort key datatype:"),
	)
	if err != nil {
		return fmt.Errorf("get DDB sort key datatype: %w", err)
	}
	o.sortKey = key + ":" + keyType
	return nil
}

func (o *initStorageOpts) validateOrAskDynamoLSIConfig() error {
	// LSI has already been specified by flags.
	if len(o.lsiSorts) > 0 {
		return validateLSIs(o.lsiSorts)
	}
	// If --no-lsi has been specified, there is no need to ask for local secondary indices.
	if o.noLSI {
		return nil
	}
	// If --no-sort has been specified, there is no need to ask for local secondary indices.
	if o.noSort {
		o.noLSI = true
		return nil
	}
	lsiTypePrompt := fmt.Sprintf(fmtStorageInitDDBKeyTypePrompt, color.Emphasize("alternate sort key"))
	lsiTypeHelp := fmt.Sprintf(fmtStorageInitDDBKeyTypeHelp, "alternate sort key")

	moreLSI, err := o.prompt.Confirm(storageInitDDBLSIPrompt, storageInitDDBLSIHelp, prompt.WithFinalMessage("Additional sort keys?"))
	if err != nil {
		return fmt.Errorf("confirm add alternate sort key: %w", err)
	}
	for {
		if len(o.lsiSorts) > 5 {
			log.Infoln("You may not specify more than 5 alternate sort keys. Continuing...")
			moreLSI = false
		}
		// This will execute last in the loop if moreLSI is set to false by any confirm prompts.
		if !moreLSI {
			o.noLSI = len(o.lsiSorts) == 0
			return nil
		}

		lsiName, err := o.prompt.Get(storageInitDDBLSINamePrompt,
			storageInitDDBLSINameHelp,
			dynamoTableNameValidation,
			prompt.WithFinalMessage("Alternate Sort Key:"),
		)
		if err != nil {
			return fmt.Errorf("get DDB alternate sort key name: %w", err)
		}
		lsiType, err := o.prompt.SelectOne(lsiTypePrompt,
			lsiTypeHelp,
			attributeTypes,
			prompt.WithFinalMessage("Attribute type:"),
		)
		if err != nil {
			return fmt.Errorf("get DDB alternate sort key type: %w", err)
		}

		o.lsiSorts = append(o.lsiSorts, lsiName+":"+lsiType)

		moreLSI, err = o.prompt.Confirm(
			storageInitDDBMoreLSIPrompt,
			storageInitDDBLSIHelp,
			prompt.WithFinalMessage("Additional sort keys?"),
		)
		if err != nil {
			return fmt.Errorf("confirm add alternate sort key: %w", err)
		}
	}
}

func (o *initStorageOpts) validateOrAskAuroraEngineType() error {
	if o.rdsEngine != "" {
		return validateEngine(o.rdsEngine)
	}
	engine, err := o.prompt.SelectOne(storageInitRDSDBEnginePrompt,
		"",
		engineTypes,
		prompt.WithFinalMessage("Database engine:"))
	if err != nil {
		return fmt.Errorf("select database engine: %w", err)
	}
	o.rdsEngine = engine
	return nil
}

func (o *initStorageOpts) validateOrAskAuroraInitialDBName() error {
	var validator func(interface{}) error
	switch o.rdsEngine {
	case engineTypeMySQL:
		validator = validateMySQLDBName
	case engineTypePostgreSQL:
		validator = validatePostgreSQLDBName
	default:
		return errors.New("unknown engine type")
	}

	if o.rdsInitialDBName != "" {
		// The flag input is validated here because it needs engine type to determine which validator to use.
		return validator(o.rdsInitialDBName)
	}

	dbName, err := o.prompt.Get(storageInitRDSInitialDBNamePrompt,
		"",
		validator,
		prompt.WithFinalMessage("Initial database name:"))
	if err != nil {
		return fmt.Errorf("input initial database name: %w", err)
	}
	o.rdsInitialDBName = dbName
	return nil
}

// Execute deploys a new environment with CloudFormation and adds it to SSM.
func (o *initStorageOpts) Execute() error {
	if err := o.readWorkloadType(); err != nil {
		return err
	}
	addonBlobs, err := o.addonBlobs()
	if err != nil {
		return err
	}
	for _, addon := range addonBlobs {
		path, err := o.ws.Write(addon.blob, addon.path)
		if err != nil {
			e, ok := err.(*workspace.ErrFileExists)
			if !ok {
				return err
			}
			return fmt.Errorf("addon file already exists: %w", e)
		}
		path = displayPath(path)
		log.Successf("Wrote CloudFormation %s at %s\n",
			addon.description,
			color.HighlightResource(path),
		)
	}
	log.Infoln()
	return nil
}

func (o *initStorageOpts) readWorkloadType() error {
	if !o.workloadExists {
		o.workloadType = workloadTypeNonLocal
		return nil
	}
	mft, err := o.ws.ReadWorkloadManifest(o.workloadName)
	if err != nil {
		return fmt.Errorf("read manifest for %s: %w", o.workloadName, err)
	}
	t, err := mft.WorkloadType()
	if err != nil {
		return fmt.Errorf("read 'type' from manifest for %s: %w", o.workloadName, err)
	}
	o.workloadType = t
	return nil
}

type addonBlob struct {
	path        string
	description string
	blob        encoding.BinaryMarshaler
}

func (o *initStorageOpts) addonBlobs() ([]addonBlob, error) {
	type option struct {
		lifecycle   string
		storageType string
	}
	selection := option{o.lifecycle, o.storageType}
	switch selection {
	case option{lifecycleWorkloadLevel, s3StorageType}:
		return o.wkldS3AddonBlobs()
	case option{lifecycleWorkloadLevel, dynamoDBStorageType}:
		return o.wkldDDBAddonBlobs()
	case option{lifecycleWorkloadLevel, rdsStorageType}:
		return o.wkldRDSAddonBlobs()
	case option{lifecycleEnvironmentLevel, s3StorageType}:
		return o.envS3AddonBlobs()
	case option{lifecycleEnvironmentLevel, dynamoDBStorageType}:
		return o.envDDBAddonBlobs()
	case option{lifecycleEnvironmentLevel, rdsStorageType}:
		return o.envRDSAddonBlobs()
	}
	return nil, fmt.Errorf("storage type %s is not supported yet", o.storageType)
}

func (o *initStorageOpts) wkldDDBAddonBlobs() ([]addonBlob, error) {
	props, err := o.ddbProps()
	if err != nil {
		return nil, err
	}
	return []addonBlob{
		{
			path:        o.ws.WorkloadAddonFilePath(o.workloadName, fmt.Sprintf("%s.yml", o.storageName)),
			description: "template",
			blob:        addon.WorkloadDDBTemplate(props),
		},
	}, nil
}

func (o *initStorageOpts) envDDBAddonBlobs() ([]addonBlob, error) {
	props, err := o.ddbProps()
	if err != nil {
		return nil, err
	}
	blobs := []addonBlob{
		{
			path:        o.ws.EnvAddonFilePath(fmt.Sprintf("%s.yml", o.storageName)),
			description: "template",
			blob:        addon.EnvDDBTemplate(props),
		},
	}
	if !o.workloadExists {
		return blobs, nil
	}
	return append(blobs, addonBlob{
		path:        o.ws.WorkloadAddonFilePath(o.workloadName, fmt.Sprintf("%s-access-policy.yml", o.storageName)),
		description: "template",
		blob:        addon.EnvDDBAccessPolicyTemplate(props),
	}), nil
}

func (o *initStorageOpts) ddbProps() (*addon.DynamoDBProps, error) {
	props := addon.DynamoDBProps{
		StorageProps: &addon.StorageProps{
			Name: o.storageName,
		},
	}

	if err := props.BuildPartitionKey(o.partitionKey); err != nil {
		return nil, err
	}

	hasSortKey, err := props.BuildSortKey(o.noSort, o.sortKey)
	if err != nil {
		return nil, err
	}

	if hasSortKey {
		_, err := props.BuildLocalSecondaryIndex(o.noLSI, o.lsiSorts)
		if err != nil {
			return nil, err
		}
	}
	return &props, nil
}

func (o *initStorageOpts) wkldS3AddonBlobs() ([]addonBlob, error) {
	return []addonBlob{
		{
			path:        o.ws.WorkloadAddonFilePath(o.workloadName, fmt.Sprintf("%s.yml", o.storageName)),
			description: "template",
			blob:        addon.WorkloadS3Template(o.s3Props()),
		},
	}, nil
}

func (o *initStorageOpts) envS3AddonBlobs() ([]addonBlob, error) {
	props := o.s3Props()
	blobs := []addonBlob{
		{
			path:        o.ws.EnvAddonFilePath(fmt.Sprintf("%s.yml", o.storageName)),
			description: "template",
			blob:        addon.EnvS3Template(props),
		},
	}
	if !o.workloadExists {
		return blobs, nil

	}
	return append(blobs, addonBlob{
		path:        o.ws.WorkloadAddonFilePath(o.workloadName, fmt.Sprintf("%s-access-policy.yml", o.storageName)),
		description: "template",
		blob:        addon.EnvS3AccessPolicyTemplate(props),
	}), nil
}

func (o *initStorageOpts) s3Props() *addon.S3Props {
	return &addon.S3Props{
		StorageProps: &addon.StorageProps{
			Name: o.storageName,
		},
	}
}

func (o *initStorageOpts) wkldRDSAddonBlobs() ([]addonBlob, error) {
	props, err := o.rdsProps()
	if err != nil {
		return nil, err
	}
	var blobs []addonBlob
	var tmplBlob encoding.BinaryMarshaler
	switch v := o.auroraServerlessVersion; v {
	case auroraServerlessVersionV1:
		tmplBlob = addon.WorkloadServerlessV1Template(props)
	case auroraServerlessVersionV2:
		tmplBlob = addon.WorkloadServerlessV2Template(props)
	default:
		return nil, fmt.Errorf("unknown Aurora serverless version %q", v)
	}
	blobs = append(blobs, addonBlob{
		path:        o.ws.WorkloadAddonFilePath(o.workloadName, fmt.Sprintf("%s.yml", o.storageName)),
		description: "template",
		blob:        tmplBlob,
	})
	if o.workloadType != manifest.RequestDrivenWebServiceType {
		return blobs, nil
	}
	return append(blobs, addonBlob{
		path:        o.ws.WorkloadAddonFilePath(o.workloadName, "addons.parameters.yml"),
		description: "parameters",
		blob:        addon.RDWSParamsForRDS(),
	}), nil
}

func (o *initStorageOpts) envRDSAddonBlobs() ([]addonBlob, error) {
	props, err := o.rdsProps()
	if err != nil {
		return nil, err
	}
	blobs := []addonBlob{
		{
			path:        o.ws.EnvAddonFilePath(fmt.Sprintf("%s.yml", o.storageName)),
			description: "template",
			blob:        addon.EnvServerlessTemplate(props),
		},
		{
			path:        o.ws.EnvAddonFilePath("addons.parameters.yml"),
			description: "parameters",
			blob:        addon.EnvParamsForRDS(),
		},
	}
	if o.workloadType != manifest.RequestDrivenWebServiceType || !o.workloadExists {
		return blobs, nil
	}
	return append(blobs,
		addonBlob{
			path:        o.ws.WorkloadAddonFilePath(o.workloadName, fmt.Sprintf("%s-ingress.yml", o.storageName)),
			description: "template",
			blob:        addon.EnvServerlessRDWSIngressTemplate(props),
		},
		addonBlob{
			path:        o.ws.WorkloadAddonFilePath(o.workloadName, "addons.parameters.yml"),
			description: "parameters",
			blob:        addon.RDWSParamsForEnvRDS(),
		},
	), nil
}

func (o *initStorageOpts) rdsProps() (addon.RDSProps, error) {
	var engine string
	switch o.rdsEngine {
	case engineTypeMySQL:
		engine = addon.RDSEngineTypeMySQL
	case engineTypePostgreSQL:
		engine = addon.RDSEngineTypePostgreSQL
	default:
		return addon.RDSProps{}, errors.New("unknown engine type")
	}

	envs, err := o.environmentNames()
	if err != nil {
		return addon.RDSProps{}, err
	}
	return addon.RDSProps{
		ClusterName:    o.storageName,
		Engine:         engine,
		InitialDBName:  o.rdsInitialDBName,
		ParameterGroup: o.rdsParameterGroup,
		Envs:           envs,
		WorkloadType:   o.workloadType, // TODO(wanxiay): remove `WorkloadType` from `RDSProps`; use different constructors for RDS vs. non-RDS instead.
	}, nil
}

func (o *initStorageOpts) environmentNames() ([]string, error) {
	var envNames []string
	envs, err := o.store.ListEnvironments(o.appName)
	if err != nil {
		return nil, fmt.Errorf("list environments: %w", err)
	}
	for _, env := range envs {
		envNames = append(envNames, env.Name)
	}
	return envNames, nil
}

// RecommendActions returns follow-up actions the user can take after successfully executing the command.
func (o *initStorageOpts) RecommendActions() error {
	var (
		retrieveEnvVarCode string
		newVar             string
	)
	switch o.storageType {
	case dynamoDBStorageType, s3StorageType:
		newVar = template.ToSnakeCaseFunc(template.EnvVarNameFunc(o.storageName))
		retrieveEnvVarCode = fmt.Sprintf("const storageName = process.env.%s", newVar)
	case rdsStorageType:
		newVar = template.ToSnakeCaseFunc(template.EnvVarSecretFunc(o.storageName))
		retrieveEnvVarCode = fmt.Sprintf("const {username, host, dbname, password, port} = JSON.parse(process.env.%s)", newVar)
		if o.workloadType == manifest.RequestDrivenWebServiceType {
			newVar = fmt.Sprintf("%s_ARN", newVar)
			retrieveEnvVarCode = fmt.Sprintf(`const AWS = require('aws-sdk');
const client = new AWS.SecretsManager({
    region: process.env.AWS_DEFAULT_REGION,
});
const dbSecret = await client.getSecretValue({SecretId: process.env.%s}).promise();
const {username, host, dbname, password, port} = JSON.parse(dbSecret.SecretString);`, newVar)
		}
	}

	actionRetrieveEnvVar := fmt.Sprintf(
		`Update %s's code to leverage the injected environment variable %s.
For example, in JavaScript you can write:
%s`,
		o.workloadName,
		newVar,
		color.HighlightCodeBlock(retrieveEnvVarCode))

	deployCmd := fmt.Sprintf("copilot deploy --name %s", o.workloadName)
	actionDeploy := fmt.Sprintf("Run %s to deploy your storage resources.", color.HighlightCode(deployCmd))
	logRecommendedActions([]string{
		actionRetrieveEnvVar,
		actionDeploy,
	})
	return nil
}

// buildStorageInitCmd builds the command and adds it to the CLI.
func buildStorageInitCmd() *cobra.Command {
	vars := initStorageVars{}
	cmd := &cobra.Command{
		Use:   "init",
		Short: "Creates a new AWS CloudFormation template for a storage resource.",
		Long: `Creates a new AWS CloudFormation template for a storage resource.
Storage resources are stored in the Copilot addons directory (e.g. ./copilot/frontend/addons) for a given workload and deployed to your environments when you run ` + color.HighlightCode("copilot deploy") + `. 
Resource names are injected into your containers as environment variables for easy access.`,
		Example: `
  Create an S3 bucket named "my-bucket" attached to the "frontend" service.
  /code $ copilot storage init -n my-bucket -t S3 -w frontend
  Create a basic DynamoDB table named "my-table" attached to the "frontend" service with a sort key specified.
  /code $ copilot storage init -n my-table -t DynamoDB -w frontend --partition-key Email:S --sort-key UserId:N --no-lsi
  Create a DynamoDB table with multiple alternate sort keys.
  /code $ copilot storage init -n my-table -t DynamoDB -w frontend --partition-key Email:S --sort-key UserId:N --lsi Points:N --lsi Goodness:N
  Create an RDS Aurora Serverless v2 cluster using PostgreSQL as the database engine.
  /code $ copilot storage init -n my-cluster -t Aurora -w frontend --engine PostgreSQL --initial-db testdb
  Create an RDS Aurora Serverless v1 cluster using MySQL as the database engine.
  /code $ copilot storage init -n my-cluster -t Aurora --serverless-version v1 -w frontend --engine MySQL --initial-db testdb`,
		RunE: runCmdE(func(cmd *cobra.Command, args []string) error {
			opts, err := newStorageInitOpts(vars)
			if err != nil {
				return err
			}
			return run(opts)
		}),
	}
	cmd.Flags().StringVarP(&vars.storageName, nameFlag, nameFlagShort, "", storageFlagDescription)
	cmd.Flags().StringVarP(&vars.storageType, storageTypeFlag, typeFlagShort, "", storageTypeFlagDescription)
	cmd.Flags().StringVarP(&vars.workloadName, workloadFlag, workloadFlagShort, "", storageWorkloadFlagDescription)
<<<<<<< HEAD
	cmd.Flags().StringVarP(&vars.lifecycle, storageLifecycleFlag, "", lifecycleWorkloadLevel, storageLifecycleFlagDescription)
	cmd.Flags().StringVarP(&vars.addIngressFrom, storageAddIngressFromFlag, "", "", storageAddIngressFromFlagDescription)
=======
	cmd.Flags().StringVarP(&vars.lifecycle, storageLifecycleFlag, "", "", storageLifecycleFlagDescription)
>>>>>>> 1b8ce18e

	cmd.Flags().StringVar(&vars.partitionKey, storagePartitionKeyFlag, "", storagePartitionKeyFlagDescription)
	cmd.Flags().StringVar(&vars.sortKey, storageSortKeyFlag, "", storageSortKeyFlagDescription)
	cmd.Flags().StringArrayVar(&vars.lsiSorts, storageLSIConfigFlag, []string{}, storageLSIConfigFlagDescription)
	cmd.Flags().BoolVar(&vars.noLSI, storageNoLSIFlag, false, storageNoLSIFlagDescription)
	cmd.Flags().BoolVar(&vars.noSort, storageNoSortFlag, false, storageNoSortFlagDescription)

	cmd.Flags().StringVar(&vars.auroraServerlessVersion, storageAuroraServerlessVersionFlag, defaultAuroraServerlessVersion, storageAuroraServerlessVersionFlagDescription)
	cmd.Flags().StringVar(&vars.rdsEngine, storageRDSEngineFlag, "", storageRDSEngineFlagDescription)
	cmd.Flags().StringVar(&vars.rdsInitialDBName, storageRDSInitialDBFlag, "", storageRDSInitialDBFlagDescription)
	cmd.Flags().StringVar(&vars.rdsParameterGroup, storageRDSParameterGroupFlag, "", storageRDSParameterGroupFlagDescription)

	ddbFlags := []string{storagePartitionKeyFlag, storageSortKeyFlag, storageNoSortFlag, storageLSIConfigFlag, storageNoLSIFlag}
	rdsFlags := []string{storageAuroraServerlessVersionFlag, storageRDSEngineFlag, storageRDSInitialDBFlag, storageRDSParameterGroupFlag}
	for _, f := range append(ddbFlags, storageAuroraServerlessVersionFlag, storageRDSInitialDBFlag, storageRDSParameterGroupFlag) {
		cmd.MarkFlagsMutuallyExclusive(storageAddIngressFromFlag, f)
	}
	requiredFlags := pflag.NewFlagSet("Required", pflag.ContinueOnError)
	requiredFlags.AddFlag(cmd.Flags().Lookup(nameFlag))
	requiredFlags.AddFlag(cmd.Flags().Lookup(storageTypeFlag))
	requiredFlags.AddFlag(cmd.Flags().Lookup(workloadFlag))
	requiredFlags.AddFlag(cmd.Flags().Lookup(storageLifecycleFlag))

	ddbFlagSet := pflag.NewFlagSet("DynamoDB", pflag.ContinueOnError)
	for _, f := range ddbFlags {
		ddbFlagSet.AddFlag(cmd.Flags().Lookup(f))
	}
	auroraFlagSet := pflag.NewFlagSet("Aurora Serverless", pflag.ContinueOnError)
	for _, f := range rdsFlags {
		auroraFlagSet.AddFlag(cmd.Flags().Lookup(f))
	}

	cmd.Annotations = map[string]string{
		// The order of the sections we want to display.
		"sections":          `Required,DynamoDB,Aurora Serverless`,
		"Required":          requiredFlags.FlagUsages(),
		"DynamoDB":          ddbFlagSet.FlagUsages(),
		"Aurora Serverless": auroraFlagSet.FlagUsages(),
	}
	cmd.SetUsageTemplate(`{{h1 "Usage"}}{{if .Runnable}}
  {{.UseLine}}{{end}}{{$annotations := .Annotations}}{{$sections := split .Annotations.sections ","}}{{if gt (len $sections) 0}}

{{range $i, $sectionName := $sections}}{{h1 (print $sectionName " Flags")}}
{{(index $annotations $sectionName) | trimTrailingWhitespaces}}{{if ne (inc $i) (len $sections)}}

{{end}}{{end}}{{end}}{{if .HasAvailableInheritedFlags}}

{{h1 "Global Flags"}}
{{.InheritedFlags.FlagUsages | trimTrailingWhitespaces}}{{end}}{{if .HasExample}}

{{h1 "Examples"}}{{code .Example}}{{end}}
`)
	return cmd
}<|MERGE_RESOLUTION|>--- conflicted
+++ resolved
@@ -221,19 +221,11 @@
 	if o.appName == "" {
 		return errNoAppInWorkspace
 	}
-<<<<<<< HEAD
-	if o.lifecycle != "" {
-		if err := o.validateStorageLifecycle(); err != nil {
-			return err
-		}
-	}
 	if o.addIngressFrom != "" {
 		if err := o.validateAddIngressFrom(); err != nil {
 			return err
 		}
 	}
-=======
->>>>>>> 1b8ce18e
 	// --no-lsi and --lsi are mutually exclusive.
 	if o.noLSI && len(o.lsiSorts) != 0 {
 		return fmt.Errorf("validate LSI configuration: cannot specify --no-lsi and --lsi options at once")
@@ -250,7 +242,6 @@
 	return nil
 }
 
-<<<<<<< HEAD
 func (o *initStorageOpts) validateAddIngressFrom() error {
 	if o.workloadName != "" {
 		return fmt.Errorf("--%s cannot be specified with --%s", workloadFlag, storageAddIngressFromFlag)
@@ -276,17 +267,6 @@
 
 }
 
-func (o *initStorageOpts) validateStorageLifecycle() error {
-	for _, valid := range validLifecycleOptions {
-		if o.lifecycle == valid {
-			return nil
-		}
-	}
-	return fmt.Errorf("invalid lifecycle; must be one of %s", english.OxfordWordSeries(applyAll(validLifecycleOptions, strconv.Quote), "or"))
-}
-
-=======
->>>>>>> 1b8ce18e
 func (o *initStorageOpts) validateServerlessVersion() error {
 	for _, valid := range auroraServerlessVersions {
 		if o.auroraServerlessVersion == valid {
@@ -299,14 +279,10 @@
 
 // Ask asks for fields that are required but not passed in.
 func (o *initStorageOpts) Ask() error {
-<<<<<<< HEAD
 	if o.addIngressFrom != "" {
 		return nil
 	}
-	if err := o.validateOrAskStorageWl(); err != nil {
-=======
 	if err := o.validateOrAskStorageType(); err != nil {
->>>>>>> 1b8ce18e
 		return err
 	}
 	if err := o.askWorkload(); err != nil {
@@ -541,7 +517,7 @@
 			return nil
 		}
 	}
-	return fmt.Errorf("invalid lifecycle; must be one of %s", english.OxfordWordSeries(quoteStringSlice(validLifecycleOptions), "or"))
+	return fmt.Errorf("invalid lifecycle; must be one of %s", english.OxfordWordSeries(applyAll(validLifecycleOptions, strconv.Quote), "or"))
 }
 
 // validateWorkloadNameWithLifecycle requires the workload to be in the workspace if the storage lifecycle is on workload-level.
@@ -1095,12 +1071,8 @@
 	cmd.Flags().StringVarP(&vars.storageName, nameFlag, nameFlagShort, "", storageFlagDescription)
 	cmd.Flags().StringVarP(&vars.storageType, storageTypeFlag, typeFlagShort, "", storageTypeFlagDescription)
 	cmd.Flags().StringVarP(&vars.workloadName, workloadFlag, workloadFlagShort, "", storageWorkloadFlagDescription)
-<<<<<<< HEAD
 	cmd.Flags().StringVarP(&vars.lifecycle, storageLifecycleFlag, "", lifecycleWorkloadLevel, storageLifecycleFlagDescription)
 	cmd.Flags().StringVarP(&vars.addIngressFrom, storageAddIngressFromFlag, "", "", storageAddIngressFromFlagDescription)
-=======
-	cmd.Flags().StringVarP(&vars.lifecycle, storageLifecycleFlag, "", "", storageLifecycleFlagDescription)
->>>>>>> 1b8ce18e
 
 	cmd.Flags().StringVar(&vars.partitionKey, storagePartitionKeyFlag, "", storagePartitionKeyFlagDescription)
 	cmd.Flags().StringVar(&vars.sortKey, storageSortKeyFlag, "", storageSortKeyFlagDescription)
