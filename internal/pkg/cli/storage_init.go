--- conflicted
+++ resolved
@@ -984,10 +984,6 @@
 		InitialDBName:  o.rdsInitialDBName,
 		ParameterGroup: o.rdsParameterGroup,
 		Envs:           envs,
-<<<<<<< HEAD
-=======
-		WorkloadType:   o.workloadType, // TODO(wanxiay): remove `WorkloadType` from `RDSProps`; use different constructors for RDS vs. non-RDS instead.
->>>>>>> f3c51dc7
 	}, nil
 }
 
