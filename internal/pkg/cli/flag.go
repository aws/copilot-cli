--- conflicted
+++ resolved
@@ -276,14 +276,10 @@
 rollback in case of deployment failure.
 We do not recommend using this flag for a
 production environment.`
-<<<<<<< HEAD
 	forceEnvDeployFlagDescription  = "Optional. Force update the environment stack template."
 	yesInitWorkloadFlagDescription = "Optional. Initialize a workload before deploying it."
 	noInitWorkloadFlagDescription  = "Optional. Do not initialize the given workload if it does not exist."
-=======
-	forceEnvDeployFlagDescription = "Optional. Force update the environment stack template."
 	detachFlagDescription         = "Optional. Skip displaying CloudFormation deployment progress."
->>>>>>> 86efee66
 
 	// Operational.
 	jsonFlagDescription = "Optional. Output in JSON format."
