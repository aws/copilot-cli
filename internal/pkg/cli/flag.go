--- conflicted
+++ resolved
@@ -195,21 +195,6 @@
 )
 
 const (
-<<<<<<< HEAD
-	appFlagDescription        = "Name of the application."
-	envFlagDescription        = "Name of the environment."
-	svcFlagDescription        = "Name of the service."
-	jobFlagDescription        = "Name of the job."
-	workloadFlagDescription   = "Name of the service or job."
-	nameFlagDescription       = "Name of the service, job, or task group."
-	pipelineFlagDescription   = "Name of the pipeline."
-	profileFlagDescription    = "Name of the profile."
-	yesFlagDescription        = "Skips confirmation prompt."
-	execYesFlagDescription    = "Optional. Whether to update the Session Manager Plugin."
-	jsonFlagDescription       = "Optional. Output in JSON format."
-	forceFlagDescription      = "Optional. Force a new service deployment using the existing image."
-	noRollbackFlagDescription = `Optional. Disable automatic stack 
-=======
 	appFlagDescription            = "Name of the application."
 	envFlagDescription            = "Name of the environment."
 	svcFlagDescription            = "Name of the service."
@@ -220,11 +205,10 @@
 	profileFlagDescription        = "Name of the profile."
 	yesFlagDescription            = "Skips confirmation prompt."
 	execYesFlagDescription        = "Optional. Whether to update the Session Manager Plugin."
-	jsonFlagDescription           = "Optional. Outputs in JSON format."
+	jsonFlagDescription           = "Optional. Output in JSON format."
 	forceFlagDescription          = "Optional. Force a new service deployment using the existing image."
 	forceEnvDeployFlagDescription = "Optional. Force update the environment stack template."
 	noRollbackFlagDescription     = `Optional. Disable automatic stack 
->>>>>>> d928cc94
 rollback in case of deployment failure.
 We do not recommend using this flag for a
 production environment.`
