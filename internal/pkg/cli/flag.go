--- conflicted
+++ resolved
@@ -38,10 +38,6 @@
 	// Deploy flags.
 	yesInitWorkloadFlag = "init-wkld"
 
-<<<<<<< HEAD
-	yesInitEnvFlag      = "yes-env"
-=======
->>>>>>> 26c79c9d
 	// Build flags.
 	dockerFileFlag        = "dockerfile"
 	dockerFileContextFlag = "build-context"
