--- conflicted
+++ resolved
@@ -5,10 +5,11 @@
 
 import (
 	"errors"
+	"io"
+	"testing"
+
 	"github.com/aws/aws-sdk-go/aws"
 	"github.com/aws/copilot-cli/internal/pkg/manifest"
-	"io"
-	"testing"
 
 	"github.com/aws/copilot-cli/internal/pkg/cli/deploy"
 
@@ -291,10 +292,7 @@
 				caller := mocks.NewMockidentityService(ctrl)
 				caller.EXPECT().Get().Return(identity.Caller{}, nil)
 				deployer := mocks.NewMockenvPackager(ctrl)
-<<<<<<< HEAD
 				deployer.EXPECT().Verify(gomock.Any(), gomock.Any()).Return(nil)
-				deployer.EXPECT().GenerateCloudFormationTemplate(gomock.Any()).Return(&deploy.GenerateCloudFormationTemplateOutput{
-=======
 				deployer.EXPECT().GenerateCloudFormationTemplate(&deploy.DeployEnvironmentInput{
 					RootUserARN:         "",
 					CustomResourcesURLs: nil,
@@ -309,7 +307,6 @@
 					RawManifest:         []byte("name: test\ntype: Environment\n"),
 					PermissionsBoundary: "mockPermissionsBoundaryPolicy",
 				}).Return(&deploy.GenerateCloudFormationTemplateOutput{
->>>>>>> 6132cb54
 					Template:   "template",
 					Parameters: "parameters",
 				}, nil)
