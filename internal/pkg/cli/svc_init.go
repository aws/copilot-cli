--- conflicted
+++ resolved
@@ -472,17 +472,16 @@
 	if platform == manifest.DefaultPlatform {
 		return "", nil
 	}
-<<<<<<< HEAD
 	// Return an error if a platform cannot be redirected.
 	if wkldType == manifest.RequestDrivenWebServiceType && detectedOs == manifest.OSWindows {
 		return "", manifest.ErrAppRunnerInvalidPlatformWindows
 	}
 	if detectedArch == manifest.ArchARM || detectedArch == manifest.ArchARM64 {
 		log.Warningf("Architecture type %s has been detected. If you'd rather build as architecture type %s, please change the 'platform' field in your workload manifest to %s.\n", detectedOs, manifest.ArchAMD64, color.HighlightCode(dockerengine.PlatformString(detectedOs, manifest.ArchAMD64)))
-=======
-	if redirectedPlatform != detectedPlatform && wkldType != manifest.RequestDrivenWebServiceType {
-		log.Warningf("Your architecture type %s is currently unsupported. Setting platform %s instead.\n", color.HighlightCode(detectedArch), redirectedPlatform)
->>>>>>> 09ae3238
+//=======
+//	if redirectedPlatform != detectedPlatform && wkldType != manifest.RequestDrivenWebServiceType {
+//		log.Warningf("Your architecture type %s is currently unsupported. Setting platform %s instead.\n", color.HighlightCode(detectedArch), redirectedPlatform)
+//>>>>>>> archer/mainline
 	}
 	return manifest.PlatformString(platform), nil
 }
