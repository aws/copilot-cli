// Copyright Amazon.com, Inc. or its affiliates. All Rights Reserved.
// SPDX-License-Identifier: Apache-2.0

package cli

import (
	"errors"
	"fmt"
	"strconv"

	"github.com/aws/aws-sdk-go/aws"
	"github.com/aws/copilot-cli/internal/pkg/docker/dockerfile"

	"github.com/aws/copilot-cli/internal/pkg/docker/dockerengine"

	"github.com/aws/copilot-cli/internal/pkg/aws/sessions"
	"github.com/aws/copilot-cli/internal/pkg/config"
	"github.com/aws/copilot-cli/internal/pkg/deploy"
	"github.com/aws/copilot-cli/internal/pkg/deploy/cloudformation"
	"github.com/aws/copilot-cli/internal/pkg/exec"
	"github.com/aws/copilot-cli/internal/pkg/initialize"
	"github.com/aws/copilot-cli/internal/pkg/manifest"
	"github.com/aws/copilot-cli/internal/pkg/term/color"
	"github.com/aws/copilot-cli/internal/pkg/term/log"
	termprogress "github.com/aws/copilot-cli/internal/pkg/term/progress"
	"github.com/aws/copilot-cli/internal/pkg/term/prompt"
	"github.com/aws/copilot-cli/internal/pkg/term/selector"
	"github.com/aws/copilot-cli/internal/pkg/workspace"
	"github.com/spf13/afero"
	"github.com/spf13/cobra"
)

const (
	wkldInitImagePrompt     = `What's the location of the image to use?`
	wkldInitImagePromptHelp = `The name of an existing Docker image. Images in the Docker Hub registry are available by default.
Other repositories are specified with either repository-url/image:tag or repository-url/image@digest`
	wkldInitAppRunnerImagePromptHelp = `The name of an existing Docker image. App Runner supports images hosted in ECR or ECR Public registries.`
)

const (
	defaultSvcPortString = "80"
	service              = "service"
)

var (
	fmtSvcInitSvcTypePrompt  = "Which %s best represents your service's architecture?"
	svcInitSvcTypeHelpPrompt = fmt.Sprintf(`A %s is an internet-facing HTTP server managed by AWS App Runner that scales based on incoming requests.
To learn more see: https://git.io/JEEfb

A %s is an internet-facing HTTP server managed by Amazon ECS on AWS Fargate behind a load balancer.
To learn more see: https://git.io/JEEJe

A %s is a private, non internet-facing service accessible from other services in your VPC.
To learn more see: https://git.io/JEEJt

A %s is a private service that can consume messages published to topics in your application.
To learn more see: https://git.io/JEEJY`,
		manifest.RequestDrivenWebServiceType,
		manifest.LoadBalancedWebServiceType,
		manifest.BackendServiceType,
		manifest.WorkerServiceType,
	)

	fmtWkldInitNamePrompt     = "What do you want to %s this %s?"
	fmtWkldInitNameHelpPrompt = `The name will uniquely identify this %s within your app %s.
Deployed resources (such as your ECR repository, logs) will contain this %[1]s's name and be tagged with it.`

	fmtWkldInitDockerfilePrompt      = "Which " + color.Emphasize("Dockerfile") + " would you like to use for %s?"
	wkldInitDockerfileHelpPrompt     = "Dockerfile to use for building your container image."
	fmtWkldInitDockerfilePathPrompt  = "What is the path to the " + color.Emphasize("Dockerfile") + " for %s?"
	wkldInitDockerfilePathHelpPrompt = "Path to Dockerfile to use for building your container image."

	svcInitSvcPortPrompt     = "Which %s do you want customer traffic sent to?"
	svcInitSvcPortHelpPrompt = `The port will be used by the load balancer to route incoming traffic to this service.
You should set this to the port which your Dockerfile uses to communicate with the internet.`

	svcInitPublisherPrompt     = "Which topics do you want to subscribe to?"
	svcInitPublisherHelpPrompt = `A publisher is an existing SNS Topic to which a service publishes messages. 
These messages can be consumed by the Worker Service.`
)

var serviceTypeHints = map[string]string{
	manifest.RequestDrivenWebServiceType: "App Runner",
	manifest.LoadBalancedWebServiceType:  "Internet to ECS on Fargate",
	manifest.BackendServiceType:          "ECS on Fargate",
	manifest.WorkerServiceType:           "Events to SQS to ECS on Fargate",
}

type initWkldVars struct {
	appName        string
	wkldType       string
	name           string
	dockerfilePath string
	image          string
	subscriptions  []string
	noSubscribe    bool
}

type initSvcVars struct {
	initWkldVars

	port uint16
}

type initSvcOpts struct {
	initSvcVars

	// Interfaces to interact with dependencies.
	fs           afero.Fs
	init         svcInitializer
	prompt       prompter
	dockerEngine dockerEngine
	sel          dockerfileSelector
	topicSel     topicSelector

	// Outputs stored on successful actions.
	manifestPath string
	platform     *string
	topics       []manifest.TopicSubscription

	// Cache variables
	df dockerfileParser

	// Init a Dockerfile parser using fs and input path
	dockerfile func(string) dockerfileParser
}

func newInitSvcOpts(vars initSvcVars) (*initSvcOpts, error) {
	store, err := config.NewStore()
	if err != nil {
		return nil, fmt.Errorf("couldn't connect to config store: %w", err)
	}

	ws, err := workspace.New()
	if err != nil {
		return nil, fmt.Errorf("workspace cannot be created: %w", err)
	}

	p := sessions.NewProvider()
	sess, err := p.Default()
	if err != nil {
		return nil, err
	}
	prompter := prompt.New()
	sel := selector.NewWorkspaceSelect(prompter, store, ws)
	deployStore, err := deploy.NewStore(store)
	if err != nil {
		return nil, err
	}
	snsSel := selector.NewDeploySelect(prompter, store, deployStore)

	initSvc := &initialize.WorkloadInitializer{
		Store:    store,
		Ws:       ws,
		Prog:     termprogress.NewSpinner(log.DiagnosticWriter),
		Deployer: cloudformation.New(sess),
	}
	fs := &afero.Afero{Fs: afero.NewOsFs()}
	opts := &initSvcOpts{
		initSvcVars: vars,

		fs:           fs,
		init:         initSvc,
		prompt:       prompter,
		sel:          sel,
		topicSel:     snsSel,
		dockerEngine: dockerengine.New(exec.NewCmd()),
	}
	opts.dockerfile = func(path string) dockerfileParser {
		if opts.df != nil {
			return opts.df
		}
		opts.df = dockerfile.New(opts.fs, opts.dockerfilePath)
		return opts.df
	}
	return opts, nil
}

// Validate returns an error if the flag values passed by the user are invalid.
func (o *initSvcOpts) Validate() error {
	if o.appName == "" {
		return errNoAppInWorkspace
	}
	if o.wkldType != "" {
		if err := validateSvcType(o.wkldType); err != nil {
			return err
		}
	}
	if o.name != "" {
		if err := validateSvcName(o.name, o.wkldType); err != nil {
			return err
		}
	}
	if o.dockerfilePath != "" && o.image != "" {
		return fmt.Errorf("--%s and --%s cannot be specified together", dockerFileFlag, imageFlag)
	}
	if o.dockerfilePath != "" {
		if _, err := o.fs.Stat(o.dockerfilePath); err != nil {
			return err
		}
	}
	if o.port != 0 {
		if err := validateSvcPort(o.port); err != nil {
			return err
		}
	}
	if o.image != "" && o.wkldType == manifest.RequestDrivenWebServiceType {
		if err := validateAppRunnerImage(o.image); err != nil {
			return err
		}
	}
	if err := validateSubscribe(o.noSubscribe, o.subscriptions); err != nil {
		return err
	}
	return nil
}

// Ask prompts for fields that are required but not passed in.
func (o *initSvcOpts) Ask() error {
	if err := o.askSvcType(); err != nil {
		return err
	}
	if err := o.askSvcName(); err != nil {
		return err
	}
	dfSelected, err := o.askDockerfile()
	if err != nil {
		return err
	}

	if !dfSelected {
		if err := o.askImage(); err != nil {
			return err
		}
	}

	if err := o.askSvcPort(); err != nil {
		return err
	}

	if err := o.askSvcPublishers(); err != nil {
		return err
	}

	return nil
}

// Execute writes the service's manifest file and stores the service in SSM.
func (o *initSvcOpts) Execute() error {
	// Check for a valid healthcheck and add it to the opts.
	var hc manifest.ContainerHealthCheck
	var err error
	if o.dockerfilePath != "" {
		hc, err = parseHealthCheck(o.dockerfile(o.dockerfilePath))
		if err != nil {
			log.Warningf("Cannot parse the HEALTHCHECK instruction from the Dockerfile: %v\n", err)
		}
	}
<<<<<<< HEAD
	if err = o.legitimizePlatform(); err != nil {
		return err
=======

	platform, err := o.dockerEngine.RedirectPlatform(o.image)
	if err != nil {
		return fmt.Errorf("get/redirect docker engine platform: %w", err)
	}
	o.platform = platform
	var platformStrPtr *manifest.PlatformString
	if o.platform != nil {
		log.Warningf("Your architecture type is currently unsupported. Setting platform %s instead.\n", dockerengine.DockerBuildPlatform(dockerengine.LinuxOS, dockerengine.Amd64Arch))
		if o.wkldType != manifest.RequestDrivenWebServiceType {
			log.Warning("See 'platform' field in your manifest.\n")
		}
		val := manifest.PlatformString(*o.platform)
		platformStrPtr = &val
>>>>>>> 4be3ef26
	}
	manifestPath, err := o.init.Service(&initialize.ServiceProps{
		WorkloadProps: initialize.WorkloadProps{
			App:            o.appName,
			Name:           o.name,
			Type:           o.wkldType,
			DockerfilePath: o.dockerfilePath,
			Image:          o.image,
			Platform: manifest.PlatformArgsOrString{
				PlatformString: platformStrPtr,
			},
			Topics: o.topics,
		},
		Port:        o.port,
		HealthCheck: hc,
	})
	if err != nil {
		return err
	}
	o.manifestPath = manifestPath
	return nil
}

// RecommendActions returns follow-up actions the user can take after successfully executing the command.
func (o *initSvcOpts) RecommendActions() error {
	logRecommendedActions([]string{
		fmt.Sprintf("Update your manifest %s to change the defaults.", color.HighlightResource(o.manifestPath)),
		fmt.Sprintf("Run %s to deploy your service to a %s environment.",
			color.HighlightCode(fmt.Sprintf("copilot svc deploy --name %s --env %s", o.name, defaultEnvironmentName)),
			defaultEnvironmentName),
	})
	return nil
}

func (o *initSvcOpts) askSvcType() error {
	if o.wkldType != "" {
		return nil
	}

	msg := fmt.Sprintf(fmtSvcInitSvcTypePrompt, color.Emphasize("service type"))
	t, err := o.prompt.SelectOption(msg, svcInitSvcTypeHelpPrompt, svcTypePromptOpts(), prompt.WithFinalMessage("Service type:"))
	if err != nil {
		return fmt.Errorf("select service type: %w", err)
	}
	o.wkldType = t
	return nil
}

func (o *initSvcOpts) askSvcName() error {
	if o.name != "" {
		return nil
	}

	name, err := o.prompt.Get(
		fmt.Sprintf(fmtWkldInitNamePrompt, color.Emphasize("name"), color.HighlightUserInput(o.wkldType)),
		fmt.Sprintf(fmtWkldInitNameHelpPrompt, service, o.appName),
		func(val interface{}) error {
			return validateSvcName(val, o.wkldType)
		},
		prompt.WithFinalMessage("Service name:"))
	if err != nil {
		return fmt.Errorf("get service name: %w", err)
	}
	o.name = name
	return nil
}

func (o *initSvcOpts) askImage() error {
	if o.image != "" {
		return nil
	}

	var validator prompt.ValidatorFunc
	promptHelp := wkldInitImagePromptHelp
	if o.wkldType == manifest.RequestDrivenWebServiceType {
		promptHelp = wkldInitAppRunnerImagePromptHelp
		validator = validateAppRunnerImage
	}

	image, err := o.prompt.Get(
		wkldInitImagePrompt,
		promptHelp,
		validator,
		prompt.WithFinalMessage("Image:"),
	)
	if err != nil {
		return fmt.Errorf("get image location: %w", err)
	}
	o.image = image
	return nil
}

// isDfSelected indicates if any Dockerfile is in use.
func (o *initSvcOpts) askDockerfile() (isDfSelected bool, err error) {
	if o.dockerfilePath != "" || o.image != "" {
		return true, nil
	}
	if err = o.dockerEngine.CheckDockerEngineRunning(); err != nil {
		var errDaemon *dockerengine.ErrDockerDaemonNotResponsive
		switch {
		case errors.Is(err, dockerengine.ErrDockerCommandNotFound):
			log.Info("Docker command is not found; Copilot won't build from a Dockerfile.\n")
			return false, nil
		case errors.As(err, &errDaemon):
			log.Info("Docker daemon is not responsive; Copilot won't build from a Dockerfile.\n")
			return false, nil
		default:
			return false, fmt.Errorf("check if docker engine is running: %w", err)
		}
	}
	df, err := o.sel.Dockerfile(
		fmt.Sprintf(fmtWkldInitDockerfilePrompt, color.HighlightUserInput(o.name)),
		fmt.Sprintf(fmtWkldInitDockerfilePathPrompt, color.HighlightUserInput(o.name)),
		wkldInitDockerfileHelpPrompt,
		wkldInitDockerfilePathHelpPrompt,
		func(v interface{}) error {
			return validatePath(afero.NewOsFs(), v)
		},
	)
	if err != nil {
		return false, fmt.Errorf("select Dockerfile: %w", err)
	}
	if df == selector.DockerfilePromptUseImage {
		return false, nil
	}
	o.dockerfilePath = df
	return true, nil
}

func (o *initSvcOpts) askSvcPort() (err error) {
	// If the port flag was set, use that and don't ask.
	if o.port != 0 {
		return nil
	}

	var ports []dockerfile.Port
	if o.dockerfilePath != "" && o.image == "" {
		// Check for exposed ports.
		ports, err = o.dockerfile(o.dockerfilePath).GetExposedPorts()
		// Ignore any errors in dockerfile parsing--we'll use the default port instead.
		if err != nil {
			log.Debugln(err.Error())
		}
	}

	defaultPort := defaultSvcPortString
	if o.dockerfilePath != "" {
		switch len(ports) {
		case 0:
			// There were no ports detected, keep the default port prompt.
		case 1:
			o.port = ports[0].Port
			return nil
		default:
			defaultPort = strconv.Itoa(int(ports[0].Port))
		}
	}
	// Skip asking if it is a backend or worker service.
	if o.wkldType == manifest.BackendServiceType || o.wkldType == manifest.WorkerServiceType {
		return nil
	}

	port, err := o.prompt.Get(
		fmt.Sprintf(svcInitSvcPortPrompt, color.Emphasize("port")),
		svcInitSvcPortHelpPrompt,
		validateSvcPort,
		prompt.WithDefaultInput(defaultPort),
		prompt.WithFinalMessage("Port:"),
	)
	if err != nil {
		return fmt.Errorf("get port: %w", err)
	}

	portUint, err := strconv.ParseUint(port, 10, 16)
	if err != nil {
		return fmt.Errorf("parse port string: %w", err)
	}

	o.port = uint16(portUint)

	return nil
}

func (o *initSvcOpts) legitimizePlatform() error {
	// If the user passes in an image, their docker engine isn't necessarily running, and we can't do anything with the platform because we're not building the Docker image.
	if o.image != "" {
		return nil
	}
	detectedOs, detectedArch, err := o.dockerEngine.GetPlatform()
	if err != nil {
		return fmt.Errorf("get docker engine platform: %w", err)
	}
	detectedPlatform := dockerengine.PlatformString(detectedOs, detectedArch)
	redirectedPlatform, err := manifest.RedirectPlatform(detectedOs, detectedArch, o.wkldType)
	if err != nil {
		return fmt.Errorf("redirect docker engine platform: %w", err)
	}
	if redirectedPlatform == "" {
		return nil
	}
	if redirectedPlatform != detectedPlatform {
		log.Warningf("Your architecture type %s is currently unsupported. Setting platform %s instead.\n", color.HighlightCode(detectedArch), redirectedPlatform)
	}
	o.platform = &redirectedPlatform
	return nil
}

func (o *initSvcOpts) askSvcPublishers() (err error) {
	if o.wkldType != manifest.WorkerServiceType {
		return nil
	}
	// publishers already specified by flags
	if len(o.subscriptions) > 0 {
		var topicSubscriptions []manifest.TopicSubscription
		for _, sub := range o.subscriptions {
			sub, err := parseSerializedSubscription(sub)
			if err != nil {
				return err
			}
			topicSubscriptions = append(topicSubscriptions, sub)
		}
		o.topics = topicSubscriptions
		return nil
	}

	// if --no-subscriptions flag specified, no need to ask for publishers
	if o.noSubscribe {
		return nil
	}

	topics, err := o.topicSel.Topics(svcInitPublisherPrompt, svcInitPublisherHelpPrompt, o.appName)
	if err != nil {
		return fmt.Errorf("select publisher: %w", err)
	}

	subscriptions := make([]manifest.TopicSubscription, 0, len(topics))
	for _, t := range topics {
		subscriptions = append(subscriptions, manifest.TopicSubscription{
			Name:    aws.String(t.Name()),
			Service: aws.String(t.Workload()),
		})
	}
	o.topics = subscriptions

	return nil
}

// parseSerializedSubscription parses the service and topic name out of keys specified in the form "service:topicName"
func parseSerializedSubscription(input string) (manifest.TopicSubscription, error) {
	attrs := regexpMatchSubscription.FindStringSubmatch(input)
	if len(attrs) == 0 {
		return manifest.TopicSubscription{}, fmt.Errorf("parse subscription from key: %s", input)
	}
	return manifest.TopicSubscription{
		Name:    aws.String(attrs[2]),
		Service: aws.String(attrs[1]),
	}, nil
}

func parseHealthCheck(df dockerfileParser) (manifest.ContainerHealthCheck, error) {
	hc, err := df.GetHealthCheck()
	if err != nil {
		return manifest.ContainerHealthCheck{}, fmt.Errorf("get healthcheck: %w", err)
	}
	if hc == nil {
		return manifest.ContainerHealthCheck{}, nil
	}
	return manifest.ContainerHealthCheck{
		Interval:    &hc.Interval,
		Timeout:     &hc.Timeout,
		StartPeriod: &hc.StartPeriod,
		Retries:     &hc.Retries,
		Command:     hc.Cmd,
	}, nil
}

func svcTypePromptOpts() []prompt.Option {
	var options []prompt.Option
	for _, svcType := range manifest.ServiceTypes {
		options = append(options, prompt.Option{
			Value: svcType,
			Hint:  serviceTypeHints[svcType],
		})
	}
	return options
}

// buildSvcInitCmd build the command for creating a new service.
func buildSvcInitCmd() *cobra.Command {
	vars := initSvcVars{}
	cmd := &cobra.Command{
		Use:   "init",
		Short: "Creates a new service in an application.",
		Long: `Creates a new service in an application.
This command is also run as part of "copilot init".`,
		Example: `
  Create a "frontend" load balanced web service.
  /code $ copilot svc init --name frontend --svc-type "Load Balanced Web Service" --dockerfile ./frontend/Dockerfile

  Create a "subscribers" backend service.
  /code $ copilot svc init --name subscribers --svc-type "Backend Service"`,
		RunE: runCmdE(func(cmd *cobra.Command, args []string) error {
			opts, err := newInitSvcOpts(vars)
			if err != nil {
				return err
			}
			if err := opts.Validate(); err != nil { // validate flags
				return err
			}
			log.Warningln("It's best to run this command in the root of your workspace.")
			if err := opts.Ask(); err != nil {
				return err
			}
			if err := opts.Execute(); err != nil {
				return err
			}
			if err := opts.RecommendActions(); err != nil {
				return err
			}
			return nil
		}),
	}
	cmd.Flags().StringVarP(&vars.appName, appFlag, appFlagShort, tryReadingAppName(), appFlagDescription)
	cmd.Flags().StringVarP(&vars.name, nameFlag, nameFlagShort, "", svcFlagDescription)
	cmd.Flags().StringVarP(&vars.wkldType, svcTypeFlag, typeFlagShort, "", svcTypeFlagDescription)
	cmd.Flags().StringVarP(&vars.dockerfilePath, dockerFileFlag, dockerFileFlagShort, "", dockerFileFlagDescription)
	cmd.Flags().StringVarP(&vars.image, imageFlag, imageFlagShort, "", imageFlagDescription)
	cmd.Flags().Uint16Var(&vars.port, svcPortFlag, 0, svcPortFlagDescription)
	cmd.Flags().StringArrayVar(&vars.subscriptions, subscribeTopicsFlag, []string{}, subscribeTopicsFlagDescription)
	cmd.Flags().BoolVar(&vars.noSubscribe, noSubscriptionFlag, false, noSubscriptionFlagDescription)

	return cmd
}<|MERGE_RESOLUTION|>--- conflicted
+++ resolved
@@ -256,25 +256,13 @@
 			log.Warningf("Cannot parse the HEALTHCHECK instruction from the Dockerfile: %v\n", err)
 		}
 	}
-<<<<<<< HEAD
 	if err = o.legitimizePlatform(); err != nil {
 		return err
-=======
-
-	platform, err := o.dockerEngine.RedirectPlatform(o.image)
-	if err != nil {
-		return fmt.Errorf("get/redirect docker engine platform: %w", err)
-	}
-	o.platform = platform
+	}
 	var platformStrPtr *manifest.PlatformString
 	if o.platform != nil {
-		log.Warningf("Your architecture type is currently unsupported. Setting platform %s instead.\n", dockerengine.DockerBuildPlatform(dockerengine.LinuxOS, dockerengine.Amd64Arch))
-		if o.wkldType != manifest.RequestDrivenWebServiceType {
-			log.Warning("See 'platform' field in your manifest.\n")
-		}
 		val := manifest.PlatformString(*o.platform)
 		platformStrPtr = &val
->>>>>>> 4be3ef26
 	}
 	manifestPath, err := o.init.Service(&initialize.ServiceProps{
 		WorkloadProps: initialize.WorkloadProps{
