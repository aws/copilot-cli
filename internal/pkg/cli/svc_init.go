// Copyright Amazon.com, Inc. or its affiliates. All Rights Reserved.
// SPDX-License-Identifier: Apache-2.0

package cli

import (
	"errors"
	"fmt"
	"os"
	"strconv"
	"strings"

	"github.com/aws/aws-sdk-go/service/ssm"
	"github.com/aws/copilot-cli/internal/pkg/aws/identity"
	"github.com/aws/copilot-cli/internal/pkg/describe"
	"github.com/aws/copilot-cli/internal/pkg/manifest/manifestinfo"
	"github.com/dustin/go-humanize/english"

	"github.com/aws/aws-sdk-go/aws"
	"github.com/aws/copilot-cli/internal/pkg/docker/dockerfile"

	"github.com/aws/copilot-cli/internal/pkg/docker/dockerengine"

	"github.com/aws/copilot-cli/internal/pkg/aws/sessions"
	"github.com/aws/copilot-cli/internal/pkg/config"
	"github.com/aws/copilot-cli/internal/pkg/deploy"
	"github.com/aws/copilot-cli/internal/pkg/deploy/cloudformation"
	"github.com/aws/copilot-cli/internal/pkg/exec"
	"github.com/aws/copilot-cli/internal/pkg/initialize"
	"github.com/aws/copilot-cli/internal/pkg/manifest"
	"github.com/aws/copilot-cli/internal/pkg/term/color"
	"github.com/aws/copilot-cli/internal/pkg/term/log"
	termprogress "github.com/aws/copilot-cli/internal/pkg/term/progress"
	"github.com/aws/copilot-cli/internal/pkg/term/prompt"
	"github.com/aws/copilot-cli/internal/pkg/term/selector"
	"github.com/aws/copilot-cli/internal/pkg/workspace"
	"github.com/spf13/afero"
	"github.com/spf13/cobra"
)

const (
	wkldInitImagePromptHelp = `The name of an existing Docker image. Images in the Docker Hub registry are available by default.
Other repositories are specified with either repository-url/image:tag or repository-url/image@digest`
	wkldInitAppRunnerImagePromptHelp = `The name of an existing Docker image. App Runner supports images hosted in ECR or ECR Public registries.`
)

const (
	defaultSvcPortString = "80"
	service              = "service"
	job                  = "job"
)

var (
	fmtSvcInitSvcTypePrompt  = "Which %s best represents your service's architecture?"
	svcInitSvcTypeHelpPrompt = fmt.Sprintf(`A %s is an internet-facing or private HTTP server managed by AWS App Runner that scales based on incoming requests.
To learn more see: https://git.io/JEEfb

A %s is an internet-facing HTTP server managed by Amazon ECS on AWS Fargate behind a load balancer.
To learn more see: https://git.io/JEEJe

A %s is a private, non internet-facing service accessible from other services in your VPC.
To learn more see: https://git.io/JEEJt

A %s is a private service that can consume messages published to topics in your application.
To learn more see: https://git.io/JEEJY`,
		manifestinfo.RequestDrivenWebServiceType,
		manifestinfo.LoadBalancedWebServiceType,
		manifestinfo.BackendServiceType,
		manifestinfo.WorkerServiceType,
	)

	fmtWkldInitNamePrompt     = "What do you want to %s this %s?"
	fmtWkldInitNameHelpPrompt = `The name will uniquely identify this %s within your app %s.
Deployed resources (such as your ECR repository, logs) will contain this %[1]s's name and be tagged with it.`

	fmtWkldInitDockerfilePrompt      = "Which " + color.Emphasize("Dockerfile") + " would you like to use for %s?"
	wkldInitDockerfileHelpPrompt     = "Dockerfile to use for building your container image."
	fmtWkldInitDockerfilePathPrompt  = "What is the path to the " + color.Emphasize("Dockerfile") + " for %s?"
	wkldInitDockerfilePathHelpPrompt = "Path to Dockerfile to use for building your container image."

	svcInitSvcPortPrompt     = "Which %s do you want customer traffic sent to?"
	svcInitSvcPortHelpPrompt = `The port(s) will be used by the load balancer to route incoming traffic to this service.
You should set this to the port(s) which your Dockerfile uses to communicate with the internet.
You can specify multiple container ports for Load Balanced Web Services and Backend Services e.g. 3000,3001`

	svcInitPublisherPrompt     = "Which topics do you want to subscribe to?"
	svcInitPublisherHelpPrompt = `A publisher is an existing SNS Topic to which a service publishes messages. 
These messages can be consumed by the Worker Service.`

	svcInitIngressTypePrompt     = "Would you like to accept traffic from your environment or the internet?"
	svcInitIngressTypeHelpPrompt = `"Environment" will configure your service as private.
"Internet" will configure your service as public.`

	wkldInitImagePrompt = fmt.Sprintf("What's the %s ([registry/]repository[:tag|@digest]) of the image to use?", color.Emphasize("location"))

	fmtStaticSiteInitDirFilePrompt      = "Which " + color.Emphasize("directories or files") + " would you like to upload for %s?"
	staticSiteInitDirFileHelpPrompt     = "Directories or files to use for building your static site."
	fmtStaticSiteInitDirFilePathPrompt  = "What is the path to the " + color.Emphasize("directory or file") + " for %s?"
	staticSiteInitDirFilePathHelpPrompt = "Path to directory or file to use for building your static site."
)

const (
	ingressTypeEnvironment = "Environment"
	ingressTypeInternet    = "Internet"
)

var rdwsIngressOptions = []string{
	ingressTypeEnvironment,
	ingressTypeInternet,
}

var serviceTypeHints = map[string]string{
	manifestinfo.RequestDrivenWebServiceType: "App Runner",
	manifestinfo.LoadBalancedWebServiceType:  "Internet to ECS on Fargate",
	manifestinfo.BackendServiceType:          "ECS on Fargate",
	manifestinfo.WorkerServiceType:           "Events to SQS to ECS on Fargate",
	manifestinfo.StaticSiteType:              "Internet to CDN to S3 bucket",
}

type initWkldVars struct {
	appName        string
	wkldType       string
	name           string
	dockerfilePath string
	image          string
	subscriptions  []string
	noSubscribe    bool
	sourcePaths    []string
}

type initSvcVars struct {
	initWkldVars

	ports       []string
	ingressType string
}

type initSvcOpts struct {
	initSvcVars

	// Interfaces to interact with dependencies.
	fs           afero.Fs
	init         svcInitializer
	prompt       prompter
	store        store
	dockerEngine dockerEngine
	sel          dockerfileSelector
	sourceSel    staticSourceSelector
	topicSel     topicSelector
	mftReader    manifestReader

	// Outputs stored on successful actions.
	manifestPath string
	platform     *manifest.PlatformString
	topics       []manifest.TopicSubscription
	staticAssets []manifest.FileUpload

	// For workspace validation.
	wsAppName         string
	wsPendingCreation bool

	// Cache variables
	df             dockerfileParser
	manifestExists bool

	// Init a Dockerfile parser using fs and input path
	dockerfile func(string) dockerfileParser
	// Init a new EnvDescriber using environment name and app name.
	initEnvDescriber func(string, string) (envDescriber, error)
}

func newInitSvcOpts(vars initSvcVars) (*initSvcOpts, error) {
	fs := afero.NewOsFs()
	ws, err := workspace.Use(fs)
	if err != nil {
		return nil, err
	}

	sessProvider := sessions.ImmutableProvider(sessions.UserAgentExtras("svc init"))
	sess, err := sessProvider.Default()
	if err != nil {
		return nil, err
	}
	store := config.NewSSMStore(identity.New(sess), ssm.New(sess), aws.StringValue(sess.Config.Region))
	prompter := prompt.New()
	deployStore, err := deploy.NewStore(sessProvider, store)
	if err != nil {
		return nil, err
	}
	snsSel := selector.NewDeploySelect(prompter, store, deployStore)

	initSvc := &initialize.WorkloadInitializer{
		Store:    store,
		Ws:       ws,
		Prog:     termprogress.NewSpinner(log.DiagnosticWriter),
		Deployer: cloudformation.New(sess, cloudformation.WithProgressTracker(os.Stderr)),
	}
	dfSel, err := selector.NewDockerfileSelector(prompter, fs)
	if err != nil {
		return nil, err
	}
	sourceSel, err := selector.NewLocalFileSelector(prompter, fs, ws)
	if err != nil {
		return nil, fmt.Errorf("init a new local file selector: %w", err)
	}

	opts := &initSvcOpts{
		initSvcVars:  vars,
		store:        store,
		fs:           fs,
		init:         initSvc,
		prompt:       prompter,
		sel:          dfSel,
		topicSel:     snsSel,
		sourceSel:    sourceSel,
		mftReader:    ws,
		dockerEngine: dockerengine.New(exec.NewCmd()),
		wsAppName:    tryReadingAppName(),
	}
	opts.dockerfile = func(path string) dockerfileParser {
		if opts.df != nil {
			return opts.df
		}
		opts.df = dockerfile.New(opts.fs, opts.dockerfilePath)
		return opts.df
	}
	opts.initEnvDescriber = func(appName string, envName string) (envDescriber, error) {
		envDescriber, err := describe.NewEnvDescriber(describe.NewEnvDescriberConfig{
			App:         appName,
			Env:         envName,
			ConfigStore: opts.store,
		})
		if err != nil {
			return nil, fmt.Errorf("initiate env describer: %w", err)
		}
		return envDescriber, nil
	}
	return opts, nil
}

// Validate returns an error for any invalid optional flags.
func (o *initSvcOpts) Validate() error {
	// If this app is pending creation, we'll skip validation.
	if !o.wsPendingCreation {
		if err := validateWorkspaceApp(o.wsAppName, o.appName, o.store); err != nil {
			return err
		}
		o.appName = o.wsAppName
	}
	if o.dockerfilePath != "" && o.image != "" {
		return fmt.Errorf("--%s and --%s cannot be specified together", dockerFileFlag, imageFlag)
	}
	if o.dockerfilePath != "" {
		if _, err := o.fs.Stat(o.dockerfilePath); err != nil {
			return err
		}
	}
	if len(o.ports) > 0 {
		if o.wkldType != "" {
			if err := o.validateMultiplePorts(); err != nil {
				return err
			}
		}
		for _, port := range o.ports {
			if err := validateSvcPort(port); err != nil {
				return err
			}
		}
	}
	if o.image != "" && o.wkldType == manifestinfo.RequestDrivenWebServiceType {
		if err := validateAppRunnerImage(o.image); err != nil {
			return err
		}
	}
	if len(o.sourcePaths) != 0 {
		if o.wkldType != manifestinfo.StaticSiteType {
			return fmt.Errorf("'--%s' must be specified with '--%s %q'", sourcesFlag, typeFlag, manifestinfo.StaticSiteType)
		}
		// Path validation against fs happens during conversion.
		assets, err := o.convertStringsToAssets(o.sourcePaths)
		if err != nil {
			return fmt.Errorf("convert source strings to objects: %w", err)
		}
		o.staticAssets = assets
	}
	if err := validateSubscribe(o.noSubscribe, o.subscriptions); err != nil {
		return err
	}
	if err := o.validateIngressType(); err != nil {
		return err
	}
	return nil
}

// Ask prompts for and validates any required flags.
func (o *initSvcOpts) Ask() error {
	// NOTE: we optimize the case where `name` is given as a flag while `wkldType` is not.
	// In this case, we can try reading the manifest, and set `wkldType` to the value found in the manifest
	// without having to validate it. We can then short circuit the rest of the prompts for an optimal UX.
	if o.name != "" && o.wkldType == "" {
		// Best effort to validate the service name without type.
		if err := o.validateSvc(); err != nil {
			return err
		}
		shouldSkipAsking, err := o.manifestAlreadyExists()
		if err != nil {
			return err
		}
		if shouldSkipAsking {
			return nil
		}
	}
	if o.wkldType != "" {
		if err := validateSvcType(o.wkldType); err != nil {
			return err
		}
	} else {
		if err := o.askSvcType(); err != nil {
			return err
		}
	}
	if o.name == "" {
		if err := o.askSvcName(); err != nil {
			return err
		}
	}
	if err := o.validateSvc(); err != nil {
		return err
	}
	if err := o.askIngressType(); err != nil {
		return err
	}
	shouldSkipAsking, err := o.manifestAlreadyExists()
	if err != nil {
		return err
	}
	if shouldSkipAsking {
		return nil
	}
	return o.askSvcDetails()
}

// Execute writes the service's manifest file and stores the service in SSM.
func (o *initSvcOpts) Execute() error {
	// Check for a valid healthcheck and add it to the opts.
	var hc manifest.ContainerHealthCheck
	var err error
	if o.dockerfilePath != "" {
		hc, err = parseHealthCheck(o.dockerfile(o.dockerfilePath))
		if err != nil {
			log.Warningf("Cannot parse the HEALTHCHECK instruction from the Dockerfile: %v\n", err)
		}
	}
	// If the user passes in an image, their docker engine isn't necessarily running, and we can't do anything with the platform because we're not building the Docker image.
	if o.image == "" && !o.manifestExists {
		platform, err := legitimizePlatform(o.dockerEngine, o.wkldType)
		if err != nil {
			return err
		}
		if platform != "" {
			o.platform = &platform
		}
	}
	// Environments that are deployed and have​ only private subnets.
	envs, err := envsWithPrivateSubnetsOnly(o.store, o.initEnvDescriber, o.appName)
	if err != nil {
		return err
	}
<<<<<<< HEAD
	ports := make([]uint16, len(o.ports))
	for idx, port := range o.ports {
		parsedPort, err := strconv.Atoi(port)
		if err != nil {
			return err
		}
		ports[idx] = uint16(parsedPort)
	}
	manifestPath, err := o.init.Service(&initialize.ServiceProps{
=======
	o.manifestPath, err = o.init.Service(&initialize.ServiceProps{
>>>>>>> 50e49271
		WorkloadProps: initialize.WorkloadProps{
			App:            o.appName,
			Name:           o.name,
			Type:           o.wkldType,
			DockerfilePath: o.dockerfilePath,
			Image:          o.image,
			Platform: manifest.PlatformArgsOrString{
				PlatformString: o.platform,
			},
			Topics:                  o.topics,
			PrivateOnlyEnvironments: envs,
		},
		Ports:       ports,
		HealthCheck: hc,
		Private:     strings.EqualFold(o.ingressType, ingressTypeEnvironment),
	})
	if err != nil {
		return err
	}
	return nil
}

// RecommendActions returns follow-up actions the user can take after successfully executing the command.
func (o *initSvcOpts) RecommendActions() error {
	updateManifestAction := fmt.Sprintf("Update your manifest %s to change the defaults.", color.HighlightResource(o.manifestPath))
	if (o.wkldType == manifestinfo.BackendServiceType) && (len(o.ports) > 1) {
		updateManifestAction = fmt.Sprintf("Update your manifest %s to change the default paths for your internal load balancer.", color.HighlightResource(o.manifestPath))
	}
	logRecommendedActions([]string{
		updateManifestAction,
		fmt.Sprintf("Run %s to deploy your service to a %s environment.",
			color.HighlightCode(fmt.Sprintf("copilot svc deploy --name %s --env %s", o.name, defaultEnvironmentName)),
			defaultEnvironmentName),
	})
	return nil
}

func (o *initSvcOpts) askSvcDetails() error {
	if o.wkldType == manifestinfo.StaticSiteType {
		return o.askStaticSite()
	}
	err := o.askDockerfile()
	if err != nil {
		return err
	}
	if o.dockerfilePath == "" {
		if err := o.askImage(); err != nil {
			return err
		}
	}
	if err := o.askSvcPort(); err != nil {
		return err
	}
	return o.askSvcPublishers()
}

func (o *initSvcOpts) askSvcType() error {
	if o.wkldType != "" {
		return nil
	}

	msg := fmt.Sprintf(fmtSvcInitSvcTypePrompt, color.Emphasize("service type"))
	t, err := o.prompt.SelectOption(msg, svcInitSvcTypeHelpPrompt, svcTypePromptOpts(), prompt.WithFinalMessage("Service type:"))
	if err != nil {
		return fmt.Errorf("select service type: %w", err)
	}
	o.wkldType = t
	return nil
}

func (o *initSvcOpts) validateSvc() error {
	if err := validateSvcName(o.name, o.wkldType); err != nil {
		return err
	}
	return o.validateDuplicateSvc()
}

func (o *initSvcOpts) validateDuplicateSvc() error {
	_, err := o.store.GetService(o.appName, o.name)
	if err == nil {
		log.Errorf(`It seems like you are trying to init a service that already exists.
To recreate the service, please run:
1. %s. Note: The manifest file will not be deleted and will be used in Step 2.
If you'd prefer a new default manifest, please manually delete the existing one.
2. And then %s
`,
			color.HighlightCode(fmt.Sprintf("copilot svc delete --name %s", o.name)),
			color.HighlightCode(fmt.Sprintf("copilot svc init --name %s", o.name)))
		return fmt.Errorf("service %s already exists", color.HighlightUserInput(o.name))
	}

	var errNoSuchSvc *config.ErrNoSuchService
	if !errors.As(err, &errNoSuchSvc) {
		return fmt.Errorf("validate if service exists: %w", err)
	}
	return nil
}

func (o *initSvcOpts) askStaticSite() error {
	if len(o.staticAssets) != 0 {
		return nil
	}
	var sources []string
	var err error
	if o.wsPendingCreation {
		sources, err = selector.AskCustomPaths(o.prompt, fmt.Sprintf(fmtStaticSiteInitDirFilePathPrompt, color.HighlightUserInput(o.name)), staticSiteInitDirFilePathHelpPrompt,
			func(v interface{}) error {
				return validatePath(o.fs, v)
			})
		if err != nil {
			return err
		}
	} else {
		sources, err = o.askSource()
		if err != nil {
			return err
		}
	}
	if o.staticAssets, err = o.convertStringsToAssets(sources); err != nil {
		return fmt.Errorf("convert source paths to asset objects: %w", err)
	}
	return nil
}

func (o *initSvcOpts) askSvcName() error {
	name, err := o.prompt.Get(
		fmt.Sprintf(fmtWkldInitNamePrompt, color.Emphasize("name"), "service"),
		fmt.Sprintf(fmtWkldInitNameHelpPrompt, service, o.appName),
		func(val interface{}) error {
			return validateSvcName(val, o.wkldType)
		},
		prompt.WithFinalMessage("Service name:"))
	if err != nil {
		return fmt.Errorf("get service name: %w", err)
	}
	o.name = name
	return nil
}

func (o *initSvcOpts) askIngressType() error {
	if o.wkldType != manifestinfo.RequestDrivenWebServiceType || o.ingressType != "" {
		return nil
	}

	var opts []prompt.Option
	for _, typ := range rdwsIngressOptions {
		opts = append(opts, prompt.Option{Value: typ})
	}

	t, err := o.prompt.SelectOption(svcInitIngressTypePrompt, svcInitIngressTypeHelpPrompt, opts, prompt.WithFinalMessage("Reachable from:"))
	if err != nil {
		return fmt.Errorf("select ingress type: %w", err)
	}
	o.ingressType = t
	return nil
}

func (o *initSvcOpts) validateIngressType() error {
	if o.wkldType != manifestinfo.RequestDrivenWebServiceType {
		return nil
	}
	if strings.EqualFold(o.ingressType, "internet") || strings.EqualFold(o.ingressType, "environment") {
		return nil
	}
	return fmt.Errorf("invalid ingress type %q: must be one of %s", o.ingressType, english.OxfordWordSeries(rdwsIngressOptions, "or"))
}

func (o *initSvcOpts) askImage() error {
	if o.image != "" {
		return nil
	}

	validator := prompt.RequireNonEmpty
	promptHelp := wkldInitImagePromptHelp
	if o.wkldType == manifestinfo.RequestDrivenWebServiceType {
		promptHelp = wkldInitAppRunnerImagePromptHelp
		validator = validateAppRunnerImage
	}

	image, err := o.prompt.Get(
		wkldInitImagePrompt,
		promptHelp,
		validator,
		prompt.WithFinalMessage("Image:"),
	)
	if err != nil {
		return fmt.Errorf("get image location: %w", err)
	}
	o.image = image
	return nil
}

func (o *initSvcOpts) askSource() ([]string, error) {
	sources, err := o.sourceSel.StaticSources(
		fmt.Sprintf(fmtStaticSiteInitDirFilePrompt, color.HighlightUserInput(o.name)),
		staticSiteInitDirFileHelpPrompt,
		fmt.Sprintf(fmtStaticSiteInitDirFilePathPrompt, color.HighlightUserInput(o.name)),
		staticSiteInitDirFilePathHelpPrompt,
		func(v interface{}) error {
			return validatePath(o.fs, v)
		},
	)
	if err != nil {
		return nil, fmt.Errorf("select local directory or file: %w", err)
	}
	return sources, nil
}

func (o *initSvcOpts) manifestAlreadyExists() (bool, error) {
	if o.wsPendingCreation {
		return false, nil
	}
	localMft, err := o.mftReader.ReadWorkloadManifest(o.name)
	if err != nil {
		var (
			errNotFound          *workspace.ErrFileNotExists
			errWorkspaceNotFound *workspace.ErrWorkspaceNotFound
		)
		if !errors.As(err, &errNotFound) && !errors.As(err, &errWorkspaceNotFound) {
			return false, fmt.Errorf("read manifest file for service %s: %w", o.name, err)
		}
		return false, nil
	}
	o.manifestExists = true

	svcType, err := localMft.WorkloadType()
	if err != nil {
		return false, fmt.Errorf(`read "type" field for service %s from local manifest: %w`, o.name, err)
	}
	if o.wkldType != "" {
		if o.wkldType != svcType {
			return false, fmt.Errorf("manifest file for service %s exists with a different type %s", o.name, svcType)
		}
	} else {
		o.wkldType = svcType
	}
	log.Infof("Manifest file for service %s already exists. Skipping configuration.\n", o.name)
	return true, nil
}

// isDfSelected indicates if any Dockerfile is in use.
func (o *initSvcOpts) askDockerfile() error {
	if o.dockerfilePath != "" || o.image != "" {
		return nil
	}
	if err := o.dockerEngine.CheckDockerEngineRunning(); err != nil {
		var errDaemon *dockerengine.ErrDockerDaemonNotResponsive
		switch {
		case errors.Is(err, dockerengine.ErrDockerCommandNotFound):
			log.Info("Docker command is not found; Copilot won't build from a Dockerfile.\n")
			return nil
		case errors.As(err, &errDaemon):
			log.Info("Docker daemon is not responsive; Copilot won't build from a Dockerfile.\n")
			return nil
		default:
			return fmt.Errorf("check if docker engine is running: %w", err)
		}
	}
	df, err := o.sel.Dockerfile(
		fmt.Sprintf(fmtWkldInitDockerfilePrompt, color.HighlightUserInput(o.name)),
		fmt.Sprintf(fmtWkldInitDockerfilePathPrompt, color.HighlightUserInput(o.name)),
		wkldInitDockerfileHelpPrompt,
		wkldInitDockerfilePathHelpPrompt,
		func(v interface{}) error {
			return validatePath(afero.NewOsFs(), v)
		},
	)
	if err != nil {
		return fmt.Errorf("select Dockerfile: %w", err)
	}
	if df == selector.DockerfilePromptUseImage {
		return nil
	}
	o.dockerfilePath = df
	return nil
}

func (o *initSvcOpts) askSvcPort() (err error) {
	// If the port flag was set, use that and don't ask.
	if len(o.ports) > 0 {
		return o.validateMultiplePorts()
	}

	var ports []dockerfile.Port
	if o.dockerfilePath != "" && o.image == "" {
		// Check for exposed ports.
		ports, err = o.dockerfile(o.dockerfilePath).GetExposedPorts()
		// Ignore any errors in dockerfile parsing--we'll use the default port instead.
		if err != nil {
			log.Debugln(err.Error())
		}
	}

	defaultPort := defaultSvcPortString
	if o.dockerfilePath != "" {
		switch len(ports) {
		case 0:
			// There were no ports detected, keep the default port prompt.
		case 1:
			o.ports = make([]string, 1)
			o.ports[0] = strconv.Itoa(int(ports[0].Port))
			return nil
		default:
			defaultPort = strconv.Itoa(int(ports[0].Port))
		}
	}
	switch o.wkldType {
	case manifestinfo.RequestDrivenWebServiceType:
		selectedPorts, err := o.prompt.Get(
			fmt.Sprintf(svcInitSvcPortPrompt, color.Emphasize("port")),
			svcInitSvcPortHelpPrompt,
			validateSvcPort,
			prompt.WithDefaultInput(defaultPort),
			prompt.WithFinalMessage("Port:"),
		)
		if err != nil {
			return fmt.Errorf("get port: %w", err)
		}
		if len(strings.Split(selectedPorts, ",")) > 1 {
			return fmt.Errorf("Request Driven Web Services cannot expose multiple ports")
		}
		o.ports = make([]string, 1)
		o.ports[0] = selectedPorts
		return nil
	case manifestinfo.LoadBalancedWebServiceType:
		// Load Balanced Web Service
		selectedPorts, err := o.prompt.Get(
			fmt.Sprintf(svcInitSvcPortPrompt, color.Emphasize("port(s)")),
			svcInitSvcPortHelpPrompt,
			validateSvcPort,
			prompt.WithDefaultInput(defaultPort),
			prompt.WithFinalMessage("Port(s):"),
		)
		if err != nil {
			return fmt.Errorf("get port: %w", err)
		}
		portList := strings.Split(selectedPorts, ",")
		o.ports = portList
		return nil
	case manifestinfo.BackendServiceType:
		// Skip asking if it is a backend or worker service.
		fallthrough
	case manifestinfo.WorkerServiceType:
		return nil
	default:
		return fmt.Errorf("unrecognized service type %s", o.wkldType)
	}
}

func (o *initSvcOpts) validateMultiplePorts() error {
	if (o.wkldType != manifestinfo.LoadBalancedWebServiceType && o.wkldType != manifestinfo.BackendServiceType) && len(o.ports) > 1 {
		return fmt.Errorf("%s cannot expose multiple ports", o.wkldType)
	}
	return nil
}

func legitimizePlatform(engine dockerEngine, wkldType string) (manifest.PlatformString, error) {
	if err := engine.CheckDockerEngineRunning(); err != nil {
		// This is a best-effort attempt to detect the platform for users.
		// If docker is not available, we skip this information.
		var errDaemon *dockerengine.ErrDockerDaemonNotResponsive
		switch {
		case errors.Is(err, dockerengine.ErrDockerCommandNotFound):
			log.Info("Docker command is not found; Copilot won't detect and populate the \"platform\" field in the manifest.\n")
			return "", nil
		case errors.As(err, &errDaemon):
			log.Info("Docker daemon is not responsive; Copilot won't detect and populate the \"platform\" field in the manifest.\n")
			return "", nil
		default:
			return "", fmt.Errorf("check if docker engine is running: %w", err)
		}
	}
	detectedOs, detectedArch, err := engine.GetPlatform()
	if err != nil {
		return "", fmt.Errorf("get docker engine platform: %w", err)
	}
	redirectedPlatform, err := manifest.RedirectPlatform(detectedOs, detectedArch, wkldType)
	if err != nil {
		return "", fmt.Errorf("redirect docker engine platform: %w", err)
	}
	if redirectedPlatform == "" {
		return "", nil
	}
	// Return an error if a platform cannot be redirected.
	if wkldType == manifestinfo.RequestDrivenWebServiceType && detectedOs == manifest.OSWindows {
		return "", manifest.ErrAppRunnerInvalidPlatformWindows
	}
	// Messages are logged only if the platform was redirected.
	msg := fmt.Sprintf("Architecture type %s has been detected. We will set platform '%s' instead. If you'd rather build and run as architecture type %s, please change the 'platform' field in your workload manifest to '%s'.\n", detectedArch, redirectedPlatform, manifest.ArchARM64, dockerengine.PlatformString(detectedOs, manifest.ArchARM64))
	if manifest.IsArmArch(detectedArch) && wkldType == manifestinfo.RequestDrivenWebServiceType {
		msg = fmt.Sprintf("Architecture type %s has been detected. At this time, %s architectures are not supported for App Runner workloads. We will set platform '%s' instead.\n", detectedArch, detectedArch, redirectedPlatform)
	}
	log.Warningf(msg)
	return manifest.PlatformString(redirectedPlatform), nil
}

func (o *initSvcOpts) askSvcPublishers() (err error) {
	if o.wkldType != manifestinfo.WorkerServiceType {
		return nil
	}
	// publishers already specified by flags
	if len(o.subscriptions) > 0 {
		var topicSubscriptions []manifest.TopicSubscription
		for _, sub := range o.subscriptions {
			sub, err := parseSerializedSubscription(sub)
			if err != nil {
				return err
			}
			topicSubscriptions = append(topicSubscriptions, sub)
		}
		o.topics = topicSubscriptions
		return nil
	}

	// if --no-subscriptions flag specified, no need to ask for publishers
	if o.noSubscribe {
		return nil
	}

	topics, err := o.topicSel.Topics(svcInitPublisherPrompt, svcInitPublisherHelpPrompt, o.appName)
	if err != nil {
		return fmt.Errorf("select publisher: %w", err)
	}

	subscriptions := make([]manifest.TopicSubscription, 0, len(topics))
	for _, t := range topics {
		subscriptions = append(subscriptions, manifest.TopicSubscription{
			Name:    aws.String(t.Name()),
			Service: aws.String(t.Workload()),
		})
	}
	o.topics = subscriptions

	return nil
}

func validateWorkspaceApp(wsApp, inputApp string, store store) error {
	if wsApp == "" {
		// NOTE: This command is required to be executed under a workspace. We don't prompt for it.
		return errNoAppInWorkspace
	}
	// This command must be run within the app's workspace.
	if inputApp != "" && inputApp != wsApp {
		return fmt.Errorf("cannot specify app %s because the workspace is already registered with app %s", inputApp, wsApp)
	}
	if _, err := store.GetApplication(wsApp); err != nil {
		return fmt.Errorf("get application %s configuration: %w", wsApp, err)
	}
	return nil
}

func (o initSvcOpts) convertStringsToAssets(sources []string) ([]manifest.FileUpload, error) {
	assets := make([]manifest.FileUpload, len(sources))
	for i, source := range sources {
		info, err := o.fs.Stat(source)
		if err != nil {
			return nil, err
		}
		assets[i] = manifest.FileUpload{
			Source:    source,
			Recursive: info.IsDir(),
		}
	}
	return assets, nil
}

// parseSerializedSubscription parses the service and topic name out of keys specified in the form "service:topicName"
func parseSerializedSubscription(input string) (manifest.TopicSubscription, error) {
	attrs := regexpMatchSubscription.FindStringSubmatch(input)
	if len(attrs) == 0 {
		return manifest.TopicSubscription{}, fmt.Errorf("parse subscription from key: %s", input)
	}
	return manifest.TopicSubscription{
		Name:    aws.String(attrs[2]),
		Service: aws.String(attrs[1]),
	}, nil
}

func parseHealthCheck(df dockerfileParser) (manifest.ContainerHealthCheck, error) {
	hc, err := df.GetHealthCheck()
	if err != nil {
		return manifest.ContainerHealthCheck{}, fmt.Errorf("get healthcheck: %w", err)
	}
	if hc == nil {
		return manifest.ContainerHealthCheck{}, nil
	}
	return manifest.ContainerHealthCheck{
		Interval:    &hc.Interval,
		Timeout:     &hc.Timeout,
		StartPeriod: &hc.StartPeriod,
		Retries:     &hc.Retries,
		Command:     hc.Cmd,
	}, nil
}

func svcTypePromptOpts() []prompt.Option {
	var options []prompt.Option
	for _, svcType := range manifestinfo.ServiceTypes() {
		options = append(options, prompt.Option{
			Value: svcType,
			Hint:  serviceTypeHints[svcType],
		})
	}
	return options
}

// buildSvcInitCmd build the command for creating a new service.
func buildSvcInitCmd() *cobra.Command {
	vars := initSvcVars{}
	cmd := &cobra.Command{
		Use:   "init",
		Short: "Creates a new service in an application.",
		Long: `Creates a new service in an application.
This command is also run as part of "copilot init".`,
		Example: `
  Create a "frontend" load balanced web service.
  /code $ copilot svc init --name frontend --svc-type "Load Balanced Web Service" --dockerfile ./frontend/Dockerfile

  Create a "subscribers" backend service.
  /code $ copilot svc init --name subscribers --svc-type "Backend Service"`,
		RunE: runCmdE(func(cmd *cobra.Command, args []string) error {
			opts, err := newInitSvcOpts(vars)
			if err != nil {
				return err
			}
			if err := opts.Validate(); err != nil { // validate flags
				return err
			}
			log.Warningln("It's best to run this command in the root of your workspace.")
			if err := opts.Ask(); err != nil {
				return err
			}
			if err := opts.Execute(); err != nil {
				return err
			}
			if err := opts.RecommendActions(); err != nil {
				return err
			}
			return nil
		}),
	}
	cmd.Flags().StringVarP(&vars.appName, appFlag, appFlagShort, "", appFlagDescription)
	cmd.Flags().StringVarP(&vars.name, nameFlag, nameFlagShort, "", svcFlagDescription)
	cmd.Flags().StringVarP(&vars.wkldType, svcTypeFlag, typeFlagShort, "", svcTypeFlagDescription)
	cmd.Flags().StringVarP(&vars.dockerfilePath, dockerFileFlag, dockerFileFlagShort, "", dockerFileFlagDescription)
	cmd.Flags().StringVarP(&vars.image, imageFlag, imageFlagShort, "", imageFlagDescription)
	cmd.Flags().StringSliceVar(&vars.ports, svcPortFlag, nil, svcPortFlagDescription)
	cmd.Flags().StringArrayVar(&vars.subscriptions, subscribeTopicsFlag, []string{}, subscribeTopicsFlagDescription)
	cmd.Flags().BoolVar(&vars.noSubscribe, noSubscriptionFlag, false, noSubscriptionFlagDescription)
	cmd.Flags().StringVar(&vars.ingressType, ingressTypeFlag, "", ingressTypeFlagDescription)
	cmd.Flags().StringArrayVar(&vars.sourcePaths, sourcesFlag, nil, sourcesFlagDescription)

	return cmd
}<|MERGE_RESOLUTION|>--- conflicted
+++ resolved
@@ -366,7 +366,6 @@
 	if err != nil {
 		return err
 	}
-<<<<<<< HEAD
 	ports := make([]uint16, len(o.ports))
 	for idx, port := range o.ports {
 		parsedPort, err := strconv.Atoi(port)
@@ -375,10 +374,7 @@
 		}
 		ports[idx] = uint16(parsedPort)
 	}
-	manifestPath, err := o.init.Service(&initialize.ServiceProps{
-=======
 	o.manifestPath, err = o.init.Service(&initialize.ServiceProps{
->>>>>>> 50e49271
 		WorkloadProps: initialize.WorkloadProps{
 			App:            o.appName,
 			Name:           o.name,
