// Copyright Amazon.com, Inc. or its affiliates. All Rights Reserved.
// SPDX-License-Identifier: Apache-2.0

package cli

import (
	"errors"
	"fmt"
	"strconv"

	"github.com/aws/copilot-cli/internal/pkg/docker/dockerfile"

	"github.com/aws/copilot-cli/internal/pkg/docker/dockerengine"

	"github.com/aws/copilot-cli/internal/pkg/aws/sessions"
	"github.com/aws/copilot-cli/internal/pkg/config"
	"github.com/aws/copilot-cli/internal/pkg/deploy"
	"github.com/aws/copilot-cli/internal/pkg/deploy/cloudformation"
	"github.com/aws/copilot-cli/internal/pkg/exec"
	"github.com/aws/copilot-cli/internal/pkg/initialize"
	"github.com/aws/copilot-cli/internal/pkg/manifest"
	"github.com/aws/copilot-cli/internal/pkg/term/color"
	"github.com/aws/copilot-cli/internal/pkg/term/log"
	termprogress "github.com/aws/copilot-cli/internal/pkg/term/progress"
	"github.com/aws/copilot-cli/internal/pkg/term/prompt"
	"github.com/aws/copilot-cli/internal/pkg/term/selector"
	"github.com/aws/copilot-cli/internal/pkg/workspace"
	"github.com/spf13/afero"
	"github.com/spf13/cobra"
)

const (
	wkldInitImagePrompt     = `What's the location of the image to use?`
	wkldInitImagePromptHelp = `The name of an existing Docker image. Images in the Docker Hub registry are available by default.
Other repositories are specified with either repository-url/image:tag or repository-url/image@digest`
	wkldInitAppRunnerImagePromptHelp = `The name of an existing Docker image. App Runner supports images hosted in ECR or ECR Public registries.`
)

const (
	defaultSvcPortString = "80"
	service              = "service"
)

var (
	fmtSvcInitSvcTypePrompt  = "Which %s best represents your service's architecture?"
	svcInitSvcTypeHelpPrompt = fmt.Sprintf(`A %s is an internet-facing HTTP server managed by AWS App Runner that scales based on incoming requests.
To learn more see: https://git.io/JEEfb

A %s is an internet-facing HTTP server managed by Amazon ECS on AWS Fargate behind a load balancer.
To learn more see: https://git.io/JEEJe

A %s is a private, non internet-facing service accessible from other services in your VPC.
To learn more see: https://git.io/JEEJt

A %s is a private service that can consume messages published to topics in your application.
To learn more see: https://git.io/JEEJY`,
		manifest.RequestDrivenWebServiceType,
		manifest.LoadBalancedWebServiceType,
		manifest.BackendServiceType,
		manifest.WorkerServiceType,
	)

	fmtWkldInitNamePrompt     = "What do you want to %s this %s?"
	fmtWkldInitNameHelpPrompt = `The name will uniquely identify this %s within your app %s.
Deployed resources (such as your ECR repository, logs) will contain this %[1]s's name and be tagged with it.`

	fmtWkldInitDockerfilePrompt      = "Which " + color.Emphasize("Dockerfile") + " would you like to use for %s?"
	wkldInitDockerfileHelpPrompt     = "Dockerfile to use for building your container image."
	fmtWkldInitDockerfilePathPrompt  = "What is the path to the " + color.Emphasize("Dockerfile") + " for %s?"
	wkldInitDockerfilePathHelpPrompt = "Path to Dockerfile to use for building your container image."

	svcInitSvcPortPrompt     = "Which %s do you want customer traffic sent to?"
	svcInitSvcPortHelpPrompt = `The port will be used by the load balancer to route incoming traffic to this service.
You should set this to the port which your Dockerfile uses to communicate with the internet.`

	svcInitPublisherPrompt     = "Which topics do you want to subscribe to?"
	svcInitPublisherHelpPrompt = `A publisher is an existing SNS Topic to which a service publishes messages. 
These messages can be consumed by the Worker Service.`
)

var serviceTypeHints = map[string]string{
	manifest.RequestDrivenWebServiceType: "App Runner",
	manifest.LoadBalancedWebServiceType:  "Internet to ECS on Fargate",
	manifest.BackendServiceType:          "ECS on Fargate",
	manifest.WorkerServiceType:           "Events to SQS to ECS on Fargate",
}

type initWkldVars struct {
	appName        string
	wkldType       string
	name           string
	dockerfilePath string
	image          string
	subscriptions  []string
	noSubscribe    bool
}

type initSvcVars struct {
	initWkldVars

	port uint16
}

type initSvcOpts struct {
	initSvcVars

	// Interfaces to interact with dependencies.
	fs           afero.Fs
	init         svcInitializer
	prompt       prompter
	dockerEngine dockerEngine
	sel          dockerfileSelector
	topicSel     topicSelector

	// Outputs stored on successful actions.
	manifestPath string
	platform     *string
	topics       []manifest.TopicSubscription

	// Cache variables
	df dockerfileParser

	// Init a Dockerfile parser using fs and input path
	dockerfile func(string) dockerfileParser
}

func newInitSvcOpts(vars initSvcVars) (*initSvcOpts, error) {
	store, err := config.NewStore()
	if err != nil {
		return nil, fmt.Errorf("couldn't connect to config store: %w", err)
	}

	ws, err := workspace.New()
	if err != nil {
		return nil, fmt.Errorf("workspace cannot be created: %w", err)
	}

	p := sessions.NewProvider()
	sess, err := p.Default()
	if err != nil {
		return nil, err
	}
	prompter := prompt.New()
	sel := selector.NewWorkspaceSelect(prompter, store, ws)
	deployStore, err := deploy.NewStore(store)
	if err != nil {
		return nil, err
	}
	snsSel := selector.NewDeploySelect(prompter, store, deployStore)

	initSvc := &initialize.WorkloadInitializer{
		Store:    store,
		Ws:       ws,
		Prog:     termprogress.NewSpinner(log.DiagnosticWriter),
		Deployer: cloudformation.New(sess),
	}
	fs := &afero.Afero{Fs: afero.NewOsFs()}
	opts := &initSvcOpts{
		initSvcVars: vars,

		fs:           fs,
		init:         initSvc,
		prompt:       prompter,
		sel:          sel,
		topicSel:     snsSel,
		dockerEngine: dockerengine.New(exec.NewCmd()),
	}
	opts.dockerfile = func(path string) dockerfileParser {
		if opts.df != nil {
			return opts.df
		}
		opts.df = dockerfile.NewDockerfile(opts.fs, opts.dockerfilePath)
		return opts.df
	}
	return opts, nil
}

// Validate returns an error if the flag values passed by the user are invalid.
func (o *initSvcOpts) Validate() error {
	if o.appName == "" {
		return errNoAppInWorkspace
	}
	if o.wkldType != "" {
		if err := validateSvcType(o.wkldType); err != nil {
			return err
		}
	}
	if o.name != "" {
		if err := validateSvcName(o.name, o.wkldType); err != nil {
			return err
		}
	}
	if o.dockerfilePath != "" && o.image != "" {
		return fmt.Errorf("--%s and --%s cannot be specified together", dockerFileFlag, imageFlag)
	}
	if o.dockerfilePath != "" {
		if _, err := o.fs.Stat(o.dockerfilePath); err != nil {
			return err
		}
	}
	if o.port != 0 {
		if err := validateSvcPort(o.port); err != nil {
			return err
		}
	}
	if o.image != "" && o.wkldType == manifest.RequestDrivenWebServiceType {
		if err := validateAppRunnerImage(o.image); err != nil {
			return err
		}
	}
	if err := validateSubscribe(o.noSubscribe, o.subscriptions); err != nil {
		return err
	}
	return nil
}

// Ask prompts for fields that are required but not passed in.
func (o *initSvcOpts) Ask() error {
	if err := o.askSvcType(); err != nil {
		return err
	}
	if err := o.askSvcName(); err != nil {
		return err
	}
	dfSelected, err := o.askDockerfile()
	if err != nil {
		return err
	}

	if !dfSelected {
		if err := o.askImage(); err != nil {
			return err
		}
	}

	if err := o.askSvcPort(); err != nil {
		return err
	}

	if err := o.askSvcPublishers(); err != nil {
		return err
	}

	return nil
}

// Execute writes the service's manifest file and stores the service in SSM.
func (o *initSvcOpts) Execute() error {
	// Check for a valid healthcheck and add it to the opts.
	var hc manifest.ContainerHealthCheck
	var err error
	if o.dockerfilePath != "" {
		hc, err = parseHealthCheck(o.dockerfile(o.dockerfilePath))
		if err != nil {
			return fmt.Errorf("parse dockerfile %s: %w", o.dockerfilePath, err)
		}
	}
<<<<<<< HEAD
	if err = o.legitimizePlatform(); err != nil {
		return err
=======

	platform, err := o.dockerEngine.RedirectPlatform(o.image)
	if err != nil {
		return fmt.Errorf("get/redirect docker engine platform: %w", err)
	}
	o.platform = platform
	if o.platform != nil {
		log.Warningf("Your architecture type is currently unsupported. Setting platform %s instead.\n", dockerengine.DockerBuildPlatform(dockerengine.LinuxOS, dockerengine.Amd64Arch))
		if o.wkldType != manifest.RequestDrivenWebServiceType {
			log.Warning("See 'platform' field in your manifest.\n")
		}
>>>>>>> 28e91b9d
	}
	manifestPath, err := o.init.Service(&initialize.ServiceProps{
		WorkloadProps: initialize.WorkloadProps{
			App:            o.appName,
			Name:           o.name,
			Type:           o.wkldType,
			DockerfilePath: o.dockerfilePath,
			Image:          o.image,
<<<<<<< HEAD
			Platform: &manifest.PlatformArgsOrString{
				PlatformString: o.platform,
			},
=======
			Platform: manifest.PlatformArgsOrString{
				PlatformString: o.platform,
			},
			Topics: o.topics,
>>>>>>> 28e91b9d
		},
		Port:        o.port,
		HealthCheck: hc,
	})
	if err != nil {
		return err
	}
	o.manifestPath = manifestPath
	return nil
}

// RecommendActions returns follow-up actions the user can take after successfully executing the command.
func (o *initSvcOpts) RecommendActions() error {
	logRecommendedActions([]string{
		fmt.Sprintf("Update your manifest %s to change the defaults.", color.HighlightResource(o.manifestPath)),
		fmt.Sprintf("Run %s to deploy your service to a %s environment.",
			color.HighlightCode(fmt.Sprintf("copilot svc deploy --name %s --env %s", o.name, defaultEnvironmentName)),
			defaultEnvironmentName),
	})
	return nil
}

func (o *initSvcOpts) askSvcType() error {
	if o.wkldType != "" {
		return nil
	}

	msg := fmt.Sprintf(fmtSvcInitSvcTypePrompt, color.Emphasize("service type"))
	t, err := o.prompt.SelectOption(msg, svcInitSvcTypeHelpPrompt, svcTypePromptOpts(), prompt.WithFinalMessage("Service type:"))
	if err != nil {
		return fmt.Errorf("select service type: %w", err)
	}
	o.wkldType = t
	return nil
}

func (o *initSvcOpts) askSvcName() error {
	if o.name != "" {
		return nil
	}

	name, err := o.prompt.Get(
		fmt.Sprintf(fmtWkldInitNamePrompt, color.Emphasize("name"), color.HighlightUserInput(o.wkldType)),
		fmt.Sprintf(fmtWkldInitNameHelpPrompt, service, o.appName),
		func(val interface{}) error {
			return validateSvcName(val, o.wkldType)
		},
		prompt.WithFinalMessage("Service name:"))
	if err != nil {
		return fmt.Errorf("get service name: %w", err)
	}
	o.name = name
	return nil
}

func (o *initSvcOpts) askImage() error {
	if o.image != "" {
		return nil
	}

	var validator prompt.ValidatorFunc
	promptHelp := wkldInitImagePromptHelp
	if o.wkldType == manifest.RequestDrivenWebServiceType {
		promptHelp = wkldInitAppRunnerImagePromptHelp
		validator = validateAppRunnerImage
	}

	image, err := o.prompt.Get(
		wkldInitImagePrompt,
		promptHelp,
		validator,
		prompt.WithFinalMessage("Image:"),
	)
	if err != nil {
		return fmt.Errorf("get image location: %w", err)
	}
	o.image = image
	return nil
}

// isDfSelected indicates if any Dockerfile is in use.
func (o *initSvcOpts) askDockerfile() (isDfSelected bool, err error) {
	if o.dockerfilePath != "" || o.image != "" {
		return true, nil
	}
	if err = o.dockerEngine.CheckDockerEngineRunning(); err != nil {
		var errDaemon *dockerengine.ErrDockerDaemonNotResponsive
		switch {
		case errors.Is(err, dockerengine.ErrDockerCommandNotFound):
			log.Info("Docker command is not found; Copilot won't build from a Dockerfile.\n")
			return false, nil
		case errors.As(err, &errDaemon):
			log.Info("Docker daemon is not responsive; Copilot won't build from a Dockerfile.\n")
			return false, nil
		default:
			return false, fmt.Errorf("check if docker engine is running: %w", err)
		}
	}
	df, err := o.sel.Dockerfile(
		fmt.Sprintf(fmtWkldInitDockerfilePrompt, color.HighlightUserInput(o.name)),
		fmt.Sprintf(fmtWkldInitDockerfilePathPrompt, color.HighlightUserInput(o.name)),
		wkldInitDockerfileHelpPrompt,
		wkldInitDockerfilePathHelpPrompt,
		func(v interface{}) error {
			return validatePath(afero.NewOsFs(), v)
		},
	)
	if err != nil {
		return false, fmt.Errorf("select Dockerfile: %w", err)
	}
	if df == selector.DockerfilePromptUseImage {
		return false, nil
	}
	o.dockerfilePath = df
	return true, nil
}

func (o *initSvcOpts) askSvcPort() (err error) {
	// If the port flag was set, use that and don't ask.
	if o.port != 0 {
		return nil
	}

	var ports []uint16
	if o.dockerfilePath != "" && o.image == "" {
		// Check for exposed ports.
		ports, err = o.dockerfile(o.dockerfilePath).GetExposedPorts()
		// Ignore any errors in dockerfile parsing--we'll use the default port instead.
		if err != nil {
			log.Debugln(err.Error())
		}
	}

	defaultPort := defaultSvcPortString
	if o.dockerfilePath != "" {
		switch len(ports) {
		case 0:
			// There were no ports detected, keep the default port prompt.
		case 1:
			o.port = ports[0]
			return nil
		default:
			defaultPort = strconv.Itoa(int(ports[0]))
		}
	}
	// Skip asking if it is a backend or worker service.
	if o.wkldType == manifest.BackendServiceType || o.wkldType == manifest.WorkerServiceType {
		return nil
	}

	port, err := o.prompt.Get(
		fmt.Sprintf(svcInitSvcPortPrompt, color.Emphasize("port")),
		svcInitSvcPortHelpPrompt,
		validateSvcPort,
		prompt.WithDefaultInput(defaultPort),
		prompt.WithFinalMessage("Port:"),
	)
	if err != nil {
		return fmt.Errorf("get port: %w", err)
	}

	portUint, err := strconv.ParseUint(port, 10, 16)
	if err != nil {
		return fmt.Errorf("parse port string: %w", err)
	}

	o.port = uint16(portUint)

	return nil
}

<<<<<<< HEAD
func (o *initSvcOpts) legitimizePlatform() error {
	// If the user passes in an image, their docker engine isn't necessarily running, and we can't do anything with the platform because we're not building the Docker image.
	if o.image != "" {
		return nil
	}
	detectedOs, detectedArch, err := o.dockerEngine.GetPlatform()
	if err != nil {
		return fmt.Errorf("get docker engine platform: %w", err)
	}
	detectedPlatform := dockerengine.PlatformString(detectedOs, detectedArch)
	platform, err := manifest.RedirectPlatform(detectedOs, detectedArch, o.wkldType)
	if err != nil {
		return fmt.Errorf("redirect docker engine platform: %w", err)
	}
	if platform == "" {
		return nil
	}
	if platform != detectedPlatform {
		log.Warningf("Your platform %s is currently unsupported. Setting %s instead.\nSee 'platform' field in your manifest.\n", detectedPlatform, platform)
		o.platform = &platform
	}
	return nil
}

func parseHealthCheck(df dockerfileParser) (*manifest.ContainerHealthCheck, error) {
=======
func (o *initSvcOpts) askSvcPublishers() (err error) {
	if o.wkldType != manifest.WorkerServiceType {
		return nil
	}
	// publishers already specified by flags
	if len(o.subscriptions) > 0 {
		var topicSubscriptions []manifest.TopicSubscription
		for _, sub := range o.subscriptions {
			sub, err := parseSerializedSubscription(sub)
			if err != nil {
				return err
			}
			topicSubscriptions = append(topicSubscriptions, sub)
		}
		o.topics = topicSubscriptions
		return nil
	}

	// if --no-subscriptions flag specified, no need to ask for publishers
	if o.noSubscribe {
		return nil
	}

	topics, err := o.topicSel.Topics(svcInitPublisherPrompt, svcInitPublisherHelpPrompt, o.appName)
	if err != nil {
		return fmt.Errorf("select publisher: %w", err)
	}

	subscriptions := make([]manifest.TopicSubscription, 0, len(topics))
	for _, t := range topics {
		subscriptions = append(subscriptions, manifest.TopicSubscription{
			Name:    t.Name(),
			Service: t.Workload(),
		})
	}
	o.topics = subscriptions

	return nil
}

// parseSerializedSubscription parses the service and topic name out of keys specified in the form "service:topicName"
func parseSerializedSubscription(input string) (manifest.TopicSubscription, error) {
	attrs := regexpMatchSubscription.FindStringSubmatch(input)
	if len(attrs) == 0 {
		return manifest.TopicSubscription{}, fmt.Errorf("parse subscription from key: %s", input)
	}
	return manifest.TopicSubscription{
		Name:    attrs[2],
		Service: attrs[1],
	}, nil
}

func parseHealthCheck(df dockerfileParser) (manifest.ContainerHealthCheck, error) {
>>>>>>> 28e91b9d
	hc, err := df.GetHealthCheck()
	if err != nil {
		return manifest.ContainerHealthCheck{}, fmt.Errorf("get healthcheck: %w", err)
	}
	if hc == nil {
		return manifest.ContainerHealthCheck{}, nil
	}
	return manifest.ContainerHealthCheck{
		Interval:    &hc.Interval,
		Timeout:     &hc.Timeout,
		StartPeriod: &hc.StartPeriod,
		Retries:     &hc.Retries,
		Command:     hc.Cmd,
	}, nil
}

func svcTypePromptOpts() []prompt.Option {
	var options []prompt.Option
	for _, svcType := range manifest.ServiceTypes {
		options = append(options, prompt.Option{
			Value: svcType,
			Hint:  serviceTypeHints[svcType],
		})
	}
	return options
}

// buildSvcInitCmd build the command for creating a new service.
func buildSvcInitCmd() *cobra.Command {
	vars := initSvcVars{}
	cmd := &cobra.Command{
		Use:   "init",
		Short: "Creates a new service in an application.",
		Long: `Creates a new service in an application.
This command is also run as part of "copilot init".`,
		Example: `
  Create a "frontend" load balanced web service.
  /code $ copilot svc init --name frontend --svc-type "Load Balanced Web Service" --dockerfile ./frontend/Dockerfile

  Create a "subscribers" backend service.
  /code $ copilot svc init --name subscribers --svc-type "Backend Service"`,
		RunE: runCmdE(func(cmd *cobra.Command, args []string) error {
			opts, err := newInitSvcOpts(vars)
			if err != nil {
				return err
			}
			if err := opts.Validate(); err != nil { // validate flags
				return err
			}
			log.Warningln("It's best to run this command in the root of your workspace.")
			if err := opts.Ask(); err != nil {
				return err
			}
			if err := opts.Execute(); err != nil {
				return err
			}
			if err := opts.RecommendActions(); err != nil {
				return err
			}
			return nil
		}),
	}
	cmd.Flags().StringVarP(&vars.appName, appFlag, appFlagShort, tryReadingAppName(), appFlagDescription)
	cmd.Flags().StringVarP(&vars.name, nameFlag, nameFlagShort, "", svcFlagDescription)
	cmd.Flags().StringVarP(&vars.wkldType, svcTypeFlag, typeFlagShort, "", svcTypeFlagDescription)
	cmd.Flags().StringVarP(&vars.dockerfilePath, dockerFileFlag, dockerFileFlagShort, "", dockerFileFlagDescription)
	cmd.Flags().StringVarP(&vars.image, imageFlag, imageFlagShort, "", imageFlagDescription)
	cmd.Flags().Uint16Var(&vars.port, svcPortFlag, 0, svcPortFlagDescription)
	cmd.Flags().StringArrayVar(&vars.subscriptions, subscribeTopicsFlag, []string{}, subscribeTopicsFlagDescription)
	cmd.Flags().BoolVar(&vars.noSubscribe, noSubscriptionFlag, false, noSubscriptionFlagDescription)

	return cmd
}<|MERGE_RESOLUTION|>--- conflicted
+++ resolved
@@ -255,22 +255,8 @@
 			return fmt.Errorf("parse dockerfile %s: %w", o.dockerfilePath, err)
 		}
 	}
-<<<<<<< HEAD
 	if err = o.legitimizePlatform(); err != nil {
 		return err
-=======
-
-	platform, err := o.dockerEngine.RedirectPlatform(o.image)
-	if err != nil {
-		return fmt.Errorf("get/redirect docker engine platform: %w", err)
-	}
-	o.platform = platform
-	if o.platform != nil {
-		log.Warningf("Your architecture type is currently unsupported. Setting platform %s instead.\n", dockerengine.DockerBuildPlatform(dockerengine.LinuxOS, dockerengine.Amd64Arch))
-		if o.wkldType != manifest.RequestDrivenWebServiceType {
-			log.Warning("See 'platform' field in your manifest.\n")
-		}
->>>>>>> 28e91b9d
 	}
 	manifestPath, err := o.init.Service(&initialize.ServiceProps{
 		WorkloadProps: initialize.WorkloadProps{
@@ -279,16 +265,10 @@
 			Type:           o.wkldType,
 			DockerfilePath: o.dockerfilePath,
 			Image:          o.image,
-<<<<<<< HEAD
-			Platform: &manifest.PlatformArgsOrString{
-				PlatformString: o.platform,
-			},
-=======
 			Platform: manifest.PlatformArgsOrString{
 				PlatformString: o.platform,
 			},
 			Topics: o.topics,
->>>>>>> 28e91b9d
 		},
 		Port:        o.port,
 		HealthCheck: hc,
@@ -460,7 +440,6 @@
 	return nil
 }
 
-<<<<<<< HEAD
 func (o *initSvcOpts) legitimizePlatform() error {
 	// If the user passes in an image, their docker engine isn't necessarily running, and we can't do anything with the platform because we're not building the Docker image.
 	if o.image != "" {
@@ -479,14 +458,15 @@
 		return nil
 	}
 	if platform != detectedPlatform {
-		log.Warningf("Your platform %s is currently unsupported. Setting %s instead.\nSee 'platform' field in your manifest.\n", detectedPlatform, platform)
+		log.Warningf("Your architecture type is currently unsupported. Setting platform %s instead.\n", dockerengine.PlatformString(dockerengine.OSLinux, dockerengine.ArchAMD64))
+		if o.wkldType != manifest.RequestDrivenWebServiceType {
+			log.Warning("See 'platform' field in your manifest.\n")
+		}
 		o.platform = &platform
 	}
 	return nil
 }
 
-func parseHealthCheck(df dockerfileParser) (*manifest.ContainerHealthCheck, error) {
-=======
 func (o *initSvcOpts) askSvcPublishers() (err error) {
 	if o.wkldType != manifest.WorkerServiceType {
 		return nil
@@ -540,7 +520,6 @@
 }
 
 func parseHealthCheck(df dockerfileParser) (manifest.ContainerHealthCheck, error) {
->>>>>>> 28e91b9d
 	hc, err := df.GetHealthCheck()
 	if err != nil {
 		return manifest.ContainerHealthCheck{}, fmt.Errorf("get healthcheck: %w", err)
