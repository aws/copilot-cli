// Copyright Amazon.com, Inc. or its affiliates. All Rights Reserved.
// SPDX-License-Identifier: Apache-2.0

package cli

import (
	"errors"
	"testing"

	"github.com/aws/aws-sdk-go/aws"

	"github.com/aws/aws-sdk-go/aws/session"

	awscfn "github.com/aws/copilot-cli/internal/pkg/aws/cloudformation"
	"github.com/aws/copilot-cli/internal/pkg/cli/mocks"
	"github.com/aws/copilot-cli/internal/pkg/config"
	"github.com/aws/copilot-cli/internal/pkg/deploy"
	"github.com/golang/mock/gomock"
	"github.com/stretchr/testify/require"
)

type validateMocks struct {
	store    *mocks.Mockstore
	cfn      *mocks.MocktaskStackManager
	provider *mocks.MocksessionProvider
}

func TestDeleteTaskOpts_Validate(t *testing.T) {

	testCases := map[string]struct {
		inAppName        string
		inEnvName        string
		inName           string
		inDefaultCluster bool
		setupMocks       func(m validateMocks)

		want error
	}{
		"with only app flag": {
			inAppName: "phonetool",
			setupMocks: func(m validateMocks) {
				m.store.EXPECT().GetApplication("phonetool").Return(&config.Application{Name: "phonetool"}, nil)
			},
			want: nil,
		},
		"with no flags": {
			setupMocks: func(m validateMocks) {},
			want:       nil,
		},
		"with app/env flags set": {
			inAppName: "phonetool",
			inEnvName: "test",
			setupMocks: func(m validateMocks) {
				m.store.EXPECT().GetApplication("phonetool").Return(&config.Application{Name: "phonetool"}, nil)
				m.store.EXPECT().GetEnvironment("phonetool", "test").Return(&config.Environment{Name: "test", App: "phonetool"}, nil)
			},
			want: nil,
		},
		"with all flags": {
			inAppName: "phonetool",
			inEnvName: "test",
			inName:    "oneoff",
			setupMocks: func(m validateMocks) {
				m.store.EXPECT().GetApplication("phonetool").Return(&config.Application{Name: "phonetool"}, nil)
				m.store.EXPECT().GetEnvironment("phonetool", "test").Return(&config.Environment{Name: "test", App: "phonetool"}, nil)
				m.store.EXPECT().GetEnvironment("phonetool", "test").Return(&config.Environment{Name: "test", App: "phonetool"}, nil)
				m.provider.EXPECT().FromRole(gomock.Any(), gomock.Any()).Return(&session.Session{}, nil)
				m.cfn.EXPECT().GetTaskStack("oneoff")
			},
			want: nil,
		},
		"task does not exist": {
			inAppName: "phonetool",
			inEnvName: "test",
			inName:    "oneoff",
			want:      errors.New("get task: some error"),
			setupMocks: func(m validateMocks) {
				m.store.EXPECT().GetApplication("phonetool").Return(&config.Application{Name: "phonetool"}, nil)
				m.store.EXPECT().GetEnvironment("phonetool", "test").Return(&config.Environment{Name: "test", App: "phonetool"}, nil)
				m.store.EXPECT().GetEnvironment("phonetool", "test").Return(&config.Environment{Name: "test", App: "phonetool"}, nil)
				m.provider.EXPECT().FromRole(gomock.Any(), gomock.Any()).Return(&session.Session{}, nil)
				m.cfn.EXPECT().GetTaskStack("oneoff").Return(nil, errors.New("some error"))
			},
		},
		"with default cluster flag set": {
			inDefaultCluster: true,
			inName:           "oneoff",
			setupMocks: func(m validateMocks) {
				m.provider.EXPECT().Default().Return(&session.Session{}, nil)
				m.cfn.EXPECT().GetTaskStack("oneoff")
			},
			want: nil,
		},
		"with default cluster and env flag": {
			inDefaultCluster: true,
			inEnvName:        "test",
			inAppName:        "phonetool",
			setupMocks:       func(m validateMocks) {},
			want:             errors.New("cannot specify both `--app` and `--default`"),
		},
		"with error getting app": {
			inAppName: "phonetool",
			inEnvName: "test",
			setupMocks: func(m validateMocks) {
				m.store.EXPECT().GetApplication("phonetool").Return(nil, errors.New("some error"))
			},
			want: errors.New("get application: some error"),
		},
	}
	for name, tc := range testCases {
		t.Run(name, func(t *testing.T) {
			// GIVEN
			ctrl := gomock.NewController(t)
			defer ctrl.Finish()
			mockstore := mocks.NewMockstore(ctrl)
			mocktaskStackManager := mocks.NewMocktaskStackManager(ctrl)

			mocks := validateMocks{
				store:    mockstore,
				cfn:      mocktaskStackManager,
				provider: mocks.NewMocksessionProvider(ctrl),
			}

			tc.setupMocks(mocks)

			opts := deleteTaskOpts{
				deleteTaskVars: deleteTaskVars{
					skipConfirmation: false,
					app:              tc.inAppName,
					env:              tc.inEnvName,
					name:             tc.inName,
					defaultCluster:   tc.inDefaultCluster,
				},
				store: mockstore,
				newStackManager: func(_ *session.Session) taskStackManager {
					return mocktaskStackManager
				},
				provider: mocks.provider,
			}

			// WHEN
			err := opts.Validate()

			// THEN
			if tc.want != nil {
				require.EqualError(t, err, tc.want.Error())
			} else {
				require.NoError(t, err)
			}
		})
	}

}

func TestDeleteTaskOpts_Ask(t *testing.T) {
	testCases := map[string]struct {
		inAppName          string
		inEnvName          string
		inName             string
		inDefaultCluster   bool
		inSkipConfirmation bool

		mockStore      func(m *mocks.Mockstore)
		mockSel        func(m *mocks.MockwsSelector)
		mockTaskSelect func(m *mocks.MockcfTaskSelector)
		mockSess       func(m *mocks.MocksessionProvider)
		mockPrompter   func(m *mocks.Mockprompter)

		wantErr string
	}{
		"all flags specified": {
			inAppName:          "phonetool",
			inEnvName:          "test",
			inName:             "abcd",
			inSkipConfirmation: true,

			mockStore:      func(m *mocks.Mockstore) {},
			mockSel:        func(m *mocks.MockwsSelector) {},
			mockTaskSelect: func(m *mocks.MockcfTaskSelector) {},
			mockSess:       func(m *mocks.MocksessionProvider) {},
			mockPrompter:   func(m *mocks.Mockprompter) {},
		},
		"name flag not specified": {
			inAppName: "phonetool",
			inEnvName: "test",

			mockStore: func(m *mocks.Mockstore) {
				// This call is in GetSession when an environment is specified and we need to get the Manager Role's session.
				m.EXPECT().GetEnvironment("phonetool", "test").Return(&config.Environment{Name: "test", App: "phonetool"}, nil)
			},
			mockSel: func(m *mocks.MockwsSelector) {},
			mockTaskSelect: func(m *mocks.MockcfTaskSelector) {
				m.EXPECT().Task(taskDeleteNamePrompt, "", gomock.Any()).Return("abc", nil)
			},
			mockSess: func(m *mocks.MocksessionProvider) {
				m.EXPECT().FromRole(gomock.Any(), gomock.Any()).Return(&session.Session{}, nil)
			},
			mockPrompter: func(m *mocks.Mockprompter) {
				m.EXPECT().Confirm("Are you sure you want to delete abc from application phonetool and environment test?", gomock.Any(), gomock.Any()).Return(true, nil)
			},
		},
		"name flag not specified and confirm cancelled": {
			inAppName: "phonetool",
			inEnvName: "test",

			mockStore: func(m *mocks.Mockstore) {
				// This call is in GetSession when an environment is specified and we need to get the Manager Role's session.
				m.EXPECT().GetEnvironment("phonetool", "test").Return(&config.Environment{Name: "test", App: "phonetool"}, nil)
			},
			mockSel: func(m *mocks.MockwsSelector) {},
			mockTaskSelect: func(m *mocks.MockcfTaskSelector) {
				m.EXPECT().Task(taskDeleteNamePrompt, "", gomock.Any()).Return("abc", nil)
			},
			mockSess: func(m *mocks.MocksessionProvider) {
				m.EXPECT().FromRole(gomock.Any(), gomock.Any()).Return(&session.Session{}, nil)
			},
			mockPrompter: func(m *mocks.Mockprompter) {
				m.EXPECT().Confirm("Are you sure you want to delete abc from application phonetool and environment test?", gomock.Any(), gomock.Any()).Return(false, nil)
			},
			wantErr: "task delete cancelled - no changes made",
		},
		"default flag specified": {
			inDefaultCluster: true,

			mockStore: func(m *mocks.Mockstore) {
			},
			mockSel: func(m *mocks.MockwsSelector) {},
			mockTaskSelect: func(m *mocks.MockcfTaskSelector) {
				m.EXPECT().Task(taskDeleteNamePrompt, "", gomock.Any()).Return("abc", nil)
			},
			mockSess: func(m *mocks.MocksessionProvider) {
				m.EXPECT().Default().Return(&session.Session{}, nil)
			},
			mockPrompter: func(m *mocks.Mockprompter) {
				m.EXPECT().Confirm("Are you sure you want to delete abc from the default cluster?", gomock.Any(), gomock.Any()).Return(true, nil)
			},
		},
		"no flags specified": {
			mockStore: func(m *mocks.Mockstore) {
				// This call is in GetSession when an environment is specified and we need to get the Manager Role's session.
				m.EXPECT().GetEnvironment("phonetool", "test").Return(&config.Environment{Name: "test", App: "phonetool"}, nil)
			},
			mockSel: func(m *mocks.MockwsSelector) {
				m.EXPECT().Application(taskDeleteAppPrompt, "", appEnvOptionNone).Return("phonetool", nil)
				m.EXPECT().Environment(taskDeleteEnvPrompt, "", "phonetool", appEnvOptionNone).Return("test", nil)
			},
			mockTaskSelect: func(m *mocks.MockcfTaskSelector) {
				m.EXPECT().Task(taskDeleteNamePrompt, "", gomock.Any()).Return("abc", nil)
			},
			mockSess: func(m *mocks.MocksessionProvider) {
				m.EXPECT().FromRole(gomock.Any(), gomock.Any()).Return(&session.Session{}, nil)
			},
			mockPrompter: func(m *mocks.Mockprompter) {
				m.EXPECT().Confirm("Are you sure you want to delete abc from application phonetool and environment test?", gomock.Any(), gomock.Any()).Return(true, nil)
			},
		},
		"no flags specified (default path)": {
			mockStore: func(m *mocks.Mockstore) {},
			mockSel: func(m *mocks.MockwsSelector) {
				m.EXPECT().Application(taskDeleteAppPrompt, "", appEnvOptionNone).Return(appEnvOptionNone, nil)
			},
			mockTaskSelect: func(m *mocks.MockcfTaskSelector) {
				m.EXPECT().Task(taskDeleteNamePrompt, "", gomock.Any()).Return("abc", nil)
			},
			mockSess: func(m *mocks.MocksessionProvider) {
				m.EXPECT().Default().Return(&session.Session{}, nil)
			},
			mockPrompter: func(m *mocks.Mockprompter) {
				m.EXPECT().Confirm("Are you sure you want to delete abc from the default cluster?", gomock.Any(), gomock.Any()).Return(true, nil)
			},
		},
	}

	for name, tc := range testCases {
		t.Run(name, func(t *testing.T) {
			// GIVEN
			ctrl := gomock.NewController(t)
			defer ctrl.Finish()

			mockStore := mocks.NewMockstore(ctrl)
			mockSel := mocks.NewMockwsSelector(ctrl)
			mockSess := mocks.NewMocksessionProvider(ctrl)
			mockTaskSel := mocks.NewMockcfTaskSelector(ctrl)
			mockPrompt := mocks.NewMockprompter(ctrl)

			tc.mockStore(mockStore)
			tc.mockSel(mockSel)
			tc.mockSess(mockSess)
			tc.mockTaskSelect(mockTaskSel)
			tc.mockPrompter(mockPrompt)

			opts := deleteTaskOpts{
				deleteTaskVars: deleteTaskVars{
					skipConfirmation: tc.inSkipConfirmation,
					defaultCluster:   tc.inDefaultCluster,
					app:              tc.inAppName,
					env:              tc.inEnvName,
					name:             tc.inName,
				},

				store:    mockStore,
				sel:      mockSel,
				provider: mockSess,
				prompt:   mockPrompt,

				newTaskSel: func(sess *session.Session) cfTaskSelector { return mockTaskSel },
			}

			// WHEN
			err := opts.Ask()

			// THEN
			if tc.wantErr != "" {
				require.EqualError(t, err, tc.wantErr)
			} else {
				require.NoError(t, err)
			}
		})
	}
}

type deleteTaskMocks struct {
	store   *mocks.Mockstore
	sess    *mocks.MocksessionProvider
<<<<<<< HEAD
	ecr     *mocks.MockimageRepoEmptier
=======
	ecr     *mocks.MockimageRemover
	s3      *mocks.MockbucketEmptier
>>>>>>> 0572e47c
	ecs     *mocks.MocktaskStopper
	cfn     *mocks.MocktaskStackManager
	spinner *mocks.Mockprogress
}

func TestDeleteTaskOpts_Execute(t *testing.T) {
	mockApp := "phonetool"
	mockEnvName := "pdx"
	mockTaskName := "hide-snacks"
	mockTaskStackName := "task-hide-snacks"
	mockTaskRepoName := "copilot-hide-snacks"
	mockManagerARN := "arn:aws:iam:us-west-2:123456789:role/abc"

	mockEnv := &config.Environment{
		Name:           mockEnvName,
		Region:         "us-west-2",
		ManagerRoleARN: mockManagerARN,
	}

	mockSess := &session.Session{
		Config: &aws.Config{
			Region: aws.String("mockRegion"),
		},
	}
	mockRegionSet := map[string]struct{}{
		aws.StringValue(mockSess.Config.Region): {},
	}

	mockAppEnvTask := &deploy.TaskStackInfo{
		App:     mockApp,
		Env:     mockEnvName,
		RoleARN: mockManagerARN,

		StackName:  mockTaskStackName,
		BucketName: "arn:aws:s3:::bucket",
	}
	mockDefaultTask := deploy.TaskStackInfo{
		StackName:  mockTaskStackName,
		BucketName: "arn:aws:s3:::bucket",
	}
	mockDefaultTaskNoBucket := deploy.TaskStackInfo{
		StackName: mockTaskStackName,
	}
	mockError := errors.New("some error")

	testCases := map[string]struct {
		inDefault bool
		inApp     string
		inEnv     string
		inName    string

		setupMocks func(mocks deleteTaskMocks)

		wantedErr error
	}{
		"success with app/env": {
			inApp:  mockApp,
			inEnv:  mockEnvName,
			inName: mockTaskName,

			setupMocks: func(m deleteTaskMocks) {
				m.sess.EXPECT().FromRole(mockEnv.ManagerRoleARN, mockEnv.Region).Return(mockSess, nil)
				gomock.InOrder(
					m.store.EXPECT().GetEnvironment(mockApp, mockEnvName).Return(mockEnv, nil),
					m.spinner.EXPECT().Start(gomock.Any()),
					m.ecs.EXPECT().StopOneOffTasks(mockApp, mockEnvName, mockTaskName).Return(nil),
					m.spinner.EXPECT().Stop(gomock.Any()),
					m.spinner.EXPECT().Start(gomock.Any()),
					m.ecr.EXPECT().EmptyRepo(mockTaskRepoName, mockRegionSet).Return(nil),
					m.spinner.EXPECT().Stop(gomock.Any()),
					m.cfn.EXPECT().GetTaskStack(mockTaskName).Return(mockAppEnvTask, nil),
					m.spinner.EXPECT().Start(gomock.Any()),
					m.s3.EXPECT().EmptyBucket(gomock.Any()).Return(nil),
					m.spinner.EXPECT().Stop(gomock.Any()),
					m.spinner.EXPECT().Start(gomock.Any()),
					m.cfn.EXPECT().DeleteTask(*mockAppEnvTask).Return(nil),
					m.spinner.EXPECT().Stop(gomock.Any()),
				)
			},
		},
		"success with default cluster": {
			inDefault: true,
			inName:    mockTaskName,

			setupMocks: func(m deleteTaskMocks) {
				gomock.InOrder(
					m.sess.EXPECT().Default().Return(mockSess, nil),
					m.spinner.EXPECT().Start(gomock.Any()),
					m.ecs.EXPECT().StopDefaultClusterTasks(mockTaskName).Return(nil),
					m.spinner.EXPECT().Stop(gomock.Any()),
					m.spinner.EXPECT().Start(gomock.Any()),
					m.ecr.EXPECT().EmptyRepo(mockTaskRepoName, mockRegionSet).Return(nil),
					m.spinner.EXPECT().Stop(gomock.Any()),
					m.cfn.EXPECT().GetTaskStack(mockTaskName).Return(&mockDefaultTask, nil),
					m.spinner.EXPECT().Start(gomock.Any()),
					m.s3.EXPECT().EmptyBucket(gomock.Any()).Return(nil),
					m.spinner.EXPECT().Stop(gomock.Any()),
					m.spinner.EXPECT().Start(gomock.Any()),
					m.cfn.EXPECT().DeleteTask(mockDefaultTask).Return(nil),
					m.spinner.EXPECT().Stop(gomock.Any()),
				)
			},
		},
		"success with default cluster and no S3 bucket": {
			inDefault: true,
			inName:    mockTaskName,

			setupMocks: func(m deleteTaskMocks) {
				gomock.InOrder(
					m.sess.EXPECT().Default().Return(&session.Session{}, nil),
					m.spinner.EXPECT().Start(gomock.Any()),
					m.ecs.EXPECT().StopDefaultClusterTasks(mockTaskName).Return(nil),
					m.spinner.EXPECT().Stop(gomock.Any()),
					m.spinner.EXPECT().Start(gomock.Any()),
					m.ecr.EXPECT().ClearRepository(mockTaskRepoName).Return(nil),
					m.spinner.EXPECT().Stop(gomock.Any()),
					m.cfn.EXPECT().GetTaskStack(mockTaskName).Return(&mockDefaultTaskNoBucket, nil),
					m.spinner.EXPECT().Start(gomock.Any()),
					m.cfn.EXPECT().DeleteTask(mockDefaultTaskNoBucket).Return(nil),
					m.spinner.EXPECT().Stop(gomock.Any()),
				)
			},
		},
		"error when getting environment": {
			inApp:  mockApp,
			inEnv:  mockEnvName,
			inName: mockTaskName,

			wantedErr: errors.New("get session: some error"),

			setupMocks: func(m deleteTaskMocks) {
				gomock.InOrder(
					m.store.EXPECT().GetEnvironment(mockApp, mockEnvName).Return(nil, mockError),
				)
			},
		},
		"error deleting task stack": {
			inApp:  mockApp,
			inEnv:  mockEnvName,
			inName: mockTaskName,

			wantedErr: errors.New("delete stack for task hide-snacks: some error"),

			setupMocks: func(m deleteTaskMocks) {
				m.sess.EXPECT().FromRole(mockEnv.ManagerRoleARN, mockEnv.Region).Return(mockSess, nil)
				gomock.InOrder(
					m.store.EXPECT().GetEnvironment(mockApp, mockEnvName).Return(mockEnv, nil),
					m.spinner.EXPECT().Start(gomock.Any()),
					m.ecs.EXPECT().StopOneOffTasks(mockApp, mockEnvName, mockTaskName).Return(nil),
					m.spinner.EXPECT().Stop(gomock.Any()),
					m.spinner.EXPECT().Start(gomock.Any()),
					m.ecr.EXPECT().EmptyRepo(mockTaskRepoName, mockRegionSet).Return(nil),
					m.spinner.EXPECT().Stop(gomock.Any()),
					m.cfn.EXPECT().GetTaskStack(mockTaskName).Return(mockAppEnvTask, nil),
					m.spinner.EXPECT().Start(gomock.Any()),
					m.s3.EXPECT().EmptyBucket(gomock.Any()).Return(nil),
					m.spinner.EXPECT().Stop(gomock.Any()),
					m.spinner.EXPECT().Start(gomock.Any()),
					m.cfn.EXPECT().DeleteTask(*mockAppEnvTask).Return(mockError),
					m.spinner.EXPECT().Stop(gomock.Any()),
				)
			},
		},
		"task stack does not exist (idempotency check)": {
			inApp:  mockApp,
			inEnv:  mockEnvName,
			inName: mockTaskName,

			setupMocks: func(m deleteTaskMocks) {
				mockErrStackNotFound := awscfn.ErrStackNotFound{}
				m.sess.EXPECT().FromRole(mockEnv.ManagerRoleARN, mockEnv.Region).Return(mockSess, nil)
				gomock.InOrder(
					m.store.EXPECT().GetEnvironment(mockApp, mockEnvName).Return(mockEnv, nil),
					m.spinner.EXPECT().Start(gomock.Any()),
					m.ecs.EXPECT().StopOneOffTasks(mockApp, mockEnvName, mockTaskName).Return(nil),
					m.spinner.EXPECT().Stop(gomock.Any()),
					m.spinner.EXPECT().Start(gomock.Any()),
					m.ecr.EXPECT().EmptyRepo(mockTaskRepoName, mockRegionSet).Return(nil),
					m.spinner.EXPECT().Stop(gomock.Any()),
					m.cfn.EXPECT().GetTaskStack(mockTaskName).Return(nil, &mockErrStackNotFound),
				)
			},
		},
		"error clearing ecr repo": {
			inApp:  mockApp,
			inEnv:  mockEnvName,
			inName: mockTaskName,

			wantedErr: errors.New("empty ECR repository for task hide-snacks: some error"),

			setupMocks: func(m deleteTaskMocks) {
				m.sess.EXPECT().FromRole(mockEnv.ManagerRoleARN, mockEnv.Region).Return(mockSess, nil)
				gomock.InOrder(
					m.store.EXPECT().GetEnvironment(mockApp, mockEnvName).Return(mockEnv, nil),
					m.spinner.EXPECT().Start(gomock.Any()),
					m.ecs.EXPECT().StopOneOffTasks(mockApp, mockEnvName, mockTaskName).Return(nil),
					m.spinner.EXPECT().Stop(gomock.Any()),
					m.spinner.EXPECT().Start(gomock.Any()),
					m.ecr.EXPECT().EmptyRepo(mockTaskRepoName, mockRegionSet).Return(mockError),
					m.spinner.EXPECT().Stop(gomock.Any()),
				)
			},
		},
		"error clearing s3 bucket": {
			inApp:  mockApp,
			inEnv:  mockEnvName,
			inName: mockTaskName,

			wantedErr: errors.New("empty S3 bucket for task hide-snacks: some error"),

			setupMocks: func(m deleteTaskMocks) {
				m.sess.EXPECT().FromRole(mockEnv.ManagerRoleARN, mockEnv.Region).Return(&session.Session{
					Config: &aws.Config{
						Region: aws.String("mockRegion"),
					},
				}, nil)
				m.sess.EXPECT().DefaultWithRegion("mockRegion").Return(&session.Session{}, nil)
				gomock.InOrder(
					m.store.EXPECT().GetEnvironment(mockApp, mockEnvName).Return(mockEnv, nil),
					m.spinner.EXPECT().Start(gomock.Any()),
					m.ecs.EXPECT().StopOneOffTasks(mockApp, mockEnvName, mockTaskName).Return(nil),
					m.spinner.EXPECT().Stop(gomock.Any()),
					m.spinner.EXPECT().Start(gomock.Any()),
					m.ecr.EXPECT().ClearRepository(mockTaskRepoName).Return(nil),
					m.spinner.EXPECT().Stop(gomock.Any()),
					m.cfn.EXPECT().GetTaskStack(mockTaskName).Return(mockAppEnvTask, nil),
					m.spinner.EXPECT().Start(gomock.Any()),
					m.s3.EXPECT().EmptyBucket(gomock.Any()).Return(mockError),
					m.spinner.EXPECT().Stop(gomock.Any()),
				)
			},
		},
		"error stopping app/env tasks": {
			inApp:  mockApp,
			inEnv:  mockEnvName,
			inName: mockTaskName,

			wantedErr: errors.New("stop running tasks in family hide-snacks: some error"),

			setupMocks: func(m deleteTaskMocks) {
				m.sess.EXPECT().FromRole(mockEnv.ManagerRoleARN, mockEnv.Region).Return(&session.Session{
					Config: &aws.Config{
						Region: aws.String("mockRegion"),
					},
				}, nil)
				gomock.InOrder(
					m.store.EXPECT().GetEnvironment(mockApp, mockEnvName).Return(mockEnv, nil),
					m.spinner.EXPECT().Start(gomock.Any()),
					m.ecs.EXPECT().StopOneOffTasks(mockApp, mockEnvName, mockTaskName).Return(mockError),
					m.spinner.EXPECT().Stop(gomock.Any()),
				)
			},
		},
		"error getting task stack": {
			inApp:  mockApp,
			inEnv:  mockEnvName,
			inName: mockTaskName,

			wantedErr: errors.New("some error"),

			setupMocks: func(m deleteTaskMocks) {
				m.sess.EXPECT().FromRole(mockEnv.ManagerRoleARN, mockEnv.Region).Return(mockSess, nil)
				gomock.InOrder(
					m.store.EXPECT().GetEnvironment(mockApp, mockEnvName).Return(mockEnv, nil),
					m.spinner.EXPECT().Start(gomock.Any()),
					m.ecs.EXPECT().StopOneOffTasks(mockApp, mockEnvName, mockTaskName).Return(nil),
					m.spinner.EXPECT().Stop(gomock.Any()),
					m.spinner.EXPECT().Start(gomock.Any()),
					m.ecr.EXPECT().EmptyRepo(mockTaskRepoName, mockRegionSet).Return(nil),
					m.spinner.EXPECT().Stop(gomock.Any()),
					m.cfn.EXPECT().GetTaskStack(mockTaskName).Return(nil, mockError),
				)
			},
		},
		"error stopping default cluster tasks": {
			inDefault: true,
			inName:    mockTaskName,

			wantedErr: errors.New("stop running tasks in family hide-snacks: some error"),

			setupMocks: func(m deleteTaskMocks) {
				m.sess.EXPECT().Default().Return(&session.Session{}, nil)
				gomock.InOrder(
					m.spinner.EXPECT().Start(gomock.Any()),
					m.ecs.EXPECT().StopDefaultClusterTasks(mockTaskName).Return(mockError),
					m.spinner.EXPECT().Stop(gomock.Any()),
				)
			},
		},
	}

	for name, tc := range testCases {
		t.Run(name, func(t *testing.T) {
			ctrl := gomock.NewController(t)
			defer ctrl.Finish()

			// GIVEN
			mockstore := mocks.NewMockstore(ctrl)
<<<<<<< HEAD
			mockImageRepoEmptier := mocks.NewMockimageRepoEmptier(ctrl)
=======
			mockECR := mocks.NewMockimageRemover(ctrl)
			mockS3 := mocks.NewMockbucketEmptier(ctrl)
>>>>>>> 0572e47c
			mockCFN := mocks.NewMocktaskStackManager(ctrl)
			mockECS := mocks.NewMocktaskStopper(ctrl)
			mockSession := mocks.NewMocksessionProvider(ctrl)
			mockSpinner := mocks.NewMockprogress(ctrl)

<<<<<<< HEAD
=======
			mockGetECR := func(_ *session.Session) imageRemover {
				return mockECR
			}
			mockGetS3 := func(_ *session.Session) bucketEmptier {
				return mockS3
			}
>>>>>>> 0572e47c
			mockGetECS := func(_ *session.Session) taskStopper {
				return mockECS
			}
			mockGetCFN := func(_ *session.Session) taskStackManager {
				return mockCFN
			}

			mocks := deleteTaskMocks{
				store:   mockstore,
				sess:    mockSession,
<<<<<<< HEAD
				ecr:     mockImageRepoEmptier,
=======
				ecr:     mockECR,
				s3:      mockS3,
>>>>>>> 0572e47c
				ecs:     mockECS,
				cfn:     mockCFN,
				spinner: mockSpinner,
			}

			tc.setupMocks(mocks)

			opts := deleteTaskOpts{
				deleteTaskVars: deleteTaskVars{
					app:            tc.inApp,
					env:            tc.inEnv,
					name:           tc.inName,
					defaultCluster: tc.inDefault,
				},
				store:            mockstore,
				provider:         mockSession,
				spinner:          mockSpinner,
				imageRepoEmptier: mockImageRepoEmptier,

<<<<<<< HEAD
				newStackManager: mockGetCFN,
				newTaskStopper:  mockGetECS,
=======
				newImageRemover:  mockGetECR,
				newBucketEmptier: mockGetS3,
				newStackManager:  mockGetCFN,
				newTaskStopper:   mockGetECS,
>>>>>>> 0572e47c
			}

			// WHEN
			err := opts.Execute()

			// THEN
			if tc.wantedErr != nil {
				require.EqualError(t, err, tc.wantedErr.Error())
			} else {
				require.NoError(t, err)
			}

		})
	}
}<|MERGE_RESOLUTION|>--- conflicted
+++ resolved
@@ -322,12 +322,8 @@
 type deleteTaskMocks struct {
 	store   *mocks.Mockstore
 	sess    *mocks.MocksessionProvider
-<<<<<<< HEAD
 	ecr     *mocks.MockimageRepoEmptier
-=======
-	ecr     *mocks.MockimageRemover
 	s3      *mocks.MockbucketEmptier
->>>>>>> 0572e47c
 	ecs     *mocks.MocktaskStopper
 	cfn     *mocks.MocktaskStackManager
 	spinner *mocks.Mockprogress
@@ -516,7 +512,7 @@
 			inEnv:  mockEnvName,
 			inName: mockTaskName,
 
-			wantedErr: errors.New("empty ECR repository for task hide-snacks: some error"),
+			wantedErr: errors.New("clear ECR repository for task hide-snacks: some error"),
 
 			setupMocks: func(m deleteTaskMocks) {
 				m.sess.EXPECT().FromRole(mockEnv.ManagerRoleARN, mockEnv.Region).Return(mockSess, nil)
@@ -531,12 +527,12 @@
 				)
 			},
 		},
-		"error clearing s3 bucket": {
+		"error stopping app/env tasks": {
 			inApp:  mockApp,
 			inEnv:  mockEnvName,
 			inName: mockTaskName,
 
-			wantedErr: errors.New("empty S3 bucket for task hide-snacks: some error"),
+			wantedErr: errors.New("stop running tasks in family hide-snacks: some error"),
 
 			setupMocks: func(m deleteTaskMocks) {
 				m.sess.EXPECT().FromRole(mockEnv.ManagerRoleARN, mockEnv.Region).Return(&session.Session{
@@ -544,35 +540,6 @@
 						Region: aws.String("mockRegion"),
 					},
 				}, nil)
-				m.sess.EXPECT().DefaultWithRegion("mockRegion").Return(&session.Session{}, nil)
-				gomock.InOrder(
-					m.store.EXPECT().GetEnvironment(mockApp, mockEnvName).Return(mockEnv, nil),
-					m.spinner.EXPECT().Start(gomock.Any()),
-					m.ecs.EXPECT().StopOneOffTasks(mockApp, mockEnvName, mockTaskName).Return(nil),
-					m.spinner.EXPECT().Stop(gomock.Any()),
-					m.spinner.EXPECT().Start(gomock.Any()),
-					m.ecr.EXPECT().ClearRepository(mockTaskRepoName).Return(nil),
-					m.spinner.EXPECT().Stop(gomock.Any()),
-					m.cfn.EXPECT().GetTaskStack(mockTaskName).Return(mockAppEnvTask, nil),
-					m.spinner.EXPECT().Start(gomock.Any()),
-					m.s3.EXPECT().EmptyBucket(gomock.Any()).Return(mockError),
-					m.spinner.EXPECT().Stop(gomock.Any()),
-				)
-			},
-		},
-		"error stopping app/env tasks": {
-			inApp:  mockApp,
-			inEnv:  mockEnvName,
-			inName: mockTaskName,
-
-			wantedErr: errors.New("stop running tasks in family hide-snacks: some error"),
-
-			setupMocks: func(m deleteTaskMocks) {
-				m.sess.EXPECT().FromRole(mockEnv.ManagerRoleARN, mockEnv.Region).Return(&session.Session{
-					Config: &aws.Config{
-						Region: aws.String("mockRegion"),
-					},
-				}, nil)
 				gomock.InOrder(
 					m.store.EXPECT().GetEnvironment(mockApp, mockEnvName).Return(mockEnv, nil),
 					m.spinner.EXPECT().Start(gomock.Any()),
@@ -626,26 +593,16 @@
 
 			// GIVEN
 			mockstore := mocks.NewMockstore(ctrl)
-<<<<<<< HEAD
 			mockImageRepoEmptier := mocks.NewMockimageRepoEmptier(ctrl)
-=======
-			mockECR := mocks.NewMockimageRemover(ctrl)
 			mockS3 := mocks.NewMockbucketEmptier(ctrl)
->>>>>>> 0572e47c
 			mockCFN := mocks.NewMocktaskStackManager(ctrl)
 			mockECS := mocks.NewMocktaskStopper(ctrl)
 			mockSession := mocks.NewMocksessionProvider(ctrl)
 			mockSpinner := mocks.NewMockprogress(ctrl)
 
-<<<<<<< HEAD
-=======
-			mockGetECR := func(_ *session.Session) imageRemover {
-				return mockECR
-			}
 			mockGetS3 := func(_ *session.Session) bucketEmptier {
 				return mockS3
 			}
->>>>>>> 0572e47c
 			mockGetECS := func(_ *session.Session) taskStopper {
 				return mockECS
 			}
@@ -656,12 +613,8 @@
 			mocks := deleteTaskMocks{
 				store:   mockstore,
 				sess:    mockSession,
-<<<<<<< HEAD
 				ecr:     mockImageRepoEmptier,
-=======
-				ecr:     mockECR,
 				s3:      mockS3,
->>>>>>> 0572e47c
 				ecs:     mockECS,
 				cfn:     mockCFN,
 				spinner: mockSpinner,
@@ -681,15 +634,9 @@
 				spinner:          mockSpinner,
 				imageRepoEmptier: mockImageRepoEmptier,
 
-<<<<<<< HEAD
-				newStackManager: mockGetCFN,
-				newTaskStopper:  mockGetECS,
-=======
-				newImageRemover:  mockGetECR,
 				newBucketEmptier: mockGetS3,
 				newStackManager:  mockGetCFN,
 				newTaskStopper:   mockGetECS,
->>>>>>> 0572e47c
 			}
 
 			// WHEN
