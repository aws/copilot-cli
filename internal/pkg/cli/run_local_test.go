--- conflicted
+++ resolved
@@ -451,13 +451,10 @@
 					"80":  "8080",
 					"999": "9999",
 				},
-<<<<<<< HEAD
-=======
 				IsEssential: true,
 				DependsOn: map[string]string{
 					"bar": "start",
 				},
->>>>>>> 15c1f15b
 			},
 			"bar": {
 				ImageURI: "image2",
@@ -476,11 +473,8 @@
 					"777":   "7777",
 					"10000": "10000",
 				},
-<<<<<<< HEAD
-=======
 				IsEssential: true,
 				DependsOn:   map[string]string{},
->>>>>>> 15c1f15b
 			},
 		},
 	}
@@ -523,11 +517,7 @@
 			},
 			wantedError: errors.New(`get task: get env vars: parse env overrides: "bad:OVERRIDE" targets invalid container`),
 		},
-<<<<<<< HEAD
-		"error retrieving TaskRole credentials": {
-=======
 		"error retrieving task role credentials": {
->>>>>>> 15c1f15b
 			inputAppName:  testAppName,
 			inputWkldName: testWkldName,
 			inputEnvName:  testEnvName,
@@ -538,11 +528,7 @@
 				m.ecsClient.EXPECT().TaskDefinition(testAppName, testEnvName, testWkldName).Return(taskDef, nil)
 				m.sessProvider.EXPECT().FromRole("mock-arn", testRegion).Return(nil, errors.New("some error"))
 			},
-<<<<<<< HEAD
-			wantedError: errors.New(`get task: retrieve TaskRole credentials: some error
-=======
 			wantedError: errors.New(`get task: retrieve task role credentials: some error
->>>>>>> 15c1f15b
 ecs exec method not implemented`),
 		},
 		"error reading workload manifest": {
@@ -1085,21 +1071,12 @@
 			tc.setupMocks(t, m)
 			opts := runLocalOpts{
 				runLocalVars: runLocalVars{
-<<<<<<< HEAD
-					appName:          tc.inputAppName,
-					wkldName:         tc.inputWkldName,
-					envName:          tc.inputEnvName,
-					envOverrides:     tc.inputEnvOverrides,
-					watch:            tc.inputWatch,
-					retrieveTaskRole: tc.inputTaskRole,
-=======
 					appName:      tc.inputAppName,
 					wkldName:     tc.inputWkldName,
 					envName:      tc.inputEnvName,
 					envOverrides: tc.inputEnvOverrides,
 					watch:        tc.inputWatch,
 					useTaskRole:  tc.inputTaskRole,
->>>>>>> 15c1f15b
 					portOverrides: portOverrides{
 						{
 							host:      "777",
