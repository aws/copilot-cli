--- conflicted
+++ resolved
@@ -482,15 +482,8 @@
 			setupMocks: func(t *testing.T, m *runLocalExecuteMocks) {
 				m.ecsClient.EXPECT().TaskDefinition(testAppName, testEnvName, testWkldName).Return(taskDef, nil)
 				m.ssm.EXPECT().GetSecretValue(gomock.Any(), "mysecret").Return("secretvalue", nil)
-<<<<<<< HEAD
 				m.ws.EXPECT().ReadWorkloadManifest(testWkldName).Return([]byte(""), nil)
 				m.interpolator.EXPECT().Interpolate("").Return("", nil)
-=======
-				m.envChecker.EXPECT().Version().Return("v1.32.0", nil)
-				m.hostFinder.HostsFn = func(ctx context.Context) ([]orchestrator.Host, error) {
-					return nil, fmt.Errorf("some error")
-				}
->>>>>>> 8491d15c
 			},
 			wantedError: errors.New(`build images: some error`),
 		},
