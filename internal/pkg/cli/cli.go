--- conflicted
+++ resolved
@@ -128,7 +128,14 @@
 	return strings.Join(prefixedLines, "\n")
 }
 
-<<<<<<< HEAD
+func quoteStringSlice(in []string) []string {
+	quoted := make([]string, len(in))
+	for idx, str := range in {
+		quoted[idx] = strconv.Quote(str)
+	}
+	return quoted
+}
+
 // CwdPathDisplayer displays paths to the user relative to their current working directory.
 type CwdPathDisplayer struct {
 	workingDir string
@@ -150,12 +157,4 @@
 	}
 
 	return filepath.Rel(d.workingDir, fullPath)
-=======
-func quoteStringSlice(in []string) []string {
-	quoted := make([]string, len(in))
-	for idx, str := range in {
-		quoted[idx] = strconv.Quote(str)
-	}
-	return quoted
->>>>>>> 196d9fc3
 }