// Copyright Amazon.com, Inc. or its affiliates. All Rights Reserved.
// SPDX-License-Identifier: Apache-2.0

package cli

import (
	"errors"
	"fmt"
	"testing"

	"github.com/aws/copilot-cli/internal/pkg/cli/mocks"
	"github.com/aws/copilot-cli/internal/pkg/term/color"
	"github.com/aws/copilot-cli/internal/pkg/workspace"

	"github.com/golang/mock/gomock"
	"github.com/stretchr/testify/require"
)

type mockStorageInitValidate struct {
	ws                          *mocks.MockwsReadWriter
	store                       *mocks.Mockstore
	flagExclusiveWithAddIngress string
}

func TestStorageInitOpts_Validate(t *testing.T) {
	testCases := map[string]struct {
		inAppName           string
		inStorageType       string
		inSvcName           string
		inStorageName       string
		inLifecycle         string
		inAddIngressFrom    string
		inPartition         string
		inSort              string
		inLSISorts          []string
		inNoSort            bool
		inNoLSI             bool
		inServerlessVersion string
		inEngine            string

		mock      func(m *mockStorageInitValidate)
		wantedErr error
	}{
		"no app in workspace": {
			mock:      func(m *mockStorageInitValidate) {},
			wantedErr: errNoAppInWorkspace,
		},
<<<<<<< HEAD
		"bad lifecycle option": {
			inAppName:   "bowie",
			inLifecycle: "weird input",
			mock:        func(m *mockStorageInitValidate) {},
			wantedErr:   errors.New(`invalid lifecycle; must be one of "workload" or "environment"`),
		},
		"fails when --add-ingress-from is accompanied by workload name": {
			inAppName:        "bowie",
			inAddIngressFrom: "api",
			inSvcName:        "nonamemonster",
			mock:             func(m *mockStorageInitValidate) {},
			wantedErr:        errors.New("--workload cannot be specified with --add-ingress-from"),
		},
		"fails when --add-ingress-from is accompanied by workload-level lifecycle": {
			inAppName:        "bowie",
			inAddIngressFrom: "api",
			inLifecycle:      lifecycleWorkloadLevel,
			mock:             func(m *mockStorageInitValidate) {},
			wantedErr:        errors.New("--lifecycle cannot be workload when --add-ingress-from is used"),
		},
		"fails when --add-ingress-from is not accompanied by storage name": {
			inAppName:        "bowie",
			inAddIngressFrom: "api",
			mock:             func(m *mockStorageInitValidate) {},
			wantedErr:        errors.New("--name is required when --add-ingress-from is used"),
		},
		"fails when --add-ingress-from is not accompanied by storage type": {
			inAppName:        "bowie",
			inAddIngressFrom: "api",
			inStorageName:    "coolbucket",
			mock:             func(m *mockStorageInitValidate) {},
			wantedErr:        errors.New("--storage-type is required when --add-ingress-from is used"),
		},
		"fails to check if --add-ingress-from workload is in the workspace": {
			inAppName:        "bowie",
			inAddIngressFrom: "api",
			inStorageName:    "coolbucket",
			inStorageType:    s3StorageType,
			mock: func(m *mockStorageInitValidate) {
				m.ws.EXPECT().WorkloadExists("api").Return(false, errors.New("some error"))
			},
			wantedErr: errors.New("check if api exists in the workspace: some error"),
		},
		"fails when --add-ingress-from workload is not in the workspace": {
			inAppName:        "bowie",
			inAddIngressFrom: "api",
			inStorageName:    "coolbucket",
			inStorageType:    s3StorageType,
			mock: func(m *mockStorageInitValidate) {
				m.ws.EXPECT().WorkloadExists("api").Return(false, nil)
			},
			wantedErr: errors.New("workload api not found in the workspace"),
		},
=======
>>>>>>> 1b8ce18e
		"fails when --no-lsi and --lsi are both provided": {
			inAppName:     "bowie",
			inStorageType: dynamoDBStorageType,
			inLSISorts:    []string{"userID:Number"},
			inNoLSI:       true,
			mock:          func(m *mockStorageInitValidate) {},
			wantedErr:     fmt.Errorf("validate LSI configuration: cannot specify --no-lsi and --lsi options at once"),
		},
		"fails when --no-sort and --lsi are both provided": {
			inAppName:     "bowie",
			inStorageType: dynamoDBStorageType,
			inLSISorts:    []string{"userID:Number"},
			inNoSort:      true,
			mock:          func(m *mockStorageInitValidate) {},
			wantedErr:     fmt.Errorf("validate LSI configuration: cannot specify --no-sort and --lsi options at once"),
		},
		"successfully validates aurora serverless version v1": {
			inAppName:           "bowie",
			inStorageType:       rdsStorageType,
			inServerlessVersion: auroraServerlessVersionV1,
			mock:                func(m *mockStorageInitValidate) {},
		},
		"successfully validates aurora serverless version v2": {
			inAppName:           "bowie",
			inStorageType:       rdsStorageType,
			inServerlessVersion: auroraServerlessVersionV2,
			mock:                func(m *mockStorageInitValidate) {},
		},
		"invalid aurora serverless version": {
			inAppName:           "bowie",
			inStorageType:       rdsStorageType,
			inServerlessVersion: "weird-serverless-version",
			mock:                func(m *mockStorageInitValidate) {},
			wantedErr:           errors.New("invalid Aurora Serverless version weird-serverless-version: must be one of \"v1\", \"v2\""),
		},
	}
	for name, tc := range testCases {
		t.Run(name, func(t *testing.T) {
			// GIVEN
			ctrl := gomock.NewController(t)
			defer ctrl.Finish()
			m := mockStorageInitValidate{
				ws:    mocks.NewMockwsReadWriter(ctrl),
				store: mocks.NewMockstore(ctrl),
			}
			tc.mock(&m)
			opts := initStorageOpts{
				initStorageVars: initStorageVars{
					storageType:             tc.inStorageType,
					storageName:             tc.inStorageName,
					workloadName:            tc.inSvcName,
					lifecycle:               tc.inLifecycle,
					addIngressFrom:          tc.inAddIngressFrom,
					partitionKey:            tc.inPartition,
					sortKey:                 tc.inSort,
					lsiSorts:                tc.inLSISorts,
					noLSI:                   tc.inNoLSI,
					noSort:                  tc.inNoSort,
					auroraServerlessVersion: tc.inServerlessVersion,
					rdsEngine:               tc.inEngine,
				},
				appName: tc.inAppName,
				ws:      m.ws,
				store:   m.store,

				configFlagExclusiveWithAddIngress: m.flagExclusiveWithAddIngress,
			}

			// WHEN
			err := opts.Validate()

			// THEN
			if tc.wantedErr != nil {
				require.EqualError(t, err, tc.wantedErr.Error())
			} else {
				require.NoError(t, err)
			}
		})
	}
}

type mockStorageInitAsk struct {
	prompt    *mocks.Mockprompter
	sel       *mocks.MockwsSelector
	configSel *mocks.MockconfigSelector
	ws        *mocks.MockwsReadWriter
}

func TestStorageInitOpts_Ask(t *testing.T) {
	const (
		wantedAppName    = "bowie"
		wantedSvcName    = "frontend"
		wantedBucketName = "cool-bucket"
	)
	testCases := map[string]struct {
<<<<<<< HEAD
		inStorageType    string
		inSvcName        string
		inStorageName    string
		inAddIngressFrom string
=======
		inStorageType string
		inSvcName     string
		inStorageName string
		inLifecycle   string
>>>>>>> 1b8ce18e

		mock func(m *mockStorageInitAsk)

		wantedErr  error
		wantedVars *initStorageVars
	}{
		"prompt for nothing if --add-ingress-from is used": {
			inAddIngressFrom: "api",
			mock:             func(m *mockStorageInitAsk) {},
		},
		"invalid storage type": {
			inStorageType: "box",
			inSvcName:     "frontend",
			mock:          func(m *mockStorageInitAsk) {},
			wantedErr:     errors.New(`invalid storage type box: must be one of "DynamoDB", "S3", "Aurora"`),
		},
		"asks for storage type": {
			inSvcName:     wantedSvcName,
			inStorageName: wantedBucketName,
			inLifecycle:   lifecycleWorkloadLevel,
			mock: func(m *mockStorageInitAsk) {
				m.ws.EXPECT().WorkloadExists(gomock.Any()).Return(true, nil).AnyTimes()
				m.prompt.EXPECT().SelectOption(gomock.Any(), gomock.Any(), gomock.Any(), gomock.Any()).Return(s3StorageType, nil)
			},
			wantedVars: &initStorageVars{
				storageType:  s3StorageType,
				storageName:  wantedBucketName,
				workloadName: wantedSvcName,
				lifecycle:    lifecycleWorkloadLevel,
			},
		},
		"error if storage type not gotten": {
			inSvcName:     wantedSvcName,
			inStorageName: wantedBucketName,

			mock: func(m *mockStorageInitAsk) {
				m.prompt.EXPECT().SelectOption(gomock.Any(), gomock.Any(), gomock.Any(), gomock.Any()).Return("", errors.New("some error"))
			},
			wantedErr: fmt.Errorf("select storage type: some error"),
		},
		"asks for local workload when lifecycle is workload-level": {
			inStorageName: wantedBucketName,
			inStorageType: s3StorageType,
			inLifecycle:   lifecycleWorkloadLevel,
			mock: func(m *mockStorageInitAsk) {
				m.sel.EXPECT().Workload(gomock.Eq(storageInitSvcPrompt), gomock.Any()).Return(wantedSvcName, nil)
			},
			wantedVars: &initStorageVars{
				storageType:  s3StorageType,
				storageName:  wantedBucketName,
				workloadName: wantedSvcName,
				lifecycle:    lifecycleWorkloadLevel,
			},
		},
		"asks for any workload if lifecycle is otherwise": {
			inStorageName: wantedBucketName,
			inStorageType: s3StorageType,
			inLifecycle:   lifecycleEnvironmentLevel,
			mock: func(m *mockStorageInitAsk) {
				m.configSel.EXPECT().Workload(gomock.Eq(storageInitSvcPrompt), gomock.Any(), wantedAppName).Return(wantedSvcName, nil)
				m.ws.EXPECT().WorkloadExists(wantedSvcName).Return(false, nil)
			},
			wantedVars: &initStorageVars{
				storageType:  s3StorageType,
				storageName:  wantedBucketName,
				workloadName: wantedSvcName,
				lifecycle:    lifecycleEnvironmentLevel,
			},
		},
		"error if local workload not returned": {
			inStorageName: wantedBucketName,
			inStorageType: s3StorageType,
			inLifecycle:   lifecycleWorkloadLevel,
			mock: func(m *mockStorageInitAsk) {
				m.sel.EXPECT().Workload(gomock.Eq(storageInitSvcPrompt), gomock.Any()).Return("", errors.New("some error"))
			},
			wantedErr: fmt.Errorf("retrieve local workload names: some error"),
		},
		"error if any workload not returned": {
			inStorageName: wantedBucketName,
			inStorageType: s3StorageType,
			mock: func(m *mockStorageInitAsk) {
				m.configSel.EXPECT().Workload(gomock.Eq(storageInitSvcPrompt), gomock.Any(), wantedAppName).Return("", errors.New("some error"))
			},
			wantedErr: fmt.Errorf("select a workload from app %s: some error", wantedAppName),
		},
		"successfully validates valid s3 bucket name": {
			inSvcName:     "frontend",
			inStorageType: s3StorageType,
			inStorageName: "my-bucket.4",
			inLifecycle:   lifecycleEnvironmentLevel,
			mock: func(m *mockStorageInitAsk) {
				m.ws.EXPECT().WorkloadExists(gomock.Any()).Return(true, nil).AnyTimes()
			},
		},
		"invalid s3 bucket name": {
			inSvcName:     "frontend",
			inStorageType: s3StorageType,
			inStorageName: "mybadbucket???",
			mock: func(m *mockStorageInitAsk) {
				m.ws.EXPECT().WorkloadExists(gomock.Any()).Return(true, nil).AnyTimes()
			},
			wantedErr: fmt.Errorf("validate storage name: %w", errValueBadFormatWithPeriod),
		},
		"asks for storage name": {
			inSvcName:     wantedSvcName,
			inStorageType: s3StorageType,
			inLifecycle:   lifecycleWorkloadLevel,
			mock: func(m *mockStorageInitAsk) {
				m.ws.EXPECT().WorkloadExists(gomock.Any()).Return(true, nil)
				m.prompt.EXPECT().Get(gomock.Eq(fmt.Sprintf(fmtStorageInitNamePrompt, color.HighlightUserInput(s3BucketFriendlyText))),
					gomock.Any(), gomock.Any(), gomock.Any()).
					Return(wantedBucketName, nil)
			},
			wantedVars: &initStorageVars{
				storageType:  s3StorageType,
				storageName:  wantedBucketName,
				workloadName: wantedSvcName,
				lifecycle:    lifecycleWorkloadLevel,
			},
		},
		"error if storage name not returned": {
			inSvcName:     wantedSvcName,
			inStorageType: s3StorageType,

			mock: func(m *mockStorageInitAsk) {
				m.prompt.EXPECT().Get(gomock.Any(), gomock.Any(), gomock.Any(), gomock.Any()).Return("", errors.New("some error"))
			},
			wantedErr: fmt.Errorf("input storage name: some error"),
		},
		"invalid lifecycle": {
			inSvcName:     wantedSvcName,
			inStorageType: s3StorageType,
			inStorageName: wantedBucketName,
			inLifecycle:   "immortal",
			mock:          func(m *mockStorageInitAsk) {},
			wantedErr:     fmt.Errorf(`invalid lifecycle; must be one of "workload" or "environment"`),
		},
		"infer lifecycle to be workload level if the addon is found as a workload addon": {
			inSvcName:     wantedSvcName,
			inStorageType: s3StorageType,
			inStorageName: wantedBucketName,
			mock: func(m *mockStorageInitAsk) {
				m.ws.EXPECT().WorkloadAddonFileAbsPath(wantedSvcName, fmt.Sprintf("%s.yml", wantedBucketName)).Return("mockWorkloadAddonPath")
				m.ws.EXPECT().ReadFile("mockWorkloadAddonPath").Return([]byte(""), nil)
				m.ws.EXPECT().WorkloadAddonFilePath(wantedSvcName, fmt.Sprintf("%s.yml", wantedBucketName)).
					Return("mockWorkloadAddonPath") // Called in log.Info.
			},
			wantedVars: &initStorageVars{
				storageType:  s3StorageType,
				storageName:  wantedBucketName,
				workloadName: wantedSvcName,
				lifecycle:    lifecycleWorkloadLevel,
			},
		},
		"error reading workload addon": {
			inSvcName:     wantedSvcName,
			inStorageType: s3StorageType,
			inStorageName: wantedBucketName,
			mock: func(m *mockStorageInitAsk) {
				m.ws.EXPECT().WorkloadAddonFileAbsPath(wantedSvcName, fmt.Sprintf("%s.yml", wantedBucketName)).Return("mockWorkloadAddonPath")
				m.ws.EXPECT().ReadFile("mockWorkloadAddonPath").Return([]byte(""), errors.New("some error"))
			},
			wantedErr: fmt.Errorf("check if %s addon exists for %s in workspace: some error", wantedBucketName, wantedSvcName),
		},
		"infer lifecycle to be env level if the addon is found as an env addon": {
			inSvcName:     wantedSvcName,
			inStorageType: s3StorageType,
			inStorageName: wantedBucketName,
			mock: func(m *mockStorageInitAsk) {
				m.ws.EXPECT().WorkloadAddonFileAbsPath(wantedSvcName, fmt.Sprintf("%s.yml", wantedBucketName)).Return("mockWorkloadAddonPath")
				m.ws.EXPECT().ReadFile("mockWorkloadAddonPath").Return([]byte(""), &workspace.ErrFileNotExists{})
				m.ws.EXPECT().EnvAddonFileAbsPath(fmt.Sprintf("%s.yml", wantedBucketName)).Return("mockEnvAddonPath")
				m.ws.EXPECT().ReadFile("mockEnvAddonPath").Return([]byte(""), nil)
				m.ws.EXPECT().EnvAddonFilePath(fmt.Sprintf("%s.yml", wantedBucketName)).
					Return("mockEnvAddonPath") // Called in log.Info.
				m.ws.EXPECT().WorkloadExists(gomock.Any()).Return(true, nil)
			},
			wantedVars: &initStorageVars{
				storageType:  s3StorageType,
				storageName:  wantedBucketName,
				workloadName: wantedSvcName,
				lifecycle:    lifecycleEnvironmentLevel,
			},
		},
		"error reading environment addon": {
			inSvcName:     wantedSvcName,
			inStorageType: s3StorageType,
			inStorageName: wantedBucketName,
			mock: func(m *mockStorageInitAsk) {
				m.ws.EXPECT().WorkloadAddonFileAbsPath(wantedSvcName, fmt.Sprintf("%s.yml", wantedBucketName)).Return("mockWorkloadAddonPath")
				m.ws.EXPECT().ReadFile("mockWorkloadAddonPath").Return([]byte(""), &workspace.ErrFileNotExists{})
				m.ws.EXPECT().EnvAddonFileAbsPath(fmt.Sprintf("%s.yml", wantedBucketName)).Return("mockEnvAddonPath")
				m.ws.EXPECT().ReadFile("mockEnvAddonPath").Return([]byte(""), errors.New("some error"))
			},
			wantedErr: fmt.Errorf("check if %s exists as an environment addon in workspace: some error", wantedBucketName),
		},
		"asks for lifecycle": {
			inSvcName:     wantedSvcName,
			inStorageType: s3StorageType,
			inStorageName: wantedBucketName,
			mock: func(m *mockStorageInitAsk) {
				m.ws.EXPECT().WorkloadAddonFileAbsPath(wantedSvcName, fmt.Sprintf("%s.yml", wantedBucketName)).Return("mockWorkloadAddonPath")
				m.ws.EXPECT().ReadFile("mockWorkloadAddonPath").Return([]byte(""), &workspace.ErrFileNotExists{})
				m.ws.EXPECT().EnvAddonFileAbsPath(fmt.Sprintf("%s.yml", wantedBucketName)).Return("mockEnvAddonPath")
				m.ws.EXPECT().ReadFile("mockEnvAddonPath").Return([]byte(""), &workspace.ErrFileNotExists{})
				m.prompt.EXPECT().SelectOption(fmt.Sprintf(fmtStorageInitLifecyclePrompt, wantedSvcName), gomock.Any(), gomock.Any(), gomock.Any()).Return(lifecycleWorkloadLevel, nil)
				m.ws.EXPECT().WorkloadExists(gomock.Any()).Return(true, nil)
			},
			wantedVars: &initStorageVars{
				storageType:  s3StorageType,
				storageName:  wantedBucketName,
				workloadName: wantedSvcName,
				lifecycle:    lifecycleWorkloadLevel,
			},
		},
		"error if lifecycle not gotten": {
			inSvcName:     wantedSvcName,
			inStorageType: s3StorageType,
			inStorageName: wantedBucketName,
			mock: func(m *mockStorageInitAsk) {
				m.ws.EXPECT().WorkloadAddonFileAbsPath(wantedSvcName, fmt.Sprintf("%s.yml", wantedBucketName)).Return("mockWorkloadAddonPath")
				m.ws.EXPECT().ReadFile("mockWorkloadAddonPath").Return([]byte(""), &workspace.ErrFileNotExists{})
				m.ws.EXPECT().EnvAddonFileAbsPath(fmt.Sprintf("%s.yml", wantedBucketName)).Return("mockEnvAddonPath")
				m.ws.EXPECT().ReadFile("mockEnvAddonPath").Return([]byte(""), &workspace.ErrFileNotExists{})
				m.prompt.EXPECT().SelectOption(fmt.Sprintf(fmtStorageInitLifecyclePrompt, wantedSvcName), gomock.Any(), gomock.Any(), gomock.Any()).Return("", errors.New("some error"))
			},
			wantedErr: errors.New("ask for lifecycle: some error"),
		},
		"error checking if workload is in workspace": {
			inStorageType: s3StorageType,
			inSvcName:     "frontend",
			inStorageName: "my-bucket",
			inLifecycle:   lifecycleEnvironmentLevel,
			mock: func(m *mockStorageInitAsk) {
				m.ws.EXPECT().WorkloadExists(gomock.Eq("frontend")).Return(false, errors.New("wanted err"))
			},
			wantedErr: errors.New("check if frontend exists in the workspace: wanted err"),
		},
		"error if workload is not in workspace for a workload-level storage": {
			inStorageType: s3StorageType,
			inSvcName:     "frontend",
			inStorageName: "my-bucket",
			inLifecycle:   lifecycleWorkloadLevel,
			mock: func(m *mockStorageInitAsk) {
				m.ws.EXPECT().WorkloadExists(gomock.Eq("frontend")).Return(false, nil)
			},
			wantedErr: errors.New("workload frontend not found in the workspace"),
		},
		"ok if workload is not in workspace for an env-level storage": {
			inStorageType: s3StorageType,
			inSvcName:     "frontend",
			inStorageName: "my-bucket",
			inLifecycle:   lifecycleEnvironmentLevel,
			mock: func(m *mockStorageInitAsk) {
				m.ws.EXPECT().WorkloadExists(gomock.Eq("frontend")).Return(false, nil)
			},
		},
		"no error or asks when fully specified": {
			inSvcName:     wantedSvcName,
			inStorageType: s3StorageType,
			inStorageName: wantedBucketName,
			inLifecycle:   lifecycleEnvironmentLevel,
			mock: func(m *mockStorageInitAsk) {
				m.ws.EXPECT().WorkloadExists(gomock.Any()).Return(true, nil).AnyTimes()
			},
		},
	}
	for name, tc := range testCases {
		t.Run(name, func(t *testing.T) {
			// GIVEN
			ctrl := gomock.NewController(t)
			defer ctrl.Finish()

			m := mockStorageInitAsk{
				prompt:    mocks.NewMockprompter(ctrl),
				sel:       mocks.NewMockwsSelector(ctrl),
				configSel: mocks.NewMockconfigSelector(ctrl),
				ws:        mocks.NewMockwsReadWriter(ctrl),
			}
			opts := initStorageOpts{
				initStorageVars: initStorageVars{
<<<<<<< HEAD
					storageType:    tc.inStorageType,
					storageName:    tc.inStorageName,
					workloadName:   tc.inSvcName,
					addIngressFrom: tc.inAddIngressFrom,
=======
					storageType:  tc.inStorageType,
					storageName:  tc.inStorageName,
					workloadName: tc.inSvcName,
					lifecycle:    tc.inLifecycle,
>>>>>>> 1b8ce18e
				},
				appName:   wantedAppName,
				sel:       m.sel,
				configSel: m.configSel,
				prompt:    m.prompt,
				ws:        m.ws,
			}
			tc.mock(&m)
			// WHEN
			err := opts.Ask()

			// THEN
			if tc.wantedErr != nil {
				require.EqualError(t, err, tc.wantedErr.Error())
			} else {
				require.NoError(t, err)
			}
			if tc.wantedVars != nil {
				require.Equal(t, *tc.wantedVars, opts.initStorageVars)
			}
		})
	}
}

func TestStorageInitOpts_AskDDB(t *testing.T) {
	const (
		wantedSvcName      = "frontend"
		wantedTableName    = "my-cool_table.3"
		wantedPartitionKey = "DogName:String"
		wantedSortKey      = "PhotoId:Number"
	)
	testCases := map[string]struct {
		inStorageName string
		inPartition   string
		inSort        string
		inLSISorts    []string
		inNoLSI       bool
		inNoSort      bool

		mock func(m *mockStorageInitAsk)

		wantedErr  error
		wantedVars *initStorageVars
	}{
		"invalid ddb name": {
			inStorageName: "badTable!!!",
			mock:          func(m *mockStorageInitAsk) {},
			wantedErr:     fmt.Errorf("validate storage name: %w", errValueBadFormatWithPeriodUnderscore),
		},
		"invalid partition key": {
			inStorageName: wantedTableName,
			inPartition:   "bipartite",
			mock: func(m *mockStorageInitAsk) {
				m.ws.EXPECT().WorkloadExists(gomock.Any()).Return(true, nil)
			},
			wantedErr: errors.New("validate partition key: value must be of the form <name>:<T> where T is one of S, N, or B"),
		},
		"asks for partition key if not specified": {
			inStorageName: wantedTableName,
			inSort:        wantedSortKey,
			inNoLSI:       true,
			mock: func(m *mockStorageInitAsk) {
				m.ws.EXPECT().WorkloadExists(gomock.Any()).Return(true, nil)
				keyPrompt := fmt.Sprintf(fmtStorageInitDDBKeyPrompt,
					color.HighlightUserInput("partition key"),
					color.HighlightUserInput(dynamoDBStorageType),
				)
				keyTypePrompt := fmt.Sprintf(fmtStorageInitDDBKeyTypePrompt, ddbKeyString)
				m.prompt.EXPECT().Get(gomock.Eq(keyPrompt),
					gomock.Any(),
					gomock.Any(),
					gomock.Any(),
				).Return(wantedPartitionKey, nil)
				m.prompt.EXPECT().SelectOne(gomock.Eq(keyTypePrompt),
					gomock.Any(),
					attributeTypes,
					gomock.Any(),
				).Return(ddbStringType, nil)
			},
		},
		"error if fail to return partition key": {
			inStorageName: wantedTableName,
			mock: func(m *mockStorageInitAsk) {
				m.ws.EXPECT().WorkloadExists(gomock.Any()).Return(true, nil)
				m.prompt.EXPECT().Get(gomock.Any(),
					gomock.Any(),
					gomock.Any(),
					gomock.Any(),
				).Return("", errors.New("some error"))
			},
			wantedErr: fmt.Errorf("get DDB partition key: some error"),
		},
		"error if fail to return partition key type": {
			inStorageName: wantedTableName,
			mock: func(m *mockStorageInitAsk) {
				m.ws.EXPECT().WorkloadExists(gomock.Any()).Return(true, nil)
				m.prompt.EXPECT().Get(gomock.Any(),
					gomock.Any(),
					gomock.Any(),
					gomock.Any(),
				).Return(wantedPartitionKey, nil)
				m.prompt.EXPECT().SelectOne(gomock.Any(),
					gomock.Any(),
					gomock.Any(),
					gomock.Any(),
				).Return("", errors.New("some error"))
			},
			wantedErr: fmt.Errorf("get DDB partition key datatype: some error"),
		},
		"invalid sort key": {
			inStorageName: wantedTableName,
			inPartition:   wantedSortKey,
			inSort:        "allsortofstuff",
			mock: func(m *mockStorageInitAsk) {
				m.ws.EXPECT().WorkloadExists(gomock.Any()).Return(true, nil)
			},
			wantedErr: errors.New("validate sort key: value must be of the form <name>:<T> where T is one of S, N, or B"),
		},
		"ask for sort key if not specified": {
			inStorageName: wantedTableName,
			inPartition:   wantedPartitionKey,
			inNoLSI:       true,
			mock: func(m *mockStorageInitAsk) {
				m.ws.EXPECT().WorkloadExists(gomock.Any()).Return(true, nil)
				m.prompt.EXPECT().Confirm(
					gomock.Eq(storageInitDDBSortKeyConfirm),
					gomock.Any(),
					gomock.Any(),
				).Return(true, nil)
				keyPrompt := fmt.Sprintf(fmtStorageInitDDBKeyPrompt,
					color.HighlightUserInput("sort key"),
					color.HighlightUserInput(dynamoDBStorageType),
				)
				keyTypePrompt := fmt.Sprintf(fmtStorageInitDDBKeyTypePrompt, ddbKeyString)
				m.prompt.EXPECT().Get(gomock.Eq(keyPrompt),
					gomock.Any(),
					gomock.Any(),
					gomock.Any(),
				).Return(wantedPartitionKey, nil)
				m.prompt.EXPECT().SelectOne(gomock.Eq(keyTypePrompt),
					gomock.Any(),
					attributeTypes,
					gomock.Any(),
				).Return(ddbStringType, nil)
			},
		},
		"error if fail to confirm add sort key": {
			inStorageName: wantedTableName,
			inPartition:   wantedPartitionKey,
			mock: func(m *mockStorageInitAsk) {
				m.ws.EXPECT().WorkloadExists(gomock.Any()).Return(true, nil)
				m.prompt.EXPECT().Confirm(
					gomock.Eq(storageInitDDBSortKeyConfirm),
					gomock.Any(),
					gomock.Any(),
				).Return(false, errors.New("some error"))
			},
			wantedErr: fmt.Errorf("confirm DDB sort key: some error"),
		},
		"error if fail to return sort key": {
			inStorageName: wantedTableName,
			inPartition:   wantedPartitionKey,
			mock: func(m *mockStorageInitAsk) {
				m.ws.EXPECT().WorkloadExists(gomock.Any()).Return(true, nil)
				m.prompt.EXPECT().Confirm(
					gomock.Eq(storageInitDDBSortKeyConfirm),
					gomock.Any(),
					gomock.Any(),
				).Return(true, nil)
				m.prompt.EXPECT().Get(gomock.Any(),
					gomock.Any(),
					gomock.Any(),
					gomock.Any(),
				).Return("", errors.New("some error"))
			},
			wantedErr: fmt.Errorf("get DDB sort key: some error"),
		},
		"error if fail to return sort key type": {
			inStorageName: wantedTableName,
			inPartition:   wantedPartitionKey,
			mock: func(m *mockStorageInitAsk) {
				m.ws.EXPECT().WorkloadExists(gomock.Any()).Return(true, nil)
				m.prompt.EXPECT().Confirm(
					gomock.Eq(storageInitDDBSortKeyConfirm),
					gomock.Any(),
					gomock.Any(),
				).Return(true, nil)
				m.prompt.EXPECT().Get(gomock.Any(),
					gomock.Any(),
					gomock.Any(),
					gomock.Any(),
				).Return(wantedPartitionKey, nil)
				m.prompt.EXPECT().SelectOne(gomock.Any(),
					gomock.Any(),
					gomock.Any(),
					gomock.Any(),
				).Return("", errors.New("some error"))
			},
			wantedErr: fmt.Errorf("get DDB sort key datatype: some error"),
		},
		"don't ask for sort key if no-sort specified": {
			inStorageName: wantedTableName,
			inPartition:   wantedPartitionKey,
			inNoSort:      true,
			mock: func(m *mockStorageInitAsk) {
				m.ws.EXPECT().WorkloadExists(gomock.Any()).Return(true, nil)
				m.prompt.EXPECT().Confirm(
					gomock.Eq(storageInitDDBSortKeyConfirm),
					gomock.Any(),
					gomock.Any(),
				).Times(0)
			},
		},
		"ok if --no-lsi and --sort-key are both specified": {
			inStorageName: wantedTableName,
			inPartition:   wantedPartitionKey,
			inSort:        wantedSortKey,
			inNoLSI:       true,
			mock: func(m *mockStorageInitAsk) {
				m.ws.EXPECT().WorkloadExists(gomock.Any()).Return(true, nil)
			},
		},
		"don't ask about LSI if no-sort is specified": {
			inStorageName: wantedTableName,
			inPartition:   wantedPartitionKey,
			inNoSort:      true,
			mock: func(m *mockStorageInitAsk) {
				m.ws.EXPECT().WorkloadExists(gomock.Any()).Return(true, nil)
				m.prompt.EXPECT().Confirm(
					gomock.Eq(storageInitDDBLSIPrompt),
					gomock.Eq(storageInitDDBLSIHelp),
					gomock.Any(),
				).Times(0)
			},
		},
		"ask for LSI if not specified": {
			inStorageName: wantedTableName,
			inPartition:   wantedPartitionKey,
			inSort:        wantedSortKey,
			mock: func(m *mockStorageInitAsk) {
				m.ws.EXPECT().WorkloadExists(gomock.Any()).Return(true, nil)
				lsiTypePrompt := fmt.Sprintf(fmtStorageInitDDBKeyTypePrompt, color.Emphasize("alternate sort key"))
				lsiTypeHelp := fmt.Sprintf(fmtStorageInitDDBKeyTypeHelp, "alternate sort key")
				m.prompt.EXPECT().Confirm(
					gomock.Eq(storageInitDDBLSIPrompt),
					gomock.Eq(storageInitDDBLSIHelp),
					gomock.Any(),
				).Return(true, nil)
				m.prompt.EXPECT().Get(
					gomock.Eq(storageInitDDBLSINamePrompt),
					gomock.Eq(storageInitDDBLSINameHelp),
					gomock.Any(),
					gomock.Any(),
				).Return("Email", nil)
				m.prompt.EXPECT().SelectOne(
					gomock.Eq(lsiTypePrompt),
					gomock.Eq(lsiTypeHelp),
					gomock.Eq(attributeTypes),
					gomock.Any(),
				).Return(ddbStringType, nil)
				m.prompt.EXPECT().Confirm(
					gomock.Eq(storageInitDDBMoreLSIPrompt),
					gomock.Eq(storageInitDDBLSIHelp),
					gomock.Any(),
				).Return(false, nil)
			},
			wantedVars: &initStorageVars{
				storageName:  wantedTableName,
				workloadName: wantedSvcName,
				storageType:  dynamoDBStorageType,
				lifecycle:    lifecycleWorkloadLevel,

				partitionKey: wantedPartitionKey,
				sortKey:      wantedSortKey,
				noLSI:        false,
				lsiSorts:     []string{"Email:String"},
			},
		},
		"noLSI is set correctly if no lsis specified": {
			inStorageName: wantedTableName,
			inPartition:   wantedPartitionKey,
			inSort:        wantedSortKey,
			mock: func(m *mockStorageInitAsk) {
				m.ws.EXPECT().WorkloadExists(gomock.Any()).Return(true, nil)
				m.prompt.EXPECT().Confirm(
					gomock.Eq(storageInitDDBLSIPrompt),
					gomock.Eq(storageInitDDBLSIHelp),
					gomock.Any(),
				).Return(false, nil)
			},
			wantedVars: &initStorageVars{
				storageName:  wantedTableName,
				workloadName: wantedSvcName,
				storageType:  dynamoDBStorageType,
				lifecycle:    lifecycleWorkloadLevel,

				partitionKey: wantedPartitionKey,
				sortKey:      wantedSortKey,
				noLSI:        true,
			},
		},
		"noLSI is set correctly if no sort key": {
			inStorageName: wantedTableName,
			inPartition:   wantedPartitionKey,
			mock: func(m *mockStorageInitAsk) {
				m.ws.EXPECT().WorkloadExists(gomock.Any()).Return(true, nil)
				m.prompt.EXPECT().Confirm(
					gomock.Eq(storageInitDDBSortKeyConfirm),
					gomock.Eq(storageInitDDBSortKeyHelp),
					gomock.Any(),
				).Return(false, nil)
			},
			wantedVars: &initStorageVars{
				storageName:  wantedTableName,
				workloadName: wantedSvcName,
				storageType:  dynamoDBStorageType,
				lifecycle:    lifecycleWorkloadLevel,

				partitionKey: wantedPartitionKey,
				noLSI:        true,
				noSort:       true,
			},
		},
		"error if lsi name misspecified": {
			inStorageName: wantedTableName,
			inPartition:   wantedPartitionKey,
			inSort:        wantedSortKey,
			mock: func(m *mockStorageInitAsk) {
				m.ws.EXPECT().WorkloadExists(gomock.Any()).Return(true, nil)
				m.prompt.EXPECT().Confirm(
					gomock.Eq(storageInitDDBLSIPrompt),
					gomock.Any(),
					gomock.Any(),
				).Return(true, nil)
				m.prompt.EXPECT().Get(gomock.Any(),
					gomock.Any(),
					gomock.Any(),
					gomock.Any(),
				).Return("", errors.New("some error"))
			},
			wantedErr: fmt.Errorf("get DDB alternate sort key name: some error"),
		},
		"errors if fail to confirm lsi": {
			inStorageName: wantedTableName,
			inPartition:   wantedPartitionKey,
			inSort:        wantedSortKey,
			mock: func(m *mockStorageInitAsk) {
				m.ws.EXPECT().WorkloadExists(gomock.Any()).Return(true, nil)
				m.prompt.EXPECT().Confirm(
					gomock.Any(),
					gomock.Any(),
					gomock.Any(),
				).Return(false, errors.New("some error"))
			},
			wantedErr: fmt.Errorf("confirm add alternate sort key: some error"),
		},
		"error if lsi type misspecified": {
			inStorageName: wantedTableName,
			inPartition:   wantedPartitionKey,
			inSort:        wantedSortKey,
			mock: func(m *mockStorageInitAsk) {
				m.ws.EXPECT().WorkloadExists(gomock.Any()).Return(true, nil)
				m.prompt.EXPECT().Confirm(
					gomock.Any(),
					gomock.Any(),
					gomock.Any(),
				).Return(true, nil)
				m.prompt.EXPECT().Get(gomock.Any(),
					gomock.Any(),
					gomock.Any(),
					gomock.Any(),
				).Return("cool", nil)
				m.prompt.EXPECT().SelectOne(gomock.Any(),
					gomock.Any(),
					gomock.Any(),
					gomock.Any(),
				).Return("", errors.New("some error"))

			},
			wantedErr: fmt.Errorf("get DDB alternate sort key type: some error"),
		},
		"do not ask for ddb config when fully specified": {
			inStorageName: wantedTableName,
			inPartition:   wantedPartitionKey,
			inSort:        wantedSortKey,
			inLSISorts:    []string{"userID:Number", "data:Binary"},
			mock: func(m *mockStorageInitAsk) {
				m.ws.EXPECT().WorkloadExists(gomock.Any()).Return(true, nil)
			},
		},
		"successfully validate flags with non-config": {
			inStorageName: wantedTableName,
			inPartition:   wantedPartitionKey,
			inNoSort:      true,
			inNoLSI:       true,
			mock: func(m *mockStorageInitAsk) {
				m.ws.EXPECT().WorkloadExists(gomock.Any()).Return(true, nil)
			},
		},
	}
	for name, tc := range testCases {
		t.Run(name, func(t *testing.T) {
			// GIVEN
			ctrl := gomock.NewController(t)
			defer ctrl.Finish()

			m := mockStorageInitAsk{
				ws:     mocks.NewMockwsReadWriter(ctrl),
				prompt: mocks.NewMockprompter(ctrl),
			}
			tc.mock(&m)
			opts := initStorageOpts{
				initStorageVars: initStorageVars{
					storageType:  dynamoDBStorageType,
					storageName:  tc.inStorageName,
					workloadName: wantedSvcName,
					partitionKey: tc.inPartition,
					sortKey:      tc.inSort,
					lsiSorts:     tc.inLSISorts,
					noLSI:        tc.inNoLSI,
					noSort:       tc.inNoSort,
					lifecycle:    lifecycleWorkloadLevel,
				},
				appName: "ddos",
				prompt:  m.prompt,
				ws:      m.ws,
			}
			// WHEN
			err := opts.Ask()

			// THEN
			if tc.wantedErr != nil {
				require.EqualError(t, err, tc.wantedErr.Error())
			} else {
				require.NoError(t, err)
			}
			if tc.wantedVars != nil {
				require.Equal(t, *tc.wantedVars, opts.initStorageVars)
			}
		})
	}
}

func TestStorageInitOpts_AskRDS(t *testing.T) {
	const (
		wantedSvcName     = "frontend"
		wantedClusterName = "cookie"

		wantedServerlessVersion = auroraServerlessVersionV2
		wantedInitialDBName     = "mydb"
		wantedDBEngine          = engineTypePostgreSQL
	)
	testCases := map[string]struct {
		inStorageName string
		inPartition   string
		inSort        string
		inLSISorts    []string
		inNoLSI       bool
		inNoSort      bool

		inServerlessVersion string
		inDBEngine          string
		inInitialDBName     string

		mock func(m *mockStorageInitAsk)

		wantedErr  error
		wantedVars *initStorageVars
	}{
		"invalid cluster name": {
			inStorageName: "wow!such name..:doge",
			mock: func(m *mockStorageInitAsk) {
				m.ws.EXPECT().ReadWorkloadManifest(wantedSvcName).Return(workspace.WorkloadManifest("type: Load Balanced Web Service"), nil)
			},
			wantedErr: errors.New("validate storage name: value must start with a letter and followed by alphanumeric letters only"),
		},
		"asks for cluster name for RDS storage": {
			inDBEngine:      wantedDBEngine,
			inInitialDBName: wantedInitialDBName,

			mock: func(m *mockStorageInitAsk) {
				m.ws.EXPECT().WorkloadExists(gomock.Any()).Return(true, nil)
				m.prompt.EXPECT().Get(
					gomock.Eq("What would you like to name this Database Cluster?"),
					gomock.Any(),
					gomock.Any(),
					gomock.Any(),
				).Return(wantedClusterName, nil)
				m.ws.EXPECT().ReadWorkloadManifest(wantedSvcName).Return(workspace.WorkloadManifest("type: Load Balanced Web Service"), nil)
			},
			wantedVars: &initStorageVars{
				storageType:  rdsStorageType,
				storageName:  wantedClusterName,
				workloadName: wantedSvcName,
				lifecycle:    lifecycleEnvironmentLevel,

				auroraServerlessVersion: wantedServerlessVersion,
				rdsEngine:               wantedDBEngine,
				rdsInitialDBName:        wantedInitialDBName,
			},
		},
		"error if cluster name not gotten": {
			mock: func(m *mockStorageInitAsk) {
				m.prompt.EXPECT().Get(
					gomock.Eq("What would you like to name this Database Cluster?"),
					gomock.Any(),
					gomock.Any(),
					gomock.Any(),
				).Return("", errors.New("some error"))
				m.ws.EXPECT().ReadWorkloadManifest(wantedSvcName).Return(workspace.WorkloadManifest("type: Load Balanced Web Service"), nil)
			},
			wantedErr: errors.New("input storage name: some error"),
		},
		"invalid database engine type": {
			inStorageName: wantedClusterName,
			inDBEngine:    "mysql",
			mock: func(m *mockStorageInitAsk) {
				m.ws.EXPECT().ReadWorkloadManifest(wantedSvcName).Return(workspace.WorkloadManifest("type: Load Balanced Web Service"), nil)
				m.ws.EXPECT().WorkloadExists(gomock.Any()).Return(true, nil)
			},
			wantedErr: errors.New("invalid engine type mysql: must be one of \"MySQL\", \"PostgreSQL\""),
		},
		"asks for engine if not specified": {
			inStorageName:   wantedClusterName,
			inInitialDBName: wantedInitialDBName,
			mock: func(m *mockStorageInitAsk) {
				m.ws.EXPECT().WorkloadExists(gomock.Any()).Return(true, nil)
				m.ws.EXPECT().ReadWorkloadManifest(wantedSvcName).Return(workspace.WorkloadManifest("type: Load Balanced Web Service"), nil)
				m.prompt.EXPECT().SelectOne(gomock.Eq(storageInitRDSDBEnginePrompt), gomock.Any(), gomock.Any(), gomock.Any()).
					Return(wantedDBEngine, nil)

			},
			wantedVars: &initStorageVars{
				storageType:  rdsStorageType,
				storageName:  wantedClusterName,
				workloadName: wantedSvcName,
				lifecycle:    lifecycleEnvironmentLevel,

				auroraServerlessVersion: wantedServerlessVersion,
				rdsInitialDBName:        wantedInitialDBName,
				rdsEngine:               wantedDBEngine,
			},
		},
		"error if engine not gotten": {
			inStorageName:   wantedClusterName,
			inInitialDBName: wantedInitialDBName,
			mock: func(m *mockStorageInitAsk) {
				m.prompt.EXPECT().SelectOne(storageInitRDSDBEnginePrompt, gomock.Any(), gomock.Any(), gomock.Any()).
					Return("", errors.New("some error"))
				m.ws.EXPECT().ReadWorkloadManifest(wantedSvcName).Return(workspace.WorkloadManifest("type: Load Balanced Web Service"), nil)
				m.ws.EXPECT().WorkloadExists(gomock.Any()).Return(true, nil)

			},
			wantedErr: errors.New("select database engine: some error"),
		},
		"invalid initial database name": {
			inStorageName:   wantedClusterName,
			inDBEngine:      wantedDBEngine,
			inInitialDBName: "wow!suchweird??name!",

			mock: func(m *mockStorageInitAsk) {
				m.ws.EXPECT().ReadWorkloadManifest(wantedSvcName).Return(workspace.WorkloadManifest("type: Load Balanced Web Service"), nil)
				m.ws.EXPECT().WorkloadExists(gomock.Any()).Return(true, nil)
			},
			wantedErr: errors.New("invalid database name wow!suchweird??name!: must contain only alphanumeric characters and underscore; should start with a letter"),
		},
		"asks for initial database name": {
			inStorageName: wantedClusterName,
			inDBEngine:    wantedDBEngine,

			mock: func(m *mockStorageInitAsk) {
				m.prompt.EXPECT().Get(gomock.Eq(storageInitRDSInitialDBNamePrompt), gomock.Any(), gomock.Any(), gomock.Any()).
					Return(wantedInitialDBName, nil)
				m.ws.EXPECT().ReadWorkloadManifest(wantedSvcName).Return(workspace.WorkloadManifest("type: Load Balanced Web Service"), nil)
				m.ws.EXPECT().WorkloadExists(gomock.Any()).Return(true, nil)
			},
			wantedVars: &initStorageVars{
				storageType:  rdsStorageType,
				storageName:  wantedClusterName,
				workloadName: wantedSvcName,
				lifecycle:    lifecycleEnvironmentLevel,

				auroraServerlessVersion: wantedServerlessVersion,
				rdsEngine:               wantedDBEngine,
				rdsInitialDBName:        wantedInitialDBName,
			},
		},
		"error if initial database name not gotten": {
			inStorageName: wantedClusterName,
			inDBEngine:    wantedDBEngine,

			mock: func(m *mockStorageInitAsk) {
				m.prompt.EXPECT().Get(storageInitRDSInitialDBNamePrompt, gomock.Any(), gomock.Any(), gomock.Any()).
					Return("", errors.New("some error"))
				m.ws.EXPECT().ReadWorkloadManifest(wantedSvcName).Return(workspace.WorkloadManifest("type: Load Balanced Web Service"), nil)
				m.ws.EXPECT().WorkloadExists(gomock.Any()).Return(true, nil)

			},
			wantedErr: fmt.Errorf("input initial database name: some error"),
		},
		"successfully validate rds with full config": {
			inStorageName:   wantedClusterName,
			inDBEngine:      wantedDBEngine,
			inInitialDBName: wantedInitialDBName,
			mock: func(m *mockStorageInitAsk) {
				m.ws.EXPECT().WorkloadExists(gomock.Any()).Return(true, nil)
				m.ws.EXPECT().ReadWorkloadManifest(wantedSvcName).Return(workspace.WorkloadManifest("type: Load Balanced Web Service"), nil)
			},
		},
	}
	for name, tc := range testCases {
		t.Run(name, func(t *testing.T) {
			// GIVEN
			ctrl := gomock.NewController(t)
			defer ctrl.Finish()

			m := mockStorageInitAsk{
				prompt: mocks.NewMockprompter(ctrl),
				ws:     mocks.NewMockwsReadWriter(ctrl),
			}
			opts := initStorageOpts{
				initStorageVars: initStorageVars{
					storageType:  rdsStorageType,
					workloadName: wantedSvcName,
					storageName:  tc.inStorageName,
					lifecycle:    lifecycleEnvironmentLevel,

					auroraServerlessVersion: wantedServerlessVersion,
					rdsEngine:               tc.inDBEngine,
					rdsInitialDBName:        tc.inInitialDBName,
				},
				appName: "ddos",
				prompt:  m.prompt,
				ws:      m.ws,
			}
			tc.mock(&m)
			// WHEN
			err := opts.Ask()

			// THEN
			if tc.wantedErr != nil {
				require.EqualError(t, err, tc.wantedErr.Error())
			} else {
				require.NoError(t, err)
			}
			if tc.wantedVars != nil {
				require.Equal(t, *tc.wantedVars, opts.initStorageVars)
			}
		})
	}
}

func TestStorageInitOpts_Execute(t *testing.T) {
	const (
		wantedAppName      = "ddos"
		wantedSvcName      = "frontend"
		wantedPartitionKey = "DogName:String"
		wantedSortKey      = "PhotoId:Number"
	)
	fileExistsError := &workspace.ErrFileExists{FileName: "my-file"}
	testCases := map[string]struct {
		inAppName     string
		inStorageType string
		inSvcName     string
		inStorageName string

		inPartition string
		inSort      string
		inLSISorts  []string
		inNoLSI     bool
		inNoSort    bool

		inServerlessVersion string
		inEngine            string
		inInitialDBName     string
		inParameterGroup    string

		inLifecycle string

		mockWS         func(m *mocks.MockwsReadWriter)
		mockStore      func(m *mocks.Mockstore)
		mockWkldAbsent bool

		wantedErr error
	}{
		"happy calls for wkld S3": {
			inAppName:     wantedAppName,
			inStorageType: s3StorageType,
			inSvcName:     wantedSvcName,
			inStorageName: "my-bucket",
			inLifecycle:   lifecycleWorkloadLevel,

			mockWS: func(m *mocks.MockwsReadWriter) {
				m.EXPECT().ReadWorkloadManifest(wantedSvcName).Return([]byte("type: Worker Service"), nil)
				m.EXPECT().WorkloadAddonFilePath(gomock.Eq(wantedSvcName), gomock.Eq("my-bucket.yml")).Return("mockPath")
				m.EXPECT().Write(gomock.Any(), "mockPath").Return("/frontend/addons/my-bucket.yml", nil)
			},

			wantedErr: nil,
		},
		"happy calls for wkld DDB": {
			inAppName:     wantedAppName,
			inStorageType: dynamoDBStorageType,
			inSvcName:     wantedSvcName,
			inStorageName: "my-table",
			inNoLSI:       true,
			inNoSort:      true,
			inPartition:   wantedPartitionKey,
			inLifecycle:   lifecycleWorkloadLevel,

			mockWS: func(m *mocks.MockwsReadWriter) {
				m.EXPECT().ReadWorkloadManifest(wantedSvcName).Return([]byte("type: Worker Service"), nil)
				m.EXPECT().WorkloadAddonFilePath(gomock.Eq(wantedSvcName), gomock.Eq("my-table.yml")).Return("mockPath")
				m.EXPECT().Write(gomock.Any(), "mockPath").Return("/frontend/addons/my-table.yml", nil)
			},

			wantedErr: nil,
		},
		"happy calls for wkld DDB with LSI": {
			inAppName:     wantedAppName,
			inStorageType: dynamoDBStorageType,
			inSvcName:     wantedSvcName,
			inStorageName: "my-table",
			inPartition:   wantedPartitionKey,
			inSort:        wantedSortKey,
			inLSISorts:    []string{"goodness:Number"},
			inLifecycle:   lifecycleWorkloadLevel,

			mockWS: func(m *mocks.MockwsReadWriter) {
				m.EXPECT().ReadWorkloadManifest(wantedSvcName).Return([]byte("type: Worker Service"), nil)
				m.EXPECT().WorkloadAddonFilePath(gomock.Eq(wantedSvcName), gomock.Eq("my-table.yml")).Return("mockPath")
				m.EXPECT().Write(gomock.Any(), "mockPath").Return("/frontend/addons/my-table.yml", nil)
			},

			wantedErr: nil,
		},
		"happy calls for wkld RDS with LBWS": {
			inSvcName:           wantedSvcName,
			inStorageType:       rdsStorageType,
			inStorageName:       "mycluster",
			inServerlessVersion: auroraServerlessVersionV1,
			inEngine:            engineTypeMySQL,
			inParameterGroup:    "mygroup",
			inLifecycle:         lifecycleWorkloadLevel,

			mockWS: func(m *mocks.MockwsReadWriter) {
				m.EXPECT().ReadWorkloadManifest(wantedSvcName).Return([]byte("type: Worker Service"), nil)
				m.EXPECT().WorkloadAddonFilePath(gomock.Eq(wantedSvcName), gomock.Eq("mycluster.yml")).Return("mockPath")
				m.EXPECT().Write(gomock.Any(), "mockPath").Return("/frontend/addons/mycluster.yml", nil)
			},
			mockStore: func(m *mocks.Mockstore) {
				m.EXPECT().ListEnvironments(gomock.Any()).AnyTimes()
			},
			wantedErr: nil,
		},
		"happy calls for wkld RDS with a RDWS": {
			inSvcName:           wantedSvcName,
			inStorageType:       rdsStorageType,
			inStorageName:       "mycluster",
			inServerlessVersion: auroraServerlessVersionV1,
			inEngine:            engineTypeMySQL,
			inParameterGroup:    "mygroup",
			inLifecycle:         lifecycleWorkloadLevel,

			mockWS: func(m *mocks.MockwsReadWriter) {
				m.EXPECT().ReadWorkloadManifest(wantedSvcName).Return([]byte("type: Request-Driven Web Service"), nil)
				m.EXPECT().WorkloadAddonFilePath(gomock.Eq(wantedSvcName), gomock.Eq("mycluster.yml")).Return("mockTmplPath")
				m.EXPECT().Write(gomock.Any(), "mockTmplPath").Return("/frontend/addons/mycluster.yml", nil)
				m.EXPECT().WorkloadAddonFilePath(gomock.Eq(wantedSvcName), gomock.Eq("addons.parameters.yml")).Return("mockParamsPath")
				m.EXPECT().Write(gomock.Any(), "mockParamsPath").Return("/frontend/addons/addons.parameters.yml", nil)
			},
			mockStore: func(m *mocks.Mockstore) {
				m.EXPECT().ListEnvironments(gomock.Any()).AnyTimes()
			},
			wantedErr: nil,
		},
		"happy calls for env S3": {
			inAppName:     wantedAppName,
			inStorageType: s3StorageType,
			inSvcName:     wantedSvcName,
			inStorageName: "my-bucket",
			inLifecycle:   lifecycleEnvironmentLevel,

			mockWS: func(m *mocks.MockwsReadWriter) {
				m.EXPECT().ReadWorkloadManifest(wantedSvcName).Return([]byte("type: Worker Service"), nil)
				m.EXPECT().EnvAddonFilePath(gomock.Eq("my-bucket.yml")).Return("mockEnvTemplatePath")
				m.EXPECT().WorkloadAddonFilePath(gomock.Eq(wantedSvcName), gomock.Eq("my-bucket-access-policy.yml")).Return("mockWkldTemplatePath")
				m.EXPECT().Write(gomock.Any(), "mockEnvTemplatePath").Return("mockEnvTemplatePath", nil)
				m.EXPECT().Write(gomock.Any(), "mockWkldTemplatePath").Return("mockWkldTemplatePath", nil)
			},
		},
		"happy calls for env DDB": {
			inAppName:     wantedAppName,
			inStorageType: dynamoDBStorageType,
			inSvcName:     wantedSvcName,
			inStorageName: "my-table",
			inNoLSI:       true,
			inNoSort:      true,
			inPartition:   wantedPartitionKey,
			inLifecycle:   lifecycleEnvironmentLevel,

			mockWS: func(m *mocks.MockwsReadWriter) {
				m.EXPECT().ReadWorkloadManifest(wantedSvcName).Return([]byte("type: Worker Service"), nil)
				m.EXPECT().EnvAddonFilePath(gomock.Eq("my-table.yml")).Return("mockEnvTemplatePath")
				m.EXPECT().WorkloadAddonFilePath(gomock.Eq(wantedSvcName), gomock.Eq("my-table-access-policy.yml")).Return("mockWkldTemplatePath")
				m.EXPECT().Write(gomock.Any(), "mockEnvTemplatePath").Return("mockEnvTemplatePath", nil)
				m.EXPECT().Write(gomock.Any(), "mockWkldTemplatePath").Return("mockWkldTemplatePath", nil)
			},
		},
		"happy calls for env DDB with LSI": {
			inAppName:     wantedAppName,
			inStorageType: dynamoDBStorageType,
			inSvcName:     wantedSvcName,
			inStorageName: "my-table",
			inPartition:   wantedPartitionKey,
			inSort:        wantedSortKey,
			inLSISorts:    []string{"goodness:Number"},
			inLifecycle:   lifecycleEnvironmentLevel,

			mockWS: func(m *mocks.MockwsReadWriter) {
				m.EXPECT().ReadWorkloadManifest(wantedSvcName).Return([]byte("type: Worker Service"), nil)
				m.EXPECT().EnvAddonFilePath(gomock.Eq("my-table.yml")).Return("mockEnvTemplatePath")
				m.EXPECT().WorkloadAddonFilePath(gomock.Eq(wantedSvcName), gomock.Eq("my-table-access-policy.yml")).Return("mockWkldTemplatePath")
				m.EXPECT().Write(gomock.Any(), "mockEnvTemplatePath").Return("mockEnvTemplatePath", nil)
				m.EXPECT().Write(gomock.Any(), "mockWkldTemplatePath").Return("mockWkldTemplatePath", nil)
			},
		},
		"happy calls for env RDS with LBWS": {
			inSvcName:           wantedSvcName,
			inStorageType:       rdsStorageType,
			inStorageName:       "mycluster",
			inServerlessVersion: auroraServerlessVersionV1,
			inEngine:            engineTypeMySQL,
			inParameterGroup:    "mygroup",
			inLifecycle:         lifecycleEnvironmentLevel,

			mockWS: func(m *mocks.MockwsReadWriter) {
				m.EXPECT().ReadWorkloadManifest(wantedSvcName).Return([]byte("type: Load-Balanced Web Service"), nil)
				m.EXPECT().EnvAddonFilePath(gomock.Eq("mycluster.yml")).Return("mockEnvTemplatePath")
				m.EXPECT().EnvAddonFilePath(gomock.Eq("addons.parameters.yml")).Return("mockEnvParametersPath")
				m.EXPECT().Write(gomock.Any(), "mockEnvTemplatePath").Return("mockEnvTemplatePath", nil)
				m.EXPECT().Write(gomock.Any(), "mockEnvParametersPath").Return("mockEnvParametersPath", nil)
			},
			mockStore: func(m *mocks.Mockstore) {
				m.EXPECT().ListEnvironments(gomock.Any()).AnyTimes()
			},
			wantedErr: nil,
		},
		"happy calls for env RDS with a RDWS": {
			inSvcName:           wantedSvcName,
			inStorageType:       rdsStorageType,
			inStorageName:       "mycluster",
			inServerlessVersion: auroraServerlessVersionV1,
			inEngine:            engineTypeMySQL,
			inParameterGroup:    "mygroup",
			inLifecycle:         lifecycleEnvironmentLevel,

			mockWS: func(m *mocks.MockwsReadWriter) {
				m.EXPECT().ReadWorkloadManifest(wantedSvcName).Return([]byte("type: Request-Driven Web Service"), nil)
				m.EXPECT().EnvAddonFilePath(gomock.Eq("mycluster.yml")).Return("mockEnvTemplatePath")
				m.EXPECT().EnvAddonFilePath(gomock.Eq("addons.parameters.yml")).Return("mockEnvParametersPath")
				m.EXPECT().WorkloadAddonFilePath(gomock.Eq(wantedSvcName), gomock.Eq("mycluster-ingress.yml")).Return("mockWkldTmplPath")
				m.EXPECT().WorkloadAddonFilePath(gomock.Eq(wantedSvcName), gomock.Eq("addons.parameters.yml")).Return("mockWkldParamsPath")
				m.EXPECT().Write(gomock.Any(), "mockEnvTemplatePath").Return("mockEnvTemplatePath", nil)
				m.EXPECT().Write(gomock.Any(), "mockEnvParametersPath").Return("mockEnvParametersPath", nil)
				m.EXPECT().Write(gomock.Any(), "mockWkldTmplPath").Return("mockWkldTmplPath", nil)
				m.EXPECT().Write(gomock.Any(), "mockWkldParamsPath").Return("mockWkldParamsPath", nil)
			},
			mockStore: func(m *mocks.Mockstore) {
				m.EXPECT().ListEnvironments(gomock.Any()).AnyTimes()
			},
		},
		"do not attempt to read manifest or write workload ingress for an env RDS if workload is not in the workspace": {
			inSvcName:           wantedSvcName,
			inStorageType:       rdsStorageType,
			inStorageName:       "mycluster",
			inServerlessVersion: auroraServerlessVersionV1,
			inEngine:            engineTypeMySQL,
			inParameterGroup:    "mygroup",
			inLifecycle:         lifecycleEnvironmentLevel,
			mockWkldAbsent:      true,
			mockWS: func(m *mocks.MockwsReadWriter) {
				m.EXPECT().ReadWorkloadManifest(wantedSvcName).Times(0)
				m.EXPECT().EnvAddonFilePath(gomock.Eq("mycluster.yml")).Return("mockEnvPath")
				m.EXPECT().EnvAddonFilePath(gomock.Eq("addons.parameters.yml")).Return("mockEnvPath")
				m.EXPECT().Write(gomock.Any(), gomock.Not(gomock.Eq("mockWkldPath"))).Return("mockEnvTemplatePath", nil).Times(2)
			},
			mockStore: func(m *mocks.Mockstore) {
				m.EXPECT().ListEnvironments(gomock.Any()).AnyTimes()
			},
		},
		"error addon exists": {
			inAppName:     wantedAppName,
			inStorageType: s3StorageType,
			inSvcName:     wantedSvcName,
			inStorageName: "my-bucket",
			inLifecycle:   lifecycleWorkloadLevel,

			mockWS: func(m *mocks.MockwsReadWriter) {
				m.EXPECT().ReadWorkloadManifest(wantedSvcName).Return([]byte("type: Worker Service"), nil)
				m.EXPECT().WorkloadAddonFilePath(gomock.Eq(wantedSvcName), gomock.Eq("my-bucket.yml")).Return("mockPath")
				m.EXPECT().Write(gomock.Any(), "mockPath").Return("/frontend/addons/my-bucket.yml", nil).Return("", fileExistsError)
			},
			mockStore: func(m *mocks.Mockstore) {
				m.EXPECT().ListEnvironments(gomock.Any()).AnyTimes()
			},

			wantedErr: fmt.Errorf("addon file already exists: %w", fileExistsError),
		},
		"unexpected read workload manifest error handled": {
			inAppName:     wantedAppName,
			inStorageType: s3StorageType,
			inSvcName:     wantedSvcName,
			inStorageName: "my-bucket",
			inLifecycle:   lifecycleWorkloadLevel,
			mockWS: func(m *mocks.MockwsReadWriter) {
				m.EXPECT().ReadWorkloadManifest(wantedSvcName).Return(nil, errors.New("some error"))
			},
			wantedErr: errors.New("read manifest for frontend: some error"),
		},
		"unexpected write addon error handled": {
			inAppName:     wantedAppName,
			inStorageType: s3StorageType,
			inSvcName:     wantedSvcName,
			inStorageName: "my-bucket",
			inLifecycle:   lifecycleWorkloadLevel,

			mockWS: func(m *mocks.MockwsReadWriter) {
				m.EXPECT().ReadWorkloadManifest(wantedSvcName).Return([]byte("type: Worker Service"), nil)
				m.EXPECT().WorkloadAddonFilePath(gomock.Eq(wantedSvcName), gomock.Eq("my-bucket.yml")).Return("mockPath")
				m.EXPECT().Write(gomock.Any(), "mockPath").Return("", errors.New("some error"))
			},

			wantedErr: fmt.Errorf("some error"),
		},
	}
	for name, tc := range testCases {
		t.Run(name, func(t *testing.T) {
			// GIVEN
			ctrl := gomock.NewController(t)
			defer ctrl.Finish()

			mockStore := mocks.NewMockstore(ctrl)
			mockWS := mocks.NewMockwsReadWriter(ctrl)
			opts := initStorageOpts{
				initStorageVars: initStorageVars{
					storageType:  tc.inStorageType,
					storageName:  tc.inStorageName,
					workloadName: tc.inSvcName,
					partitionKey: tc.inPartition,
					sortKey:      tc.inSort,
					lsiSorts:     tc.inLSISorts,
					noLSI:        tc.inNoLSI,
					noSort:       tc.inNoSort,

					auroraServerlessVersion: tc.inServerlessVersion,
					rdsEngine:               tc.inEngine,
					rdsParameterGroup:       tc.inParameterGroup,

					lifecycle: tc.inLifecycle,
				},
				appName:        tc.inAppName,
				ws:             mockWS,
				store:          mockStore,
				workloadExists: !tc.mockWkldAbsent,
			}
			tc.mockWS(mockWS)
			if tc.mockStore != nil {
				tc.mockStore(mockStore)
			}

			// WHEN
			err := opts.Execute()

			// THEN
			if tc.wantedErr != nil {
				require.EqualError(t, err, tc.wantedErr.Error())
			} else {
				require.NoError(t, err)
			}
		})
	}
}<|MERGE_RESOLUTION|>--- conflicted
+++ resolved
@@ -45,13 +45,6 @@
 			mock:      func(m *mockStorageInitValidate) {},
 			wantedErr: errNoAppInWorkspace,
 		},
-<<<<<<< HEAD
-		"bad lifecycle option": {
-			inAppName:   "bowie",
-			inLifecycle: "weird input",
-			mock:        func(m *mockStorageInitValidate) {},
-			wantedErr:   errors.New(`invalid lifecycle; must be one of "workload" or "environment"`),
-		},
 		"fails when --add-ingress-from is accompanied by workload name": {
 			inAppName:        "bowie",
 			inAddIngressFrom: "api",
@@ -99,8 +92,6 @@
 			},
 			wantedErr: errors.New("workload api not found in the workspace"),
 		},
-=======
->>>>>>> 1b8ce18e
 		"fails when --no-lsi and --lsi are both provided": {
 			inAppName:     "bowie",
 			inStorageType: dynamoDBStorageType,
@@ -196,17 +187,11 @@
 		wantedBucketName = "cool-bucket"
 	)
 	testCases := map[string]struct {
-<<<<<<< HEAD
 		inStorageType    string
 		inSvcName        string
 		inStorageName    string
+		inLifecycle      string
 		inAddIngressFrom string
-=======
-		inStorageType string
-		inSvcName     string
-		inStorageName string
-		inLifecycle   string
->>>>>>> 1b8ce18e
 
 		mock func(m *mockStorageInitAsk)
 
@@ -489,17 +474,11 @@
 			}
 			opts := initStorageOpts{
 				initStorageVars: initStorageVars{
-<<<<<<< HEAD
 					storageType:    tc.inStorageType,
 					storageName:    tc.inStorageName,
 					workloadName:   tc.inSvcName,
+					lifecycle:      tc.inLifecycle,
 					addIngressFrom: tc.inAddIngressFrom,
-=======
-					storageType:  tc.inStorageType,
-					storageName:  tc.inStorageName,
-					workloadName: tc.inSvcName,
-					lifecycle:    tc.inLifecycle,
->>>>>>> 1b8ce18e
 				},
 				appName:   wantedAppName,
 				sel:       m.sel,
