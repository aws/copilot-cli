// Copyright Amazon.com, Inc. or its affiliates. All Rights Reserved.
// SPDX-License-Identifier: Apache-2.0

package cli

import (
	"errors"
	"fmt"
	"path/filepath"
	"testing"
	"time"

	"github.com/aws/aws-sdk-go/aws"
	"github.com/aws/aws-sdk-go/aws/session"
	"github.com/aws/copilot-cli/internal/pkg/addon"
	"github.com/aws/copilot-cli/internal/pkg/aws/cloudformation"
	"github.com/aws/copilot-cli/internal/pkg/aws/ecs"
	"github.com/aws/copilot-cli/internal/pkg/aws/identity"
	"github.com/aws/copilot-cli/internal/pkg/deploy"
	"github.com/aws/copilot-cli/internal/pkg/deploy/cloudformation/stack"
	"github.com/aws/copilot-cli/internal/pkg/describe"
	"github.com/aws/copilot-cli/internal/pkg/docker/dockerengine"
	"github.com/aws/copilot-cli/internal/pkg/term/color"
	"github.com/aws/copilot-cli/internal/pkg/term/log"
	"github.com/spf13/afero"

	"github.com/aws/copilot-cli/internal/pkg/config"
	"github.com/aws/copilot-cli/internal/pkg/manifest"
	"github.com/golang/mock/gomock"
	"github.com/stretchr/testify/require"

	"github.com/aws/copilot-cli/internal/pkg/cli/mocks"
)

type deploySvcMocks struct {
	mockWs                 *mocks.MockwsSvcDirReader
	mockimageBuilderPusher *mocks.MockimageBuilderPusher
	mockAppResourcesGetter *mocks.MockappResourcesGetter
	mockAppVersionGetter   *mocks.MockversionGetter
	mockEndpointGetter     *mocks.MockendpointGetter
	mockServiceDeployer    *mocks.MockserviceDeployer
	mockSpinner            *mocks.Mockprogress
	mockServiceUpdater     *mocks.MocksvcForceUpdater
	mockInterpolator       *mocks.Mockinterpolator
	mockDeployStore        *mocks.MockdeployedEnvironmentLister
	mockEnvDescriber       *mocks.MockenvDescriber
	mockSubnetLister       *mocks.MockvpcSubnetLister
	mockS3Svc              *mocks.Mockuploader
	mockAddons             *mocks.Mocktemplater
}

type mockWorkloadMft struct {
	fileName string
}

func (m *mockWorkloadMft) EnvFile() string {
	return m.fileName
}

func TestSvcDeployOpts_Validate(t *testing.T) {
	testCases := map[string]struct {
		inAppName string
		inEnvName string
		inSvcName string

		mockWs    func(m *mocks.MockwsSvcDirReader)
		mockStore func(m *mocks.Mockstore)

		wantedError error
	}{
		"no existing applications": {
			mockWs:    func(m *mocks.MockwsSvcDirReader) {},
			mockStore: func(m *mocks.Mockstore) {},

			wantedError: errNoAppInWorkspace,
		},
		"with workspace error": {
			inAppName: "phonetool",
			inSvcName: "frontend",
			mockWs: func(m *mocks.MockwsSvcDirReader) {
				m.EXPECT().ListServices().Return(nil, errors.New("some error"))
			},
			mockStore: func(m *mocks.Mockstore) {},

			wantedError: errors.New("list services in the workspace: some error"),
		},
		"with service not in workspace": {
			inAppName: "phonetool",
			inSvcName: "frontend",
			mockWs: func(m *mocks.MockwsSvcDirReader) {
				m.EXPECT().ListServices().Return([]string{}, nil)
			},
			mockStore: func(m *mocks.Mockstore) {},

			wantedError: errors.New("service frontend not found in the workspace"),
		},
		"with unknown environment": {
			inAppName: "phonetool",
			inEnvName: "test",
			mockWs:    func(m *mocks.MockwsSvcDirReader) {},
			mockStore: func(m *mocks.Mockstore) {
				m.EXPECT().GetEnvironment("phonetool", "test").
					Return(nil, errors.New("unknown env"))
			},

			wantedError: errors.New("get environment test configuration: unknown env"),
		},
		"successful validation": {
			inAppName: "phonetool",
			inSvcName: "frontend",
			inEnvName: "test",
			mockWs: func(m *mocks.MockwsSvcDirReader) {
				m.EXPECT().ListServices().Return([]string{"frontend"}, nil)
			},
			mockStore: func(m *mocks.Mockstore) {
				m.EXPECT().GetEnvironment("phonetool", "test").
					Return(&config.Environment{Name: "test"}, nil)
			},
		},
	}

	for name, tc := range testCases {
		t.Run(name, func(t *testing.T) {
			// GIVEN
			ctrl := gomock.NewController(t)
			defer ctrl.Finish()

			mockWs := mocks.NewMockwsSvcDirReader(ctrl)
			mockStore := mocks.NewMockstore(ctrl)
			tc.mockWs(mockWs)
			tc.mockStore(mockStore)
			opts := deploySvcOpts{
				deployWkldVars: deployWkldVars{
					appName: tc.inAppName,
					name:    tc.inSvcName,
					envName: tc.inEnvName,
				},
				ws:    mockWs,
				store: mockStore,
			}

			// WHEN
			err := opts.Validate()

			// THEN
			if tc.wantedError != nil {
				require.EqualError(t, err, tc.wantedError.Error())
			} else {
				require.NoError(t, err)
			}
		})
	}
}

func TestSvcDeployOpts_Ask(t *testing.T) {
	testCases := map[string]struct {
		inAppName  string
		inEnvName  string
		inSvcName  string
		inImageTag string

		wantedCalls func(m *mocks.MockwsSelector)

		wantedSvcName  string
		wantedEnvName  string
		wantedImageTag string
		wantedError    error
	}{
		"prompts for environment name and service names": {
			inAppName:  "phonetool",
			inImageTag: "latest",
			wantedCalls: func(m *mocks.MockwsSelector) {
				m.EXPECT().Service("Select a service in your workspace", "").Return("frontend", nil)
				m.EXPECT().Environment("Select an environment", "", "phonetool").Return("prod-iad", nil)
			},

			wantedSvcName:  "frontend",
			wantedEnvName:  "prod-iad",
			wantedImageTag: "latest",
		},
		"don't call selector if flags are provided": {
			inAppName:  "phonetool",
			inEnvName:  "prod-iad",
			inSvcName:  "frontend",
			inImageTag: "latest",
			wantedCalls: func(m *mocks.MockwsSelector) {
				m.EXPECT().Service(gomock.Any(), gomock.Any()).Times(0)
				m.EXPECT().Environment(gomock.Any(), gomock.Any(), gomock.Any()).Times(0)
			},

			wantedSvcName:  "frontend",
			wantedEnvName:  "prod-iad",
			wantedImageTag: "latest",
		},
	}

	for name, tc := range testCases {
		t.Run(name, func(t *testing.T) {
			// GIVEN
			ctrl := gomock.NewController(t)
			defer ctrl.Finish()
			mockSel := mocks.NewMockwsSelector(ctrl)

			tc.wantedCalls(mockSel)
			opts := deploySvcOpts{
				deployWkldVars: deployWkldVars{
					appName:  tc.inAppName,
					name:     tc.inSvcName,
					envName:  tc.inEnvName,
					imageTag: tc.inImageTag,
				},
				sel: mockSel,
			}

			// WHEN
			err := opts.Ask()

			// THEN
			if tc.wantedError == nil {
				require.NoError(t, err)
				require.Equal(t, tc.wantedSvcName, opts.name)
				require.Equal(t, tc.wantedEnvName, opts.envName)
				require.Equal(t, tc.wantedImageTag, opts.imageTag)
			} else {
				require.EqualError(t, err, tc.wantedError.Error())
			}
		})
	}
}

func TestSvcDeployOpts_configureContainerImage(t *testing.T) {
	mockError := errors.New("mockError")
	mockManifest := []byte(`name: serviceA
type: 'Load Balanced Web Service'
image:
  build:
    dockerfile: path/to/Dockerfile
    context: path
  port: 80
`)
	mockManifestWithBadPlatform := []byte(`name: serviceA
type: 'Load Balanced Web Service'
platform: linus/abc123
image:
  build:
    dockerfile: path/to/Dockerfile
    context: path
  port: 80
`)
	mockManifestWithGoodPlatform := []byte(`name: serviceA
type: 'Load Balanced Web Service'
platform: linux/amd64
image:
  build:
    dockerfile: path/to/Dockerfile
    context: path
  port: 80
`)
	mockMftNoBuild := []byte(`name: serviceA
type: 'Load Balanced Web Service'
image:
  location: foo/bar
  port: 80
`)
	mockMftBuildString := []byte(`name: serviceA
type: 'Load Balanced Web Service'
image:
  build: path/to/Dockerfile
  port: 80
`)
	mockMftNoContext := []byte(`name: serviceA
type: 'Load Balanced Web Service'
image:
  build:
    dockerfile: path/to/Dockerfile
  port: 80`)

	tests := map[string]struct {
		inputSvc   string
		setupMocks func(mocks deploySvcMocks)

		wantErr      error
		wantedDigest string
	}{
		"should return error if ws ReadFile returns error": {
			inputSvc: "serviceA",
			setupMocks: func(m deploySvcMocks) {
				gomock.InOrder(
					m.mockWs.EXPECT().ReadWorkloadManifest("serviceA").Return(nil, mockError),
				)
			},
			wantErr: fmt.Errorf("read service %s manifest file: %w", "serviceA", mockError),
		},
		"should return error if interpolation fail": {
			inputSvc: "serviceA",
			setupMocks: func(m deploySvcMocks) {
				gomock.InOrder(
					m.mockWs.EXPECT().ReadWorkloadManifest(gomock.Any()).Return(mockManifest, nil),
					m.mockInterpolator.EXPECT().Interpolate(string(mockManifest)).Return("", mockError),
				)
			},
			wantErr: fmt.Errorf("interpolate environment variables for serviceA manifest: %w", mockError),
		},
		"should return error if workspace methods fail": {
			inputSvc: "serviceA",
			setupMocks: func(m deploySvcMocks) {
				gomock.InOrder(
					m.mockWs.EXPECT().ReadWorkloadManifest(gomock.Any()).Return(mockManifest, nil),
					m.mockInterpolator.EXPECT().Interpolate(string(mockManifest)).Return(string(mockManifest), nil),
					m.mockWs.EXPECT().Path().Return("", mockError),
				)
			},
			wantErr: fmt.Errorf("get workspace path: %w", mockError),
		},
		"should return error if platform is invalid": {
			inputSvc: "serviceA",
			setupMocks: func(m deploySvcMocks) {
				gomock.InOrder(
					m.mockWs.EXPECT().ReadWorkloadManifest("serviceA").Return(mockManifestWithBadPlatform, nil),
					m.mockInterpolator.EXPECT().Interpolate(string(mockManifestWithBadPlatform)).Return(string(mockManifestWithBadPlatform), nil),
				)
			},
			wantErr: errors.New("validate manifest against environment : validate \"platform\": platform 'linus/abc123' is invalid; valid platforms are: linux/amd64, linux/x86_64, linux/arm, linux/arm64, windows/amd64 and windows/x86_64"),
		},
		"success with valid platform": {
			inputSvc: "serviceA",
			setupMocks: func(m deploySvcMocks) {
				gomock.InOrder(
					m.mockWs.EXPECT().ReadWorkloadManifest("serviceA").Return(mockManifestWithGoodPlatform, nil),
					m.mockInterpolator.EXPECT().Interpolate(string(mockManifestWithGoodPlatform)).Return(string(mockManifestWithGoodPlatform), nil),
					m.mockWs.EXPECT().Path().Return("/ws/root", nil),
					m.mockimageBuilderPusher.EXPECT().BuildAndPush(gomock.Any(), &dockerengine.BuildArguments{
						Dockerfile: filepath.Join("/ws", "root", "path", "to", "Dockerfile"),
						Context:    filepath.Join("/ws", "root", "path"),
						Platform:   "linux/amd64",
					}).Return("sha256:741d3e95eefa2c3b594f970a938ed6e497b50b3541a5fdc28af3ad8959e76b49", nil),
				)
			},
			wantedDigest: "sha256:741d3e95eefa2c3b594f970a938ed6e497b50b3541a5fdc28af3ad8959e76b49",
		},
		"success without building and pushing": {
			inputSvc: "serviceA",
			setupMocks: func(m deploySvcMocks) {
				gomock.InOrder(
					m.mockWs.EXPECT().ReadWorkloadManifest("serviceA").Return(mockMftNoBuild, nil),
					m.mockInterpolator.EXPECT().Interpolate(string(mockMftNoBuild)).Return(string(mockMftNoBuild), nil),
					m.mockWs.EXPECT().Path().Times(0),
					m.mockimageBuilderPusher.EXPECT().BuildAndPush(gomock.Any(), gomock.Any()).Times(0),
				)
			},
		},
		"should return error if fail to build and push": {
			inputSvc: "serviceA",
			setupMocks: func(m deploySvcMocks) {
				gomock.InOrder(
					m.mockWs.EXPECT().ReadWorkloadManifest("serviceA").Return(mockManifest, nil),
					m.mockInterpolator.EXPECT().Interpolate(string(mockManifest)).Return(string(mockManifest), nil),
					m.mockWs.EXPECT().Path().Return("/ws/root", nil),
					m.mockimageBuilderPusher.EXPECT().BuildAndPush(gomock.Any(), gomock.Any()).Return("", mockError),
				)
			},
			wantErr: fmt.Errorf("build and push image: mockError"),
		},
		"success": {
			inputSvc: "serviceA",
			setupMocks: func(m deploySvcMocks) {
				gomock.InOrder(
					m.mockWs.EXPECT().ReadWorkloadManifest("serviceA").Return(mockManifest, nil),
					m.mockInterpolator.EXPECT().Interpolate(string(mockManifest)).Return(string(mockManifest), nil),
					m.mockWs.EXPECT().Path().Return("/ws/root", nil),
					m.mockimageBuilderPusher.EXPECT().BuildAndPush(gomock.Any(), &dockerengine.BuildArguments{
						Dockerfile: filepath.Join("/ws", "root", "path", "to", "Dockerfile"),
						Context:    filepath.Join("/ws", "root", "path"),
					}).Return("sha256:741d3e95eefa2c3b594f970a938ed6e497b50b3541a5fdc28af3ad8959e76b49", nil),
				)
			},
			wantedDigest: "sha256:741d3e95eefa2c3b594f970a938ed6e497b50b3541a5fdc28af3ad8959e76b49",
		},
		"using simple buildstring (backwards compatible)": {
			inputSvc: "serviceA",
			setupMocks: func(m deploySvcMocks) {
				gomock.InOrder(
					m.mockWs.EXPECT().ReadWorkloadManifest("serviceA").Return(mockMftBuildString, nil),
					m.mockInterpolator.EXPECT().Interpolate(string(mockMftBuildString)).Return(string(mockMftBuildString), nil),
					m.mockWs.EXPECT().Path().Return("/ws/root", nil),
					m.mockimageBuilderPusher.EXPECT().BuildAndPush(gomock.Any(), &dockerengine.BuildArguments{
						Dockerfile: filepath.Join("/ws", "root", "path", "to", "Dockerfile"),
						Context:    filepath.Join("/ws", "root", "path", "to"),
					}).Return("sha256:741d3e95eefa2c3b594f970a938ed6e497b50b3541a5fdc28af3ad8959e76b49", nil),
				)
			},
			wantedDigest: "sha256:741d3e95eefa2c3b594f970a938ed6e497b50b3541a5fdc28af3ad8959e76b49",
		},
		"without context field in overrides": {
			inputSvc: "serviceA",
			setupMocks: func(m deploySvcMocks) {
				gomock.InOrder(
					m.mockWs.EXPECT().ReadWorkloadManifest("serviceA").Return(mockMftNoContext, nil),
					m.mockInterpolator.EXPECT().Interpolate(string(mockMftNoContext)).Return(string(mockMftNoContext), nil),
					m.mockWs.EXPECT().Path().Return("/ws/root", nil),
					m.mockimageBuilderPusher.EXPECT().BuildAndPush(gomock.Any(), &dockerengine.BuildArguments{
						Dockerfile: filepath.Join("/ws", "root", "path", "to", "Dockerfile"),
						Context:    filepath.Join("/ws", "root", "path", "to"),
					}).Return("sha256:741d3e95eefa2c3b594f970a938ed6e497b50b3541a5fdc28af3ad8959e76b49", nil),
				)
			},
			wantedDigest: "sha256:741d3e95eefa2c3b594f970a938ed6e497b50b3541a5fdc28af3ad8959e76b49",
		},
	}

	for name, test := range tests {
		t.Run(name, func(t *testing.T) {
			ctrl := gomock.NewController(t)
			defer ctrl.Finish()

			mockWorkspace := mocks.NewMockwsSvcDirReader(ctrl)
			mockimageBuilderPusher := mocks.NewMockimageBuilderPusher(ctrl)
			mockInterpolator := mocks.NewMockinterpolator(ctrl)
			mocks := deploySvcMocks{
				mockWs:                 mockWorkspace,
				mockimageBuilderPusher: mockimageBuilderPusher,
				mockInterpolator:       mockInterpolator,
			}
			test.setupMocks(mocks)
			opts := deploySvcOpts{
				deployWkldVars: deployWkldVars{
					name: test.inputSvc,
				},
				unmarshal:          manifest.UnmarshalWorkload,
				imageBuilderPusher: mockimageBuilderPusher,
				ws:                 mockWorkspace,
				newInterpolator: func(app, env string) interpolator {
					return mockInterpolator
				},
			}

			gotErr := opts.configureContainerImage()

			if test.wantErr != nil {
				require.EqualError(t, gotErr, test.wantErr.Error())
			} else {
				require.NoError(t, gotErr)
				require.Equal(t, test.wantedDigest, opts.imageDigest)
			}
		})
	}
}

func TestSvcDeployOpts_pushToS3Bucket(t *testing.T) {
	const (
		mockSvcName         = "mockSvc"
		mockEnvFile         = "foo.env"
		mockS3Bucket        = "mockBucket"
		mockAddonsS3URL     = "https://mockS3DomainName/mockPath"
		mockBadEnvFileS3URL = "badURL"
		mockEnvFileS3URL    = "https://stackset-demo-infrastruc-pipelinebuiltartifactbuc-11dj7ctf52wyf.s3.us-west-2.amazonaws.com/manual/1638391936/env"
		mockEnvFileS3ARN    = "arn:aws:s3:::stackset-demo-infrastruc-pipelinebuiltartifactbuc-11dj7ctf52wyf/manual/1638391936/env"
	)
	mockEnvFilePath := fmt.Sprintf("%s/%s/%s", "manual", "e3b0c44298fc1c149afbf4c8996fb92427ae41e4649b934ca495991b7852b855", mockEnvFile)
	mockError := errors.New("some error")
	tests := map[string]struct {
		inEnvFile     string
		inEnvironment *config.Environment
		inApp         *config.Application

		mock func(m *deploySvcMocks)

		wantAddonsURL  string
		wantEnvFileARN string
		wantErr        error
	}{
		"error if fail to put env file to s3 bucket": {
			inEnvFile: mockEnvFile,
			mock: func(m *deploySvcMocks) {
				m.mockS3Svc.EXPECT().Upload(mockS3Bucket, mockEnvFilePath, gomock.Any()).
					Return("", mockError)
			},
			wantErr: fmt.Errorf("put env file foo.env artifact to bucket mockBucket: some error"),
		},
		"error if fail to parse s3 url": {
			inEnvFile: mockEnvFile,
			mock: func(m *deploySvcMocks) {
				m.mockS3Svc.EXPECT().Upload(mockS3Bucket, mockEnvFilePath, gomock.Any()).
					Return(mockBadEnvFileS3URL, nil)

			},
			wantErr: fmt.Errorf("parse s3 url: cannot parse S3 URL badURL into bucket name and key"),
		},
		"error if fail to find the partition": {
			inEnvFile: mockEnvFile,
			inEnvironment: &config.Environment{
				Region: "sun-south-0",
			},
			mock: func(m *deploySvcMocks) {
				m.mockS3Svc.EXPECT().Upload(mockS3Bucket, mockEnvFilePath, gomock.Any()).
					Return(mockEnvFileS3URL, nil)
			},
			wantErr: fmt.Errorf("find the partition for region sun-south-0"),
		},
		"should push addons template to S3 bucket": {
			inEnvFile: mockEnvFile,
			inEnvironment: &config.Environment{
				Name:   "mockEnv",
				Region: "us-west-2",
			},
			inApp: &config.Application{
				Name: "mockApp",
			},
			mock: func(m *deploySvcMocks) {
				m.mockS3Svc.EXPECT().Upload(mockS3Bucket, mockEnvFilePath, gomock.Any()).
					Return(mockEnvFileS3URL, nil)
				m.mockAddons.EXPECT().Template().Return("some data", nil)
				m.mockS3Svc.EXPECT().Upload(mockS3Bucket, "mockSvc.addons.stack.yml", gomock.Any()).
					Return(mockAddonsS3URL, nil)
			},

			wantAddonsURL:  mockAddonsS3URL,
			wantEnvFileARN: mockEnvFileS3ARN,
		},
		"should return error if fail to upload to S3 bucket": {
			inEnvironment: &config.Environment{
				Name:   "mockEnv",
				Region: "us-west-2",
			},
			inApp: &config.Application{
				Name: "mockApp",
			},
			mock: func(m *deploySvcMocks) {
				m.mockAddons.EXPECT().Template().Return("some data", nil)
				m.mockS3Svc.EXPECT().Upload(mockS3Bucket, "mockSvc.addons.stack.yml", gomock.Any()).
					Return("", mockError)
			},

			wantErr: fmt.Errorf("put addons artifact to bucket mockBucket: some error"),
		},
		"should return empty url if the service doesn't have any addons and env files": {
			mock: func(m *deploySvcMocks) {
				m.mockAddons.EXPECT().Template().Return("", &addon.ErrAddonsNotFound{
					WlName: "mockSvc",
				})
			},
		},
		"should fail if addons cannot be retrieved from workspace": {
			mock: func(m *deploySvcMocks) {
				m.mockAddons.EXPECT().Template().Return("", mockError)
			},
			wantErr: fmt.Errorf("retrieve addons template: %w", mockError),
		},
	}

	for name, tc := range tests {
		fs := afero.NewMemMapFs()
		afero.WriteFile(fs, mockEnvFile, []byte{}, 0644)
		t.Run(name, func(t *testing.T) {
			ctrl := gomock.NewController(t)
			defer ctrl.Finish()

			m := &deploySvcMocks{
				mockWs:     mocks.NewMockwsSvcDirReader(ctrl),
				mockS3Svc:  mocks.NewMockuploader(ctrl),
				mockAddons: mocks.NewMocktemplater(ctrl),
			}
			tc.mock(m)

			opts := deploySvcOpts{
				deployWkldVars: deployWkldVars{
					name: mockSvcName,
				},
				addons:            m.mockAddons,
				s3:                m.mockS3Svc,
				ws:                m.mockWs,
				fs:                &afero.Afero{Fs: fs},
				appliedManifest:   &mockWorkloadMft{tc.inEnvFile},
				workspacePath:     ".",
				targetEnvironment: tc.inEnvironment,
				targetApp:         tc.inApp,
				appEnvResources: &stack.AppRegionalResources{
					S3Bucket: mockS3Bucket,
				},
			}

			gotErr := opts.pushArtifactsToS3()

			if gotErr != nil {
				require.EqualError(t, gotErr, tc.wantErr.Error())
			} else {
				require.Equal(t, tc.wantAddonsURL, opts.addonsURL)
				require.Equal(t, tc.wantEnvFileARN, opts.envFileARN)
			}
		})
	}
}

func TestSvcDeployOpts_deploySvc(t *testing.T) {
	mockError := errors.New("some error")
	const (
		mockAppName   = "mockApp"
		mockEnvName   = "mockEnv"
		mockSvcName   = "mockSvc"
		mockAddonsURL = "mockAddonsURL"
	)
	mockAfterTime := time.Unix(1494505756, 0)
	mockNowTime := time.Unix(1494505750, 0)
	mockBeforeTime := time.Unix(1494505743, 0)
	tests := map[string]struct {
		inAliases      manifest.Alias
		inNLB          manifest.NetworkLoadBalancerConfiguration
		inApp          *config.Application
		inEnvironment  *config.Environment
		inBuildRequire bool
		inForceDeploy  bool

		mock func(m *deploySvcMocks)

		wantErr error
	}{
		"fail to read service manifest": {
			mock: func(m *deploySvcMocks) {
				m.mockWs.EXPECT().ReadWorkloadManifest(mockSvcName).Return(nil, mockError)
			},
			wantErr: fmt.Errorf("read service %s manifest file: %w", mockSvcName, mockError),
		},
		"fail to interpolate manifest": {
			mock: func(m *deploySvcMocks) {
				m.mockWs.EXPECT().ReadWorkloadManifest(mockSvcName).Return([]byte{}, nil)
				m.mockInterpolator.EXPECT().Interpolate("").Return("", mockError)
			},
			wantErr: fmt.Errorf("interpolate environment variables for mockSvc manifest: %w", mockError),
		},
		"fail to describe environment": {
			inBuildRequire: false,
			inNLB: manifest.NetworkLoadBalancerConfiguration{
				Port: aws.String("443/udp"),
			},
			inEnvironment: &config.Environment{
				Name:   mockEnvName,
				Region: "us-west-2",
			},
			inApp: &config.Application{
				Name: mockAppName,
			},
			mock: func(m *deploySvcMocks) {
				m.mockWs.EXPECT().ReadWorkloadManifest(mockSvcName).Return([]byte{}, nil)
				m.mockInterpolator.EXPECT().Interpolate("").Return("", nil)
				m.mockEndpointGetter.EXPECT().ServiceDiscoveryEndpoint().Return("mockApp.local", nil)
				m.mockEnvDescriber.EXPECT().Describe().Return(nil, errors.New("some error"))
			},
			wantErr: fmt.Errorf("describe environment mockEnv: some error"),
		},
		"fail to list subnets": {
			inBuildRequire: false,
			inNLB: manifest.NetworkLoadBalancerConfiguration{
				Port: aws.String("443/udp"),
			},
			inEnvironment: &config.Environment{
				Name:   mockEnvName,
				Region: "us-west-2",
			},
			inApp: &config.Application{
				Name: mockAppName,
			},
			mock: func(m *deploySvcMocks) {
				m.mockWs.EXPECT().ReadWorkloadManifest(mockSvcName).Return([]byte{}, nil)
				m.mockInterpolator.EXPECT().Interpolate("").Return("", nil)
				m.mockEndpointGetter.EXPECT().ServiceDiscoveryEndpoint().Return("mockApp.local", nil)
				m.mockEnvDescriber.EXPECT().Describe().Return(&describe.EnvDescription{
					EnvironmentVPC: describe.EnvironmentVPC{
						ID: "mockVPCID",
					},
				}, nil)
				m.mockSubnetLister.EXPECT().ListVPCSubnets("mockVPCID").Return(nil, errors.New("some error"))
			},
			wantErr: fmt.Errorf("list subnets of vpc mockVPCID in environment mockEnv: some error"),
		},
		"fail to get app resources": {
			inBuildRequire: true,
			inEnvironment: &config.Environment{
				Name:   mockEnvName,
				Region: "us-west-2",
			},
			inApp: &config.Application{
				Name: mockAppName,
			},
			mock: func(m *deploySvcMocks) {
				m.mockWs.EXPECT().ReadWorkloadManifest(mockSvcName).Return([]byte{}, nil)
				m.mockInterpolator.EXPECT().Interpolate("").Return("", nil)
				m.mockAppResourcesGetter.EXPECT().GetAppResourcesByRegion(&config.Application{
					Name: mockAppName,
				}, "us-west-2").Return(nil, mockError)
				m.mockEndpointGetter.EXPECT().ServiceDiscoveryEndpoint().Return("mockApp.local", nil)
			},
			wantErr: fmt.Errorf("get application %s resources from region us-west-2: %w", mockAppName, mockError),
		},
		"alias used while app is not associated with a domain": {
			inAliases: manifest.Alias{String: aws.String("mockAlias")},
			inEnvironment: &config.Environment{
				Name:   mockEnvName,
				Region: "us-west-2",
			},
			inApp: &config.Application{
				Name: mockAppName,
			},
			mock: func(m *deploySvcMocks) {
				m.mockWs.EXPECT().ReadWorkloadManifest(mockSvcName).Return([]byte{}, nil)
				m.mockInterpolator.EXPECT().Interpolate("").Return("", nil)
				m.mockEndpointGetter.EXPECT().ServiceDiscoveryEndpoint().Return("mockApp.local", nil)
			},
			wantErr: errors.New("alias specified when application is not associated with a domain"),
		},
		"cannot to find ECR repo": {
			inBuildRequire: true,
			inEnvironment: &config.Environment{
				Name:   mockEnvName,
				Region: "us-west-2",
			},
			inApp: &config.Application{
				Name:      mockAppName,
				AccountID: "1234567890",
			},
			mock: func(m *deploySvcMocks) {
				m.mockWs.EXPECT().ReadWorkloadManifest(mockSvcName).Return([]byte{}, nil)
				m.mockInterpolator.EXPECT().Interpolate("").Return("", nil)
				m.mockAppResourcesGetter.EXPECT().GetAppResourcesByRegion(&config.Application{
					Name:      mockAppName,
					AccountID: "1234567890",
				}, "us-west-2").Return(&stack.AppRegionalResources{
					RepositoryURLs: map[string]string{},
				}, nil)
				m.mockEndpointGetter.EXPECT().ServiceDiscoveryEndpoint().Return("mockApp.local", nil)
			},
			wantErr: fmt.Errorf("ECR repository not found for service mockSvc in region us-west-2 and account 1234567890"),
		},
		"fail to get app version": {
			inAliases: manifest.Alias{String: aws.String("mockAlias")},
			inEnvironment: &config.Environment{
				Name:   mockEnvName,
				Region: "us-west-2",
			},
			inApp: &config.Application{
				Name:   mockAppName,
				Domain: "mockDomain",
			},
			mock: func(m *deploySvcMocks) {
				m.mockWs.EXPECT().ReadWorkloadManifest(mockSvcName).Return([]byte{}, nil)
				m.mockInterpolator.EXPECT().Interpolate("").Return("", nil)
				m.mockAppVersionGetter.EXPECT().Version().Return("", mockError)
				m.mockEndpointGetter.EXPECT().ServiceDiscoveryEndpoint().Return("mockApp.local", nil)
			},
			wantErr: fmt.Errorf("get version for app %s: %w", mockAppName, mockError),
		},
		"fail to enable https alias because of incompatible app version": {
			inAliases: manifest.Alias{String: aws.String("mockAlias")},
			inEnvironment: &config.Environment{
				Name:   mockEnvName,
				Region: "us-west-2",
			},
			inApp: &config.Application{
				Name:   mockAppName,
				Domain: "mockDomain",
			},
			mock: func(m *deploySvcMocks) {
				m.mockWs.EXPECT().ReadWorkloadManifest(mockSvcName).Return([]byte{}, nil)
				m.mockInterpolator.EXPECT().Interpolate("").Return("", nil)
				m.mockAppVersionGetter.EXPECT().Version().Return("v0.0.0", nil)
				m.mockEndpointGetter.EXPECT().ServiceDiscoveryEndpoint().Return("mockApp.local", nil)
			},
			wantErr: fmt.Errorf("alias is not compatible with application versions below %s", deploy.AliasLeastAppTemplateVersion),
		},
		"fail to enable https alias because of invalid alias": {
			inAliases: manifest.Alias{String: aws.String("v1.v2.mockDomain")},
			inEnvironment: &config.Environment{
				Name:   mockEnvName,
				Region: "us-west-2",
			},
			inApp: &config.Application{
				Name:   mockAppName,
				Domain: "mockDomain",
			},
			mock: func(m *deploySvcMocks) {
				m.mockWs.EXPECT().ReadWorkloadManifest(mockSvcName).Return([]byte{}, nil)
				m.mockInterpolator.EXPECT().Interpolate("").Return("", nil)
				m.mockAppVersionGetter.EXPECT().Version().Return("v1.0.0", nil)
				m.mockEndpointGetter.EXPECT().ServiceDiscoveryEndpoint().Return("mockApp.local", nil)
			},
			wantErr: fmt.Errorf(`alias "v1.v2.mockDomain" is not supported in hosted zones managed by Copilot`),
		},
		"error if fail to deploy service": {
			inEnvironment: &config.Environment{
				Name:   mockEnvName,
				Region: "us-west-2",
			},
			inApp: &config.Application{
				Name:   mockAppName,
				Domain: "mockDomain",
			},
			mock: func(m *deploySvcMocks) {
				m.mockWs.EXPECT().ReadWorkloadManifest(mockSvcName).Return([]byte{}, nil)
				m.mockInterpolator.EXPECT().Interpolate("").Return("", nil)
				m.mockEndpointGetter.EXPECT().ServiceDiscoveryEndpoint().Return("mockApp.local", nil)
				m.mockServiceDeployer.EXPECT().DeployService(gomock.Any(), gomock.Any(), gomock.Any()).Return(errors.New("some error"))
			},
			wantErr: fmt.Errorf("deploy service: some error"),
		},
		"error if change set is empty but force flag is not set": {
			inEnvironment: &config.Environment{
				Name:   mockEnvName,
				Region: "us-west-2",
			},
			inApp: &config.Application{
				Name:   mockAppName,
				Domain: "mockDomain",
			},
			mock: func(m *deploySvcMocks) {
				m.mockWs.EXPECT().ReadWorkloadManifest(mockSvcName).Return([]byte{}, nil)
				m.mockInterpolator.EXPECT().Interpolate("").Return("", nil)
				m.mockEndpointGetter.EXPECT().ServiceDiscoveryEndpoint().Return("mockApp.local", nil)
				m.mockServiceDeployer.EXPECT().DeployService(gomock.Any(), gomock.Any(), gomock.Any()).Return(cloudformation.NewMockErrChangeSetEmpty())
			},
			wantErr: fmt.Errorf("deploy service: change set with name mockChangeSet for stack mockStack has no changes"),
		},
		"error if fail to get last update time when force an update": {
			inForceDeploy: true,
			inEnvironment: &config.Environment{
				Name:   mockEnvName,
				Region: "us-west-2",
			},
			inApp: &config.Application{
				Name:   mockAppName,
				Domain: "mockDomain",
			},
			mock: func(m *deploySvcMocks) {
				m.mockWs.EXPECT().ReadWorkloadManifest(mockSvcName).Return([]byte{}, nil)
				m.mockInterpolator.EXPECT().Interpolate("").Return("", nil)
				m.mockEndpointGetter.EXPECT().ServiceDiscoveryEndpoint().Return("mockApp.local", nil)
				m.mockServiceDeployer.EXPECT().DeployService(gomock.Any(), gomock.Any(), gomock.Any()).
					Return(nil)
				m.mockServiceUpdater.EXPECT().LastUpdatedAt(mockAppName, mockEnvName, mockSvcName).
					Return(time.Time{}, mockError)
			},
			wantErr: fmt.Errorf("get the last updated deployment time for mockSvc: some error"),
		},
		"skip force updating when cmd run time is after the last update time": {
			inForceDeploy: true,
			inEnvironment: &config.Environment{
				Name:   mockEnvName,
				Region: "us-west-2",
			},
			inApp: &config.Application{
				Name:   mockAppName,
				Domain: "mockDomain",
			},
			mock: func(m *deploySvcMocks) {
				m.mockWs.EXPECT().ReadWorkloadManifest(mockSvcName).Return([]byte{}, nil)
				m.mockInterpolator.EXPECT().Interpolate("").Return("", nil)
				m.mockEndpointGetter.EXPECT().ServiceDiscoveryEndpoint().Return("mockApp.local", nil)
				m.mockServiceDeployer.EXPECT().DeployService(gomock.Any(), gomock.Any(), gomock.Any()).
					Return(nil)
				m.mockServiceUpdater.EXPECT().LastUpdatedAt(mockAppName, mockEnvName, mockSvcName).
					Return(mockAfterTime, nil)
			},
		},
		"error if fail to force an update": {
			inForceDeploy: true,
			inEnvironment: &config.Environment{
				Name:   mockEnvName,
				Region: "us-west-2",
			},
			inApp: &config.Application{
				Name:   mockAppName,
				Domain: "mockDomain",
			},
			mock: func(m *deploySvcMocks) {
				m.mockWs.EXPECT().ReadWorkloadManifest(mockSvcName).Return([]byte{}, nil)
				m.mockInterpolator.EXPECT().Interpolate("").Return("", nil)
				m.mockEndpointGetter.EXPECT().ServiceDiscoveryEndpoint().Return("mockApp.local", nil)
				m.mockServiceDeployer.EXPECT().DeployService(gomock.Any(), gomock.Any(), gomock.Any()).
					Return(cloudformation.NewMockErrChangeSetEmpty())
				m.mockServiceUpdater.EXPECT().LastUpdatedAt(mockAppName, mockEnvName, mockSvcName).
					Return(mockBeforeTime, nil)
				m.mockSpinner.EXPECT().Start(fmt.Sprintf(fmtForceUpdateSvcStart, mockSvcName, mockEnvName))
				m.mockServiceUpdater.EXPECT().ForceUpdateService(mockAppName, mockEnvName, mockSvcName).Return(mockError)
				m.mockSpinner.EXPECT().Stop(log.Serrorf(fmtForceUpdateSvcFailed, mockSvcName, mockEnvName, mockError))
			},
			wantErr: fmt.Errorf("force an update for service mockSvc: some error"),
		},
		"error if fail to force an update because of timeout": {
			inForceDeploy: true,
			inEnvironment: &config.Environment{
				Name:   mockEnvName,
				Region: "us-west-2",
			},
			inApp: &config.Application{
				Name:   mockAppName,
				Domain: "mockDomain",
			},
			mock: func(m *deploySvcMocks) {
				m.mockWs.EXPECT().ReadWorkloadManifest(mockSvcName).Return([]byte{}, nil)
				m.mockInterpolator.EXPECT().Interpolate("").Return("", nil)
				m.mockEndpointGetter.EXPECT().ServiceDiscoveryEndpoint().Return("mockApp.local", nil)
				m.mockServiceDeployer.EXPECT().DeployService(gomock.Any(), gomock.Any(), gomock.Any()).
					Return(cloudformation.NewMockErrChangeSetEmpty())
				m.mockServiceUpdater.EXPECT().LastUpdatedAt(mockAppName, mockEnvName, mockSvcName).
					Return(mockBeforeTime, nil)
				m.mockSpinner.EXPECT().Start(fmt.Sprintf(fmtForceUpdateSvcStart, mockSvcName, mockEnvName))
				m.mockServiceUpdater.EXPECT().ForceUpdateService(mockAppName, mockEnvName, mockSvcName).
					Return(&ecs.ErrWaitServiceStableTimeout{})
				m.mockSpinner.EXPECT().Stop(
					log.Serror(fmt.Sprintf("%s  Run %s to check for the fail reason.\n",
						fmt.Sprintf(fmtForceUpdateSvcFailed, mockSvcName, mockEnvName, &ecs.ErrWaitServiceStableTimeout{}),
						color.HighlightCode(fmt.Sprintf("copilot svc status --name %s --env %s", mockSvcName, mockEnvName)))))
			},
			wantErr: fmt.Errorf("force an update for service mockSvc: max retries 0 exceeded"),
		},
		"success": {
			inAliases: manifest.Alias{
				StringSlice: []string{
					"v1.mockDomain",
					"mockDomain",
				},
			},
			inEnvironment: &config.Environment{
				Name:   mockEnvName,
				Region: "us-west-2",
			},
			inApp: &config.Application{
				Name:   mockAppName,
				Domain: "mockDomain",
			},
			mock: func(m *deploySvcMocks) {
				m.mockWs.EXPECT().ReadWorkloadManifest(mockSvcName).Return([]byte{}, nil)
				m.mockInterpolator.EXPECT().Interpolate("").Return("", nil)
				m.mockAppVersionGetter.EXPECT().Version().Return("v1.0.0", nil)
				m.mockEndpointGetter.EXPECT().ServiceDiscoveryEndpoint().Return("mockApp.local", nil)
				m.mockServiceDeployer.EXPECT().DeployService(gomock.Any(), gomock.Any(), gomock.Any()).Return(nil)

			},
		},
		"success with force update": {
			inForceDeploy: true,
			inEnvironment: &config.Environment{
				Name:   mockEnvName,
				Region: "us-west-2",
			},
			inApp: &config.Application{
				Name:   mockAppName,
				Domain: "mockDomain",
			},
			mock: func(m *deploySvcMocks) {
				m.mockWs.EXPECT().ReadWorkloadManifest(mockSvcName).Return([]byte{}, nil)
				m.mockInterpolator.EXPECT().Interpolate("").Return("", nil)
				m.mockEndpointGetter.EXPECT().ServiceDiscoveryEndpoint().Return("mockApp.local", nil)
				m.mockServiceDeployer.EXPECT().DeployService(gomock.Any(), gomock.Any(), gomock.Any()).
					Return(cloudformation.NewMockErrChangeSetEmpty())
				m.mockServiceUpdater.EXPECT().LastUpdatedAt(mockAppName, mockEnvName, mockSvcName).
					Return(mockBeforeTime, nil)
				m.mockSpinner.EXPECT().Start(fmt.Sprintf(fmtForceUpdateSvcStart, mockSvcName, mockEnvName))
				m.mockServiceUpdater.EXPECT().ForceUpdateService(mockAppName, mockEnvName, mockSvcName).Return(nil)
				m.mockSpinner.EXPECT().Stop(log.Ssuccessf(fmtForceUpdateSvcComplete, mockSvcName, mockEnvName))
			},
		},
	}

	for name, tc := range tests {
		t.Run(name, func(t *testing.T) {
			ctrl := gomock.NewController(t)
			defer ctrl.Finish()

			m := &deploySvcMocks{
				mockWs:                 mocks.NewMockwsSvcDirReader(ctrl),
				mockAppResourcesGetter: mocks.NewMockappResourcesGetter(ctrl),
				mockAppVersionGetter:   mocks.NewMockversionGetter(ctrl),
				mockEndpointGetter:     mocks.NewMockendpointGetter(ctrl),
				mockServiceDeployer:    mocks.NewMockserviceDeployer(ctrl),
				mockServiceUpdater:     mocks.NewMocksvcForceUpdater(ctrl),
				mockSpinner:            mocks.NewMockprogress(ctrl),
				mockInterpolator:       mocks.NewMockinterpolator(ctrl),
				mockEnvDescriber:       mocks.NewMockenvDescriber(ctrl),
				mockSubnetLister:       mocks.NewMockvpcSubnetLister(ctrl),
			}
			tc.mock(m)

			opts := deploySvcOpts{
				deployWkldVars: deployWkldVars{
					name:           mockSvcName,
					appName:        mockAppName,
					envName:        mockEnvName,
					forceNewUpdate: tc.inForceDeploy,
				},
				ws:            m.mockWs,
				buildRequired: tc.inBuildRequire,
				appCFN:        m.mockAppResourcesGetter,
				newAppVersionGetter: func(s string) (versionGetter, error) {
					return m.mockAppVersionGetter, nil
				},
				endpointGetter:    m.mockEndpointGetter,
				targetApp:         tc.inApp,
				targetEnvironment: tc.inEnvironment,
				newInterpolator: func(app, env string) interpolator {
					return m.mockInterpolator
				},
				unmarshal: func(b []byte) (manifest.WorkloadManifest, error) {
					return &manifest.LoadBalancedWebService{
						Workload: manifest.Workload{
							Name: aws.String(mockSvcName),
						},
						LoadBalancedWebServiceConfig: manifest.LoadBalancedWebServiceConfig{
							ImageConfig: manifest.ImageWithPortAndHealthcheck{
								ImageWithPort: manifest.ImageWithPort{
									Image: manifest.Image{
										Build: manifest.BuildArgsOrString{BuildString: aws.String("/Dockerfile")},
									},
									Port: aws.Uint16(80),
								},
							},
							RoutingRule: manifest.RoutingRule{
								Alias: tc.inAliases,
							},
							NLBConfig: tc.inNLB,
						},
					}, nil
				},
				svcCFN:        m.mockServiceDeployer,
				svcUpdater:    m.mockServiceUpdater,
				newSvcUpdater: func(f func(*session.Session) svcForceUpdater) {},
				spinner:       m.mockSpinner,
				envDescriber:  m.mockEnvDescriber,
				subnetLister:  m.mockSubnetLister,
<<<<<<< HEAD

				addonsURL: mockAddonsURL,
=======
				now: func() time.Time {
					return mockNowTime
				},
>>>>>>> 6508bff1
			}

			gotErr := opts.deploySvc()

			if tc.wantErr != nil {
				require.EqualError(t, gotErr, tc.wantErr.Error())
			} else {
				require.NoError(t, gotErr)
			}
		})
	}
}

type deployRDSvcMocks struct {
	mockWorkspace          *mocks.MockwsSvcDirReader
	mockAppResourcesGetter *mocks.MockappResourcesGetter
	mockAppVersionGetter   *mocks.MockversionGetter
	mockEndpointGetter     *mocks.MockendpointGetter
	mockIdentity           *mocks.MockidentityService
	mockUploader           *mocks.MockcustomResourcesUploader
	mockInterpolator       *mocks.Mockinterpolator
}

func TestSvcDeployOpts_rdWebServiceStackConfiguration(t *testing.T) {
	const (
		mockAppName   = "mockApp"
		mockEnvName   = "mockEnv"
		mockSvcName   = "mockSvc"
		mockAddonsURL = "mockAddonsURL"
	)
	tests := map[string]struct {
		inAlias        string
		inApp          *config.Application
		inEnvironment  *config.Environment
		inBuildRequire bool

		mock func(m *deployRDSvcMocks)

		wantURLs map[string]string
		wantErr  error
	}{
		"alias used while app is not associated with a domain": {
			inAlias: "v1.mockDomain",
			inEnvironment: &config.Environment{
				Name:   mockEnvName,
				Region: "us-west-2",
			},
			inApp: &config.Application{
				Name: mockAppName,
			},
			mock: func(m *deployRDSvcMocks) {
				m.mockWorkspace.EXPECT().ReadWorkloadManifest(mockSvcName).Return([]byte{}, nil)
				m.mockInterpolator.EXPECT().Interpolate("").Return("", nil)
				m.mockEndpointGetter.EXPECT().ServiceDiscoveryEndpoint().Return("mockApp.local", nil)

			},

			wantErr: errors.New("alias specified when application is not associated with a domain"),
		},
		"fail to get identity for rd web service": {
			inAlias: "v1.mockDomain",
			inEnvironment: &config.Environment{
				Name:   mockEnvName,
				Region: "us-west-2",
			},
			inApp: &config.Application{
				Name:   mockAppName,
				Domain: "mockDomain",
			},
			mock: func(m *deployRDSvcMocks) {
				m.mockWorkspace.EXPECT().ReadWorkloadManifest(mockSvcName).Return([]byte{}, nil)
				m.mockInterpolator.EXPECT().Interpolate("").Return("", nil)
				m.mockEndpointGetter.EXPECT().ServiceDiscoveryEndpoint().Return("mockApp.local", nil)
				m.mockIdentity.EXPECT().Get().Return(identity.Caller{}, errors.New("some error"))
			},

			wantErr: fmt.Errorf("get identity: some error"),
		},
		"errors getting app resources by region": {
			inAlias: "v1.mockDomain",
			inEnvironment: &config.Environment{
				Name:   mockEnvName,
				Region: "us-west-2",
			},
			inApp: &config.Application{
				Name:   mockAppName,
				Domain: "mockDomain",
			},
			mock: func(m *deployRDSvcMocks) {
				m.mockWorkspace.EXPECT().ReadWorkloadManifest(mockSvcName).Return([]byte{}, nil)
				m.mockInterpolator.EXPECT().Interpolate("").Return("", nil)
				m.mockAppVersionGetter.EXPECT().Version().Return("v1.0.0", nil)
				m.mockEndpointGetter.EXPECT().ServiceDiscoveryEndpoint().Return("mockApp.local", nil)
				m.mockIdentity.EXPECT().Get().Return(identity.Caller{
					RootUserARN: "1234",
				}, nil)
				m.mockAppResourcesGetter.EXPECT().GetAppResourcesByRegion(&config.Application{
					Name:   mockAppName,
					Domain: "mockDomain",
				}, "us-west-2").Return(nil, errors.New("some error"))
			},

			wantErr: fmt.Errorf("get application mockApp resources from region us-west-2: some error"),
		},
		"invalid alias with unknown domain": {
			inAlias: "v1.someRandomDomain",
			inEnvironment: &config.Environment{
				Name:   mockEnvName,
				Region: "us-west-2",
			},
			inApp: &config.Application{
				Name:   mockAppName,
				Domain: "mockDomain",
			},
			mock: func(m *deployRDSvcMocks) {
				m.mockWorkspace.EXPECT().ReadWorkloadManifest(mockSvcName).Return([]byte{}, nil)
				m.mockInterpolator.EXPECT().Interpolate("").Return("", nil)
				m.mockAppVersionGetter.EXPECT().Version().Return("v1.0.0", nil)
				m.mockEndpointGetter.EXPECT().ServiceDiscoveryEndpoint().Return("mockApp.local", nil)
				m.mockIdentity.EXPECT().Get().Return(identity.Caller{
					RootUserARN: "1234",
				}, nil)
			},

			wantErr: fmt.Errorf("alias is not supported in hosted zones that are not managed by Copilot"),
		},
		"invalid environment level alias": {
			inAlias: "mockEnv.mockApp.mockDomain",
			inEnvironment: &config.Environment{
				Name:   mockEnvName,
				Region: "us-west-2",
			},
			inApp: &config.Application{
				Name:   mockAppName,
				Domain: "mockDomain",
			},
			mock: func(m *deployRDSvcMocks) {
				m.mockWorkspace.EXPECT().ReadWorkloadManifest(mockSvcName).Return([]byte{}, nil)
				m.mockInterpolator.EXPECT().Interpolate("").Return("", nil)
				m.mockAppVersionGetter.EXPECT().Version().Return("v1.0.0", nil)
				m.mockEndpointGetter.EXPECT().ServiceDiscoveryEndpoint().Return("mockApp.local", nil)
				m.mockIdentity.EXPECT().Get().Return(identity.Caller{
					RootUserARN: "1234",
				}, nil)
			},

			wantErr: fmt.Errorf("mockEnv.mockApp.mockDomain is an environment-level alias, which is not supported yet"),
		},
		"invalid application level alias": {
			inAlias: "someSub.mockApp.mockDomain",
			inEnvironment: &config.Environment{
				Name:   mockEnvName,
				Region: "us-west-2",
			},
			inApp: &config.Application{
				Name:   mockAppName,
				Domain: "mockDomain",
			},
			mock: func(m *deployRDSvcMocks) {
				m.mockWorkspace.EXPECT().ReadWorkloadManifest(mockSvcName).Return([]byte{}, nil)
				m.mockInterpolator.EXPECT().Interpolate("").Return("", nil)
				m.mockAppVersionGetter.EXPECT().Version().Return("v1.0.0", nil)
				m.mockEndpointGetter.EXPECT().ServiceDiscoveryEndpoint().Return("mockApp.local", nil)
				m.mockIdentity.EXPECT().Get().Return(identity.Caller{
					RootUserARN: "1234",
				}, nil)
			},

			wantErr: fmt.Errorf("someSub.mockApp.mockDomain is an application-level alias, which is not supported yet"),
		},
		"invalid root level alias": {
			inAlias: "mockDomain",
			inEnvironment: &config.Environment{
				Name:   mockEnvName,
				Region: "us-west-2",
			},
			inApp: &config.Application{
				Name:   mockAppName,
				Domain: "mockDomain",
			},
			mock: func(m *deployRDSvcMocks) {
				m.mockWorkspace.EXPECT().ReadWorkloadManifest(mockSvcName).Return([]byte{}, nil)
				m.mockInterpolator.EXPECT().Interpolate("").Return("", nil)
				m.mockAppVersionGetter.EXPECT().Version().Return("v1.0.0", nil)
				m.mockEndpointGetter.EXPECT().ServiceDiscoveryEndpoint().Return("mockApp.local", nil)
				m.mockIdentity.EXPECT().Get().Return(identity.Caller{
					RootUserARN: "1234",
				}, nil)
			},

			wantErr: fmt.Errorf("mockDomain is a root domain alias, which is not supported yet"),
		},
		"fail to upload custom resource scripts": {
			inAlias: "v1.mockDomain",
			inEnvironment: &config.Environment{
				Name:   mockEnvName,
				Region: "us-west-2",
			},
			inApp: &config.Application{
				Name:   mockAppName,
				Domain: "mockDomain",
			},
			mock: func(m *deployRDSvcMocks) {
				m.mockWorkspace.EXPECT().ReadWorkloadManifest(mockSvcName).Return([]byte{}, nil)
				m.mockInterpolator.EXPECT().Interpolate("").Return("", nil)
				m.mockAppVersionGetter.EXPECT().Version().Return("v1.0.0", nil)
				m.mockEndpointGetter.EXPECT().ServiceDiscoveryEndpoint().Return("mockApp.local", nil)
				m.mockIdentity.EXPECT().Get().Return(identity.Caller{
					RootUserARN: "1234",
				}, nil)
				m.mockAppResourcesGetter.EXPECT().GetAppResourcesByRegion(&config.Application{
					Name:   mockAppName,
					Domain: "mockDomain",
				}, "us-west-2").Return(&stack.AppRegionalResources{
					S3Bucket: "mockBucket",
				}, nil)
				m.mockUploader.EXPECT().UploadRequestDrivenWebServiceCustomResources(gomock.Any()).Return(nil, errors.New("some error"))
			},

			wantErr: fmt.Errorf("upload custom resources to bucket mockBucket: some error"),
		},
		"success": {
			inAlias: "v1.mockDomain",
			inEnvironment: &config.Environment{
				Name:   mockEnvName,
				Region: "us-west-2",
			},
			inApp: &config.Application{
				Name:   mockAppName,
				Domain: "mockDomain",
			},
			mock: func(m *deployRDSvcMocks) {
				m.mockWorkspace.EXPECT().ReadWorkloadManifest(mockSvcName).Return([]byte{}, nil)
				m.mockInterpolator.EXPECT().Interpolate("").Return("", nil)
				m.mockAppVersionGetter.EXPECT().Version().Return("v1.0.0", nil)
				m.mockEndpointGetter.EXPECT().ServiceDiscoveryEndpoint().Return("mockApp.local", nil)
				m.mockIdentity.EXPECT().Get().Return(identity.Caller{
					RootUserARN: "1234",
				}, nil)
				m.mockAppResourcesGetter.EXPECT().GetAppResourcesByRegion(&config.Application{
					Name:   mockAppName,
					Domain: "mockDomain",
				}, "us-west-2").Return(&stack.AppRegionalResources{
					S3Bucket: "mockBucket",
				}, nil)
				m.mockUploader.EXPECT().UploadRequestDrivenWebServiceCustomResources(gomock.Any()).Return(map[string]string{
					"mockResource2": "mockURL2",
				}, nil)
			},
			wantURLs: map[string]string{
				"mockResource1": "mockURL1",
				"mockResource2": "mockURL2",
			},
		},
	}

	for name, tc := range tests {
		t.Run(name, func(t *testing.T) {
			ctrl := gomock.NewController(t)
			defer ctrl.Finish()

			m := &deployRDSvcMocks{
				mockWorkspace:          mocks.NewMockwsSvcDirReader(ctrl),
				mockAppResourcesGetter: mocks.NewMockappResourcesGetter(ctrl),
				mockAppVersionGetter:   mocks.NewMockversionGetter(ctrl),
				mockEndpointGetter:     mocks.NewMockendpointGetter(ctrl),
				mockIdentity:           mocks.NewMockidentityService(ctrl),
				mockUploader:           mocks.NewMockcustomResourcesUploader(ctrl),
				mockInterpolator:       mocks.NewMockinterpolator(ctrl),
			}
			tc.mock(m)

			opts := deploySvcOpts{
				deployWkldVars: deployWkldVars{
					name:    mockSvcName,
					appName: mockAppName,
					envName: mockEnvName,
				},
				ws:     m.mockWorkspace,
				appCFN: m.mockAppResourcesGetter,
				newAppVersionGetter: func(s string) (versionGetter, error) {
					return m.mockAppVersionGetter, nil
				},
				newInterpolator: func(app, env string) interpolator {
					return m.mockInterpolator
				},
				newSvcUpdater:     func(f func(*session.Session) svcForceUpdater) {},
				endpointGetter:    m.mockEndpointGetter,
				identity:          m.mockIdentity,
				targetApp:         tc.inApp,
				targetEnvironment: tc.inEnvironment,
				unmarshal: func(b []byte) (manifest.WorkloadManifest, error) {
					return &manifest.RequestDrivenWebService{
						Workload: manifest.Workload{
							Name: aws.String(mockSvcName),
						},
						RequestDrivenWebServiceConfig: manifest.RequestDrivenWebServiceConfig{
							ImageConfig: manifest.ImageWithPort{
								Image: manifest.Image{
									Build: manifest.BuildArgsOrString{BuildString: aws.String("/Dockerfile")},
								},
								Port: aws.Uint16(80),
							},
							RequestDrivenWebServiceHttpConfig: manifest.RequestDrivenWebServiceHttpConfig{
								Alias: aws.String(tc.inAlias),
							},
						},
					}, nil
				},
				uploadOpts: &uploadCustomResourcesOpts{
					uploader: m.mockUploader,
					newS3Uploader: func() (uploader, error) {
						return nil, nil
					},
				},
				addonsURL: mockAddonsURL,
			}

			_, gotErr := opts.stackConfiguration()

			if tc.wantErr != nil {
				require.EqualError(t, gotErr, tc.wantErr.Error())
			} else {
				require.NoError(t, gotErr)
			}
		})
	}
}

func TestSvcDeployOpts_stackConfiguration_worker(t *testing.T) {
	mockError := errors.New("some error")
	topic, _ := deploy.NewTopic("arn:aws:sns:us-west-2:0123456789012:mockApp-mockEnv-topicSvc-givesdogs", "mockApp", "mockEnv", "topicSvc")
	const (
		mockAppName   = "mockApp"
		mockEnvName   = "mockEnv"
		mockSvcName   = "mockSvc"
		mockAddonsURL = "mockAddonsURL"
	)
	tests := map[string]struct {
		inAlias        string
		inApp          *config.Application
		inEnvironment  *config.Environment
		inBuildRequire bool

		mock func(m *deploySvcMocks)

		wantErr error
	}{
		"fail to read service manifest": {
			mock: func(m *deploySvcMocks) {
				m.mockWs.EXPECT().ReadWorkloadManifest(mockSvcName).Return(nil, mockError)
			},
			wantErr: fmt.Errorf("read service %s manifest file: %w", mockSvcName, mockError),
		},
		"fail to get deployed topics": {
			inEnvironment: &config.Environment{
				Name:   mockEnvName,
				Region: "us-west-2",
			},
			inApp: &config.Application{
				Name:   mockAppName,
				Domain: "mockDomain",
			},
			mock: func(m *deploySvcMocks) {
				m.mockWs.EXPECT().ReadWorkloadManifest(mockSvcName).Return([]byte{}, nil)
				m.mockInterpolator.EXPECT().Interpolate("").Return("", nil)
				m.mockEndpointGetter.EXPECT().ServiceDiscoveryEndpoint().Return("mockApp.local", nil)
				m.mockDeployStore.EXPECT().ListSNSTopics(mockAppName, mockEnvName).Return(nil, mockError)
			},
			wantErr: fmt.Errorf("get SNS topics for app mockApp and environment mockEnv: %w", mockError),
		},
		"success": {
			inEnvironment: &config.Environment{
				Name:   mockEnvName,
				Region: "us-west-2",
			},
			inApp: &config.Application{
				Name:   mockAppName,
				Domain: "mockDomain",
			},
			mock: func(m *deploySvcMocks) {
				m.mockWs.EXPECT().ReadWorkloadManifest(mockSvcName).Return([]byte{}, nil)
				m.mockInterpolator.EXPECT().Interpolate("").Return("", nil)
				m.mockEndpointGetter.EXPECT().ServiceDiscoveryEndpoint().Return("mockEnv.mockApp.local", nil)
				m.mockDeployStore.EXPECT().ListSNSTopics(mockAppName, mockEnvName).Return([]deploy.Topic{
					*topic,
				}, nil)
			},
		},
	}

	for name, tc := range tests {
		t.Run(name, func(t *testing.T) {
			ctrl := gomock.NewController(t)
			defer ctrl.Finish()
			m := &deploySvcMocks{
				mockWs:             mocks.NewMockwsSvcDirReader(ctrl),
				mockEndpointGetter: mocks.NewMockendpointGetter(ctrl),
				mockDeployStore:    mocks.NewMockdeployedEnvironmentLister(ctrl),
				mockInterpolator:   mocks.NewMockinterpolator(ctrl),
			}
			tc.mock(m)

			opts := deploySvcOpts{
				deployWkldVars: deployWkldVars{
					name:    mockSvcName,
					appName: mockAppName,
					envName: mockEnvName,
				},
				ws:                m.mockWs,
				buildRequired:     tc.inBuildRequire,
				newSvcUpdater:     func(f func(*session.Session) svcForceUpdater) {},
				endpointGetter:    m.mockEndpointGetter,
				snsTopicGetter:    m.mockDeployStore,
				targetApp:         tc.inApp,
				targetEnvironment: tc.inEnvironment,
				newInterpolator: func(app, env string) interpolator {
					return m.mockInterpolator
				},
				unmarshal: func(b []byte) (manifest.WorkloadManifest, error) {
					return &manifest.WorkerService{
						Workload: manifest.Workload{
							Name: aws.String(mockSvcName),
						},
						WorkerServiceConfig: manifest.WorkerServiceConfig{
							ImageConfig: manifest.ImageWithHealthcheck{
								Image: manifest.Image{
									Build: manifest.BuildArgsOrString{BuildString: aws.String("/Dockerfile")},
								},
							},
						},
					}, nil
				},
				addonsURL: mockAddonsURL,
			}

			_, gotErr := opts.stackConfiguration()

			if tc.wantErr != nil {
				require.EqualError(t, gotErr, tc.wantErr.Error())
			} else {
				require.NoError(t, gotErr)
			}
		})
	}
}<|MERGE_RESOLUTION|>--- conflicted
+++ resolved
@@ -1025,14 +1025,11 @@
 				spinner:       m.mockSpinner,
 				envDescriber:  m.mockEnvDescriber,
 				subnetLister:  m.mockSubnetLister,
-<<<<<<< HEAD
 
 				addonsURL: mockAddonsURL,
-=======
 				now: func() time.Time {
 					return mockNowTime
 				},
->>>>>>> 6508bff1
 			}
 
 			gotErr := opts.deploySvc()
