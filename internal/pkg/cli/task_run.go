// Copyright Amazon.com, Inc. or its affiliates. All Rights Reserved.
// SPDX-License-Identifier: Apache-2.0

package cli

import (
	"errors"
	"fmt"
	"github.com/aws/copilot-cli/internal/pkg/template"
	"os"
	"path/filepath"
	"strings"

	"github.com/aws/aws-sdk-go/aws"
	"github.com/aws/aws-sdk-go/service/ssm"
	"github.com/aws/copilot-cli/internal/pkg/aws/identity"

	"github.com/spf13/pflag"

	"github.com/aws/copilot-cli/internal/pkg/manifest"

	"github.com/aws/copilot-cli/internal/pkg/docker/dockerengine"

	"github.com/aws/aws-sdk-go/aws/arn"

	awscloudformation "github.com/aws/copilot-cli/internal/pkg/aws/cloudformation"
	"github.com/aws/copilot-cli/internal/pkg/aws/ecr"
	"github.com/aws/copilot-cli/internal/pkg/describe"
	"github.com/aws/copilot-cli/internal/pkg/logging"
	"github.com/aws/copilot-cli/internal/pkg/term/prompt"

	"github.com/aws/aws-sdk-go/aws/session"
	"github.com/aws/copilot-cli/internal/pkg/aws/ec2"
	awsecs "github.com/aws/copilot-cli/internal/pkg/aws/ecs"
	"github.com/aws/copilot-cli/internal/pkg/aws/sessions"
	"github.com/aws/copilot-cli/internal/pkg/config"
	"github.com/aws/copilot-cli/internal/pkg/deploy"
	"github.com/aws/copilot-cli/internal/pkg/deploy/cloudformation"
	"github.com/aws/copilot-cli/internal/pkg/ecs"
	"github.com/aws/copilot-cli/internal/pkg/exec"
	"github.com/aws/copilot-cli/internal/pkg/repository"
	"github.com/aws/copilot-cli/internal/pkg/task"
	"github.com/aws/copilot-cli/internal/pkg/term/color"
	"github.com/aws/copilot-cli/internal/pkg/term/log"
	termprogress "github.com/aws/copilot-cli/internal/pkg/term/progress"
	"github.com/aws/copilot-cli/internal/pkg/term/selector"

	"github.com/dustin/go-humanize/english"
	"github.com/google/shlex"
	"github.com/spf13/afero"
	"github.com/spf13/cobra"
)

const (
	appEnvOptionNone      = "None (run in default VPC)"
	defaultDockerfilePath = "Dockerfile"
	imageTagLatest        = "latest"
	shortTaskIDLength     = 8
)

const (
	workloadTypeJob     = "job"
	workloadTypeSvc     = "svc"
	workloadTypeInvalid = "invalid"
)

const (
	fmtImageURI = "%s:%s"
)

var (
	errNumNotPositive = errors.New("number of tasks must be positive")
	errCPUNotPositive = errors.New("CPU units must be positive")
	errMemNotPositive = errors.New("memory must be positive")
)

var (
	taskRunAppPrompt = fmt.Sprintf("In which %s would you like to run this %s?", color.Emphasize("application"), color.Emphasize("task"))
	taskRunEnvPrompt = fmt.Sprintf("In which %s would you like to run this %s?", color.Emphasize("environment"), color.Emphasize("task"))

	taskRunAppPromptHelp = fmt.Sprintf(`Task will be deployed to the selected application. 
Select %s to run the task in your default VPC instead of any existing application.`, color.Emphasize(appEnvOptionNone))
	taskRunEnvPromptHelp = fmt.Sprintf(`Task will be deployed to the selected environment.
Select %s to run the task in your default VPC instead of any existing environment.`, color.Emphasize(appEnvOptionNone))
)

var (
	taskSecretsPermissionPrompt     = "Do you grant permission to the ECS/Fargate agent for these secrets?"
	taskSecretsPermissionPromptHelp = "ECS/Fargate agent needs the permissions in order to fetch the secrets and inject them into your container."
)

type runTaskVars struct {
	count  int
	cpu    int
	memory int

	groupName string

	image                 string
	dockerfilePath        string
	dockerfileContextPath string
	imageTag              string

	taskRole      string
	executionRole string
	cluster       string

	subnets                     []string
	securityGroups              []string
	env                         string
	appName                     string
	useDefaultSubnetsAndCluster bool

	envVars                  map[string]string
	secrets                  map[string]string
	ssmParamSecrets          map[string]string
	secretsManagerSecrets    map[string]string
	acknowledgeSecretsAccess bool
	command                  string
	entrypoint               string
	resourceTags             map[string]string

	follow                bool
	generateCommandTarget string

	os   string
	arch string
}

type runTaskOpts struct {
	runTaskVars
	isDockerfileSet bool
	nFlag           int

	// Interfaces to interact with dependencies.
	fs      afero.Fs
	store   store
	sel     appEnvSelector
	spinner progress
	prompt  prompter

	// Fields below are configured at runtime.
	deployer             taskDeployer
	repository           repositoryService
	runner               taskRunner
	eventsWriter         eventsWriter
	defaultClusterGetter defaultClusterGetter
	publicIPGetter       publicIPGetter

	provider          sessionProvider
	sess              *session.Session
	targetEnvironment *config.Environment

	// Configurer functions.
	configureRuntimeOpts func() error
	configureRepository  func() error
	// NOTE: configureEventsWriter is only called when tailing logs (i.e. --follow is specified)
	configureEventsWriter func(tasks []*task.Task)

	configureECSServiceDescriber func(session *session.Session) ecs.ECSServiceDescriber
	configureServiceDescriber    func(session *session.Session) ecs.ServiceDescriber
	configureJobDescriber        func(session *session.Session) ecs.JobDescriber

	// Functions to generate a task run command.
	runTaskRequestFromECSService func(client ecs.ECSServiceDescriber, cluster, service string) (*ecs.RunTaskRequest, error)
	runTaskRequestFromService    func(client ecs.ServiceDescriber, app, env, svc string) (*ecs.RunTaskRequest, error)
	runTaskRequestFromJob        func(client ecs.JobDescriber, app, env, job string) (*ecs.RunTaskRequest, error)
}

func newTaskRunOpts(vars runTaskVars) (*runTaskOpts, error) {
	sessProvider := sessions.NewProvider(sessions.UserAgentExtras("task run"))
	defaultSess, err := sessProvider.Default()
	if err != nil {
		return nil, fmt.Errorf("default session: %v", err)
	}
<<<<<<< HEAD
	prompter := prompt.New()
=======

	store := config.NewSSMStore(identity.New(defaultSess), ssm.New(defaultSess), aws.StringValue(defaultSess.Config.Region))
>>>>>>> 35c270da
	opts := runTaskOpts{
		runTaskVars: vars,

		fs:       &afero.Afero{Fs: afero.NewOsFs()},
		store:    store,
		prompt:   prompter,
		sel:      selector.NewSelect(prompter, store),
		spinner:  termprogress.NewSpinner(log.DiagnosticWriter),
		provider: sessProvider,
	}

	opts.configureRuntimeOpts = func() error {
		opts.runner, err = opts.configureRunner()
		if err != nil {
			return fmt.Errorf("configure task runner: %w", err)
		}
		opts.deployer = cloudformation.New(opts.sess)
		opts.defaultClusterGetter = awsecs.New(opts.sess)
		opts.publicIPGetter = ec2.New(opts.sess)
		return nil
	}

	opts.configureRepository = func() error {
		repoName := fmt.Sprintf(deploy.FmtTaskECRRepoName, opts.groupName)
		opts.repository = repository.New(ecr.New(opts.sess), repoName)
		return nil
	}

	opts.configureEventsWriter = func(tasks []*task.Task) {
		opts.eventsWriter = logging.NewTaskClient(opts.sess, opts.groupName, tasks)
	}

	opts.configureECSServiceDescriber = func(session *session.Session) ecs.ECSServiceDescriber {
		return awsecs.New(session)
	}
	opts.configureServiceDescriber = func(session *session.Session) ecs.ServiceDescriber {
		return ecs.New(session)
	}
	opts.configureJobDescriber = func(session *session.Session) ecs.JobDescriber {
		return ecs.New(session)
	}

	opts.runTaskRequestFromECSService = ecs.RunTaskRequestFromECSService
	opts.runTaskRequestFromService = ecs.RunTaskRequestFromService
	opts.runTaskRequestFromJob = ecs.RunTaskRequestFromJob
	return &opts, nil
}

func (o *runTaskOpts) configureRunner() (taskRunner, error) {
	vpcGetter := ec2.New(o.sess)
	ecsService := awsecs.New(o.sess)

	if o.env != "" {
		deployStore, err := deploy.NewStore(o.store)
		if err != nil {
			return nil, fmt.Errorf("connect to copilot deploy store: %w", err)
		}

		d, err := describe.NewEnvDescriber(describe.NewEnvDescriberConfig{
			App:             o.appName,
			Env:             o.env,
			ConfigStore:     o.store,
			DeployStore:     deployStore,
			EnableResources: false, // We don't need to show detailed resources.
		})
		if err != nil {
			return nil, fmt.Errorf("create describer for environment %s in application %s: %w", o.env, o.appName, err)
		}

		return &task.EnvRunner{
			Count:     o.count,
			GroupName: o.groupName,

			App: o.appName,
			Env: o.env,

			OS: o.os,

			VPCGetter:            vpcGetter,
			ClusterGetter:        ecs.New(o.sess),
			Starter:              ecsService,
			EnvironmentDescriber: d,
		}, nil
	}
	return &task.ConfigRunner{
		Count:     o.count,
		GroupName: o.groupName,

		Cluster:        o.cluster,
		Subnets:        o.subnets,
		SecurityGroups: o.securityGroups,
		OS:             o.os,

		VPCGetter:     vpcGetter,
		ClusterGetter: ecsService,
		Starter:       ecsService,
	}, nil

}

func (o *runTaskOpts) configureSessAndEnv() error {
	var sess *session.Session
	var env *config.Environment

	if o.env != "" {
		var err error
		env, err = o.targetEnv(o.appName, o.env)
		if err != nil {
			return err
		}

		sess, err = o.provider.FromRole(env.ManagerRoleARN, env.Region)
		if err != nil {
			return fmt.Errorf("get session from role %s and region %s: %w", env.ManagerRoleARN, env.Region, err)
		}
	} else {
		var err error
		sess, err = o.provider.Default()
		if err != nil {
			return fmt.Errorf("get default session: %w", err)
		}
	}

	o.targetEnvironment = env
	o.sess = sess
	return nil
}

// Validate returns an error if the flag values passed by the user are invalid.
func (o *runTaskOpts) Validate() error {
	if o.generateCommandTarget != "" {
		if o.nFlag >= 2 {
			return errors.New("cannot specify `--generate-cmd` with any other flag")
		}
	}

	if o.count <= 0 {
		return errNumNotPositive
	}

	if o.groupName != "" {
		if err := basicNameValidation(o.groupName); err != nil {
			return err
		}
	}

	if o.image != "" && o.isDockerfileSet {
		return errors.New("cannot specify both `--image` and `--dockerfile`")
	}

	if o.image != "" && o.dockerfileContextPath != "" {
		return errors.New("cannot specify both `--image` and `--build-context`")
	}

	if o.isDockerfileSet {
		if _, err := o.fs.Stat(o.dockerfilePath); err != nil {
			return fmt.Errorf("invalid `--dockerfile` path: %w", err)
		}
	}

	if o.dockerfileContextPath != "" {
		if _, err := o.fs.Stat(o.dockerfileContextPath); err != nil {
			return fmt.Errorf("invalid `--build-context` path: %w", err)
		}
	}

	if noOS, noArch := o.os == "", o.arch == ""; noOS != noArch {
		return fmt.Errorf("must specify either both `--%s` and `--%s` or neither", osFlag, archFlag)
	}
	if err := o.validatePlatform(); err != nil {
		return err
	}

	if o.cpu <= 0 {
		return errCPUNotPositive
	}

	if o.memory <= 0 {
		return errMemNotPositive
	}

	if err := o.validateFlagsWithCluster(); err != nil {
		return err
	}

	if err := o.validateFlagsWithDefaultCluster(); err != nil {
		return err
	}

	if err := o.validateFlagsWithSubnets(); err != nil {
		return err
	}

	if err := o.validateFlagsWithSecurityGroups(); err != nil {
		return err
	}

	if err := o.validateFlagsWithWindows(); err != nil {
		return err
	}

	if o.appName != "" {
		if err := o.validateAppName(); err != nil {
			return err
		}
	}

	if o.env != "" {
		if err := o.validateEnvName(); err != nil {
			return err
		}
	}

	if len(o.secrets) > 0 {
		for _, value := range o.secrets {
			//For Systems Manager Parameter Store parameter you can specify it as name or the ARN if it exists in the same Region as the task you are launching.
			if !isSSM(value) && !isSecretsManager(value) {
				return fmt.Errorf("must specify a valid secrets ARN")
			}
		}
	}

	return nil
}

func isSSM(value string) bool {
	// For SSM parameter you can specify it as ARN or name if it exists in the same Region as the task you are launching.
	return !template.IsARNFunc(value) || strings.Contains(value, ":ssm:")
}

func isSecretsManager(value string) bool {
	return strings.Contains(value, ":secretsmanager:")
}

func (o *runTaskOpts) categorizeSecrets() {
	o.secretsManagerSecrets = make(map[string]string)
	o.ssmParamSecrets = make(map[string]string)
	for name, value := range o.secrets {
		if isSSM(value) {
			o.ssmParamSecrets[name] = value
		}
		if isSecretsManager(value) {
			o.secretsManagerSecrets[name] = value
		}
	}
}

func (o *runTaskOpts) confirmSecretsAccess() error {
	if o.executionRole != "" {
		return nil
	}

	if o.appName != "" || o.env != "" {
		return nil
	}

	if o.acknowledgeSecretsAccess {
		return nil
	}

	log.Infoln("Looks like you're requesting ssm:GetParameters to the following SSM parameters:")

	for _, value := range o.ssmParamSecrets {
		log.Infoln("* " + value)
	}

	log.Infoln("\nand secretsmanager:GetSecretValue to the following Secrets Manager secrets:")

	for _, value := range o.secretsManagerSecrets {
		log.Infoln("* " + value)
	}

	secretsAccessConfirmed, err := o.prompt.Confirm(taskSecretsPermissionPrompt, taskSecretsPermissionPromptHelp)
	if err != nil {
		return fmt.Errorf("prompt to confirm secrets access: %w", err)
	}

	if !secretsAccessConfirmed {
		return errors.New("access to secrets denied")
	}

	return nil
}

func (o *runTaskOpts) validatePlatform() error {
	if o.os == "" {
		return nil
	}
	o.os = strings.ToUpper(o.os)
	o.arch = strings.ToUpper(o.arch)
	validPlatforms := task.ValidCFNPlatforms
	for _, validPlatform := range validPlatforms {
		if dockerengine.PlatformString(o.os, o.arch) == validPlatform {
			return nil
		}
	}
	return fmt.Errorf("platform %s is invalid; %s: %s", dockerengine.PlatformString(o.os, o.arch), english.PluralWord(len(validPlatforms), "the valid platform is", "valid platforms are"), english.WordSeries(validPlatforms, "and"))
}

func (o *runTaskOpts) validateFlagsWithCluster() error {
	if o.cluster == "" {
		return nil
	}

	if o.appName != "" {
		return fmt.Errorf("cannot specify both `--app` and `--cluster`")
	}

	if o.env != "" {
		return fmt.Errorf("cannot specify both `--env` and `--cluster`")
	}

	if o.useDefaultSubnetsAndCluster {
		return fmt.Errorf("cannot specify both `--default` and `--cluster`")
	}

	return nil
}

func (o *runTaskOpts) validateFlagsWithDefaultCluster() error {
	if !o.useDefaultSubnetsAndCluster {
		return nil
	}

	if o.subnets != nil {
		return fmt.Errorf("cannot specify both `--subnets` and `--default`")
	}

	if o.appName != "" {
		return fmt.Errorf("cannot specify both `--app` and `--default`")
	}

	if o.env != "" {
		return fmt.Errorf("cannot specify both `--env` and `--default`")
	}

	return nil
}

func (o *runTaskOpts) validateFlagsWithSubnets() error {
	if o.subnets == nil {
		return nil
	}

	if o.useDefaultSubnetsAndCluster {
		return fmt.Errorf("cannot specify both `--subnets` and `--default`")
	}

	if o.appName != "" {
		return fmt.Errorf("cannot specify both `--subnets` and `--app`")
	}

	if o.env != "" {
		return fmt.Errorf("cannot specify both `--subnets` and `--env`")
	}

	return nil
}

func (o *runTaskOpts) validateFlagsWithSecurityGroups() error {
	if o.securityGroups == nil {
		return nil
	}

	if o.appName != "" {
		return fmt.Errorf("cannot specify both `--security-groups` and `--app`")
	}

	if o.env != "" {
		return fmt.Errorf("cannot specify both `--security-groups` and `--env`")
	}
	return nil
}

func (o *runTaskOpts) validateFlagsWithWindows() error {
	if !isWindowsOS(o.os) {
		return nil
	}
	if o.cpu < manifest.MinWindowsTaskCPU {
		return fmt.Errorf("CPU is %d, but it must be at least %d for a Windows-based task", o.cpu, manifest.MinWindowsTaskCPU)
	}
	if o.memory < manifest.MinWindowsTaskMemory {
		return fmt.Errorf("memory is %d, but it must be at least %d for a Windows-based task", o.memory, manifest.MinWindowsTaskMemory)
	}
	return nil
}

func isWindowsOS(os string) bool {
	return task.IsValidWindowsOS(os)
}

// Ask prompts the user for any required or important fields that are not provided.
func (o *runTaskOpts) Ask() error {
	if o.generateCommandTarget != "" {
		return nil
	}
	if o.shouldPromptForAppEnv() {
		if err := o.askAppName(); err != nil {
			return err
		}
		if err := o.askEnvName(); err != nil {
			return err
		}
	}
	if len(o.secrets) > 0 {
		o.categorizeSecrets()
		if err := o.confirmSecretsAccess(); err != nil {
			return err
		}
	}
	return nil
}

func (o *runTaskOpts) shouldPromptForAppEnv() bool {
	// NOTE: if security groups are specified but subnets are not, then we use the default subnets with the
	// specified security groups.
	useDefault := o.useDefaultSubnetsAndCluster || (o.securityGroups != nil && o.subnets == nil && o.cluster == "")
	useConfig := o.subnets != nil || o.cluster != ""

	// if user hasn't specified that they want to use the default subnets, and that they didn't provide specific subnets
	// that they want to use, then we prompt.
	return !useDefault && !useConfig
}

// Execute deploys and runs the task.
func (o *runTaskOpts) Execute() error {
	if o.generateCommandTarget != "" {
		return o.generateCommand()
	}

	if o.groupName == "" {
		dir, err := os.Getwd()
		if err != nil {
			log.Errorf("Cannot retrieve working directory, please use --%s to specify a task group name.\n", taskGroupNameFlag)
			return fmt.Errorf("get working directory: %v", err)
		}
		o.groupName = strings.ToLower(filepath.Base(dir))
	}

	// NOTE: all runtime options must be configured only after session is configured
	if err := o.configureSessAndEnv(); err != nil {
		return err
	}

	if err := o.configureRuntimeOpts(); err != nil {
		return err
	}

	if o.env == "" && o.cluster == "" {
		hasDefaultCluster, err := o.defaultClusterGetter.HasDefaultCluster()
		if err != nil {
			return fmt.Errorf(`find "default" cluster to deploy the task to: %v`, err)
		}
		if !hasDefaultCluster {
			log.Errorf(
				"Looks like there is no \"default\" cluster in your region!\nPlease run %s to create the cluster first, and then re-run %s.\n",
				color.HighlightCode("aws ecs create-cluster"),
				color.HighlightCode("copilot task run"),
			)
			return errors.New(`cannot find a "default" cluster to deploy the task to`)
		}
	}

	if err := o.deployTaskResources(); err != nil {
		return err
	}

	// NOTE: repository has to be configured only after task resources are deployed
	if err := o.configureRepository(); err != nil {
		return err
	}

	// NOTE: if image is not provided, then we build the image and push to ECR repo
	if o.image == "" {
		if err := o.buildAndPushImage(); err != nil {
			return err
		}

		tag := imageTagLatest
		if o.imageTag != "" {
			tag = o.imageTag
		}
		uri, err := o.repository.URI()
		if err != nil {
			return fmt.Errorf("get ECR repository URI: %w", err)
		}
		o.image = fmt.Sprintf(fmtImageURI, uri, tag)
		if err := o.updateTaskResources(); err != nil {
			return err
		}
	}

	tasks, err := o.runTask()
	if err != nil {
		return err
	}

	o.showPublicIPs(tasks)

	if o.follow {
		o.configureEventsWriter(tasks)
		if err := o.displayLogStream(); err != nil {
			return err
		}
	}
	return nil
}

func (o *runTaskOpts) generateCommand() error {
	command, err := o.runTaskCommand()
	if err != nil {
		return err
	}
	log.Infoln(command.CLIString())
	return nil
}

func (o *runTaskOpts) runTaskCommand() (cliStringer, error) {
	var cmd cliStringer
	if arn.IsARN(o.generateCommandTarget) {
		clusterName, serviceName, err := o.parseARN()
		if err != nil {
			return nil, err
		}
		sess, err := o.provider.Default()
		if err != nil {
			return nil, fmt.Errorf("get default session: %s", err)
		}
		return o.runTaskCommandFromECSService(sess, clusterName, serviceName)
	}
	parts := strings.Split(o.generateCommandTarget, "/")
	switch len(parts) {
	case 2:
		clusterName, serviceName := parts[0], parts[1]
		sess, err := o.provider.Default()
		if err != nil {
			return nil, fmt.Errorf("get default session: %s", err)
		}
		cmd, err = o.runTaskCommandFromECSService(sess, clusterName, serviceName)
		if err != nil {
			return nil, err
		}
	case 3:
		appName, envName, workloadName := parts[0], parts[1], parts[2]
		env, err := o.targetEnv(appName, envName)
		if err != nil {
			return nil, err
		}
		sess, err := o.provider.FromRole(env.ManagerRoleARN, env.Region)
		if err != nil {
			return nil, fmt.Errorf("get environment session: %s", err)
		}
		cmd, err = o.runTaskCommandFromWorkload(sess, appName, envName, workloadName)
		if err != nil {
			return nil, err
		}
	default:
		return nil, errors.New("invalid input to --generate-cmd: must be of format <cluster>/<service> or <app>/<env>/<workload>")
	}

	return cmd, nil
}

func (o *runTaskOpts) parseARN() (string, string, error) {
	svcARN := awsecs.ServiceArn(o.generateCommandTarget)
	clusterName, err := svcARN.ClusterName()
	if err != nil {
		return "", "", fmt.Errorf("extract cluster name from arn %s: %w", svcARN, err)
	}
	serviceName, err := svcARN.ServiceName()
	if err != nil {
		return "", "", fmt.Errorf("extract service name from arn %s: %w", svcARN, err)
	}
	return clusterName, serviceName, nil
}

func (o *runTaskOpts) runTaskCommandFromECSService(sess *session.Session, clusterName, serviceName string) (cliStringer, error) {
	cmd, err := o.runTaskRequestFromECSService(o.configureECSServiceDescriber(sess), clusterName, serviceName)
	if err != nil {
		var errMultipleContainers *ecs.ErrMultipleContainersInTaskDef
		if errors.As(err, &errMultipleContainers) {
			log.Errorln("`copilot task run` does not support running more than one container.")
		}
		return nil, fmt.Errorf("generate task run command from ECS service %s: %w", clusterName+"/"+serviceName, err)
	}
	return cmd, nil
}

func (o *runTaskOpts) runTaskCommandFromWorkload(sess *session.Session, appName, envName, workloadName string) (cliStringer, error) {
	workloadType, err := o.workloadType(appName, workloadName)
	if err != nil {
		return nil, err
	}

	var cmd cliStringer
	switch workloadType {
	case workloadTypeJob:
		cmd, err = o.runTaskRequestFromJob(o.configureJobDescriber(sess), appName, envName, workloadName)
		if err != nil {
			return nil, fmt.Errorf("generate task run command from job %s of application %s deployed in environment %s: %w", workloadName, appName, envName, err)
		}
	case workloadTypeSvc:
		cmd, err = o.runTaskRequestFromService(o.configureServiceDescriber(sess), appName, envName, workloadName)
		if err != nil {
			return nil, fmt.Errorf("generate task run command from service %s of application %s deployed in environment %s: %w", workloadName, appName, envName, err)
		}
	}
	return cmd, nil
}

func (o *runTaskOpts) workloadType(appName, workloadName string) (string, error) {
	_, err := o.store.GetJob(appName, workloadName)
	if err == nil {
		return workloadTypeJob, nil
	}

	var errNoSuchJob *config.ErrNoSuchJob
	if !errors.As(err, &errNoSuchJob) {
		return "", fmt.Errorf("determine whether workload %s is a job: %w", workloadName, err)
	}

	_, err = o.store.GetService(appName, workloadName)
	if err == nil {
		return workloadTypeSvc, nil
	}

	var errNoSuchService *config.ErrNoSuchService
	if !errors.As(err, &errNoSuchService) {
		return "", fmt.Errorf("determine whether workload %s is a service: %w", workloadName, err)
	}

	return workloadTypeInvalid, fmt.Errorf("workload %s is neither a service nor a job", workloadName)
}

func (o *runTaskOpts) displayLogStream() error {
	if err := o.eventsWriter.WriteEventsUntilStopped(); err != nil {
		return fmt.Errorf("write events: %w", err)
	}

	log.Infof("%s %s stopped.\n",
		english.PluralWord(o.count, "Task", ""),
		english.PluralWord(o.count, "has", "have"))
	return nil
}

func (o *runTaskOpts) runTask() ([]*task.Task, error) {
	o.spinner.Start(fmt.Sprintf("Waiting for %s to be running for %s.", english.Plural(o.count, "task", ""), o.groupName))
	tasks, err := o.runner.Run()
	if err != nil {
		o.spinner.Stop(log.Serrorf("Failed to run %s.\n\n", o.groupName))
		return nil, fmt.Errorf("run task %s: %w", o.groupName, err)
	}
	o.spinner.Stop(log.Ssuccessf("%s %s %s running.\n\n", english.PluralWord(o.count, "Task", ""), o.groupName, english.PluralWord(o.count, "is", "are")))
	return tasks, nil
}

func (o *runTaskOpts) showPublicIPs(tasks []*task.Task) {
	publicIPs := make(map[string]string)
	for _, t := range tasks {
		if t.ENI == "" {
			continue
		}
		ip, err := o.publicIPGetter.PublicIP(t.ENI) // We will just not show the ip address if an error occurs.
		if err == nil {
			publicIPs[t.TaskARN] = ip
		}
	}

	if len(publicIPs) == 0 {
		return
	}

	log.Infof("%s associated with the %s %s:\n",
		english.PluralWord(len(publicIPs), "The public IP", "Public IPs"),
		english.PluralWord(len(publicIPs), "task", "tasks"),
		english.PluralWord(len(publicIPs), "is", "are"))
	for taskARN, ip := range publicIPs {
		if len(taskARN) >= shortTaskIDLength {
			taskARN = taskARN[len(taskARN)-shortTaskIDLength:]
		}
		log.Infof("- %s (for %s)\n", ip, taskARN)
	}

}

func (o *runTaskOpts) buildAndPushImage() error {
	var additionalTags []string
	if o.imageTag != "" {
		additionalTags = append(additionalTags, o.imageTag)
	}

	ctx := filepath.Dir(o.dockerfilePath)
	if o.dockerfileContextPath != "" {
		ctx = o.dockerfileContextPath
	}
	if _, err := o.repository.BuildAndPush(dockerengine.New(exec.NewCmd()), &dockerengine.BuildArguments{
		Dockerfile: o.dockerfilePath,
		Context:    ctx,
		Tags:       append([]string{imageTagLatest}, additionalTags...),
	}); err != nil {
		return fmt.Errorf("build and push image: %w", err)
	}
	return nil
}

func (o *runTaskOpts) deployTaskResources() error {
	if err := o.deploy(); err != nil {
		return fmt.Errorf("provision resources for task %s: %w", o.groupName, err)
	}
	return nil
}

func (o *runTaskOpts) updateTaskResources() error {
	if err := o.deploy(); err != nil {
		return fmt.Errorf("update resources for task %s: %w", o.groupName, err)
	}
	return nil
}

func (o *runTaskOpts) deploy() error {
	var deployOpts []awscloudformation.StackOption
	if o.env != "" {
		deployOpts = []awscloudformation.StackOption{awscloudformation.WithRoleARN(o.targetEnvironment.ExecutionRoleARN)}
	}

	entrypoint, err := shlex.Split(o.entrypoint)
	if err != nil {
		return fmt.Errorf("split entrypoint %s into tokens using shell-style rules: %w", o.entrypoint, err)
	}

	command, err := shlex.Split(o.command)
	if err != nil {
		return fmt.Errorf("split command %s into tokens using shell-style rules: %w", o.command, err)
	}

	input := &deploy.CreateTaskResourcesInput{
		Name:                  o.groupName,
		CPU:                   o.cpu,
		Memory:                o.memory,
		Image:                 o.image,
		TaskRole:              o.taskRole,
		ExecutionRole:         o.executionRole,
		Command:               command,
		EntryPoint:            entrypoint,
		EnvVars:               o.envVars,
		Secrets:               o.secrets,
		SSMParamSecrets:       o.ssmParamSecrets,
		SecretsManagerSecrets: o.secretsManagerSecrets,
		OS:                    o.os,
		Arch:                  o.arch,
		App:                   o.appName,
		Env:                   o.env,
		AdditionalTags:        o.resourceTags,
	}
	return o.deployer.DeployTask(os.Stderr, input, deployOpts...)
}

func (o *runTaskOpts) validateAppName() error {
	if _, err := o.store.GetApplication(o.appName); err != nil {
		return fmt.Errorf("get application: %w", err)
	}
	return nil
}

func (o *runTaskOpts) validateEnvName() error {
	if o.appName != "" {
		if _, err := o.targetEnv(o.appName, o.env); err != nil {
			return err
		}
	} else {
		return errNoAppInWorkspace
	}

	return nil
}

func (o *runTaskOpts) askAppName() error {
	if o.appName != "" {
		return nil
	}

	// If the application is empty then the user wants to run in the default VPC. Do not prompt for an environment name.
	app, err := o.sel.Application(taskRunAppPrompt, taskRunAppPromptHelp, appEnvOptionNone)
	if err != nil {
		return fmt.Errorf("ask for application: %w", err)
	}

	if app == appEnvOptionNone {
		return nil
	}

	o.appName = app
	return nil
}

func (o *runTaskOpts) askEnvName() error {
	if o.env != "" {
		return nil
	}

	// If the application is empty then the user wants to run in the default VPC. Do not prompt for an environment name.
	if o.appName == "" || o.subnets != nil {
		return nil
	}

	env, err := o.sel.Environment(taskRunEnvPrompt, taskRunEnvPromptHelp, o.appName, appEnvOptionNone)
	if err != nil {
		return fmt.Errorf("ask for environment: %w", err)
	}

	if env == appEnvOptionNone {
		return nil
	}

	o.env = env
	return nil
}

func (o *runTaskOpts) targetEnv(appName, envName string) (*config.Environment, error) {
	env, err := o.store.GetEnvironment(appName, envName)
	if err != nil {
		return nil, fmt.Errorf("get environment %s config: %w", o.env, err)
	}
	return env, nil
}

// BuildTaskRunCmd build the command for running a new task
func BuildTaskRunCmd() *cobra.Command {
	vars := runTaskVars{}
	cmd := &cobra.Command{
		Use:   "run",
		Short: "Run a one-off task on Amazon ECS.",
		Example: `
  Run a task using your local Dockerfile and display log streams after the task is running. 
  You will be prompted to specify an environment for the tasks to run in.
  /code $ copilot task run
  Run a task named "db-migrate" in the "test" environment under the current workspace.
  /code $ copilot task run -n db-migrate --env test
  Run 4 tasks with 2GB memory, an existing image, and a custom task role.
  /code $ copilot task run --count 4 --memory 2048 --image=rds-migrate --task-role migrate-role
  Run a task with environment variables.
  /code $ copilot task run --env-vars name=myName,user=myUser
  Run a task using the current workspace with specific subnets and security groups.
  /code $ copilot task run --subnets subnet-123,subnet-456 --security-groups sg-123,sg-456
  Run a task with a command.
  /code $ copilot task run --command "python migrate-script.py"`,
		RunE: runCmdE(func(cmd *cobra.Command, args []string) error {
			opts, err := newTaskRunOpts(vars)
			if err != nil {
				return err
			}
			opts.nFlag = cmd.Flags().NFlag()
			if cmd.Flags().Changed(dockerFileFlag) {
				opts.isDockerfileSet = true
			}
			return run(opts)
		}),
	}

	// add flags to comments.
	cmd.Flags().StringVarP(&vars.groupName, taskGroupNameFlag, nameFlagShort, "", taskGroupFlagDescription)

	cmd.Flags().StringVar(&vars.dockerfilePath, dockerFileFlag, defaultDockerfilePath, dockerFileFlagDescription)
	cmd.Flags().StringVar(&vars.dockerfileContextPath, dockerFileContextFlag, "", dockerFileContextFlagDescription)
	cmd.Flags().StringVarP(&vars.image, imageFlag, imageFlagShort, "", imageFlagDescription)
	cmd.Flags().StringVar(&vars.imageTag, imageTagFlag, "", taskImageTagFlagDescription)

	cmd.Flags().StringVar(&vars.appName, appFlag, "", taskAppFlagDescription)
	cmd.Flags().StringVar(&vars.env, envFlag, "", taskEnvFlagDescription)
	cmd.Flags().StringVar(&vars.cluster, clusterFlag, "", clusterFlagDescription)
	cmd.Flags().BoolVar(&vars.acknowledgeSecretsAccess, acknowledgeSecretsAccessFlag, false, acknowledgeSecretsAccessDescription)
	cmd.Flags().StringSliceVar(&vars.subnets, subnetsFlag, nil, subnetsFlagDescription)
	cmd.Flags().StringSliceVar(&vars.securityGroups, securityGroupsFlag, nil, securityGroupsFlagDescription)
	cmd.Flags().BoolVar(&vars.useDefaultSubnetsAndCluster, taskDefaultFlag, false, taskRunDefaultFlagDescription)

	cmd.Flags().IntVar(&vars.count, countFlag, 1, countFlagDescription)
	cmd.Flags().IntVar(&vars.cpu, cpuFlag, 256, cpuFlagDescription)
	cmd.Flags().IntVar(&vars.memory, memoryFlag, 512, memoryFlagDescription)
	cmd.Flags().StringVar(&vars.taskRole, taskRoleFlag, "", taskRoleFlagDescription)
	cmd.Flags().StringVar(&vars.executionRole, executionRoleFlag, "", executionRoleFlagDescription)
	cmd.Flags().StringVar(&vars.os, osFlag, "", osFlagDescription)
	cmd.Flags().StringVar(&vars.arch, archFlag, "", archFlagDescription)
	cmd.Flags().StringToStringVar(&vars.envVars, envVarsFlag, nil, envVarsFlagDescription)
	cmd.Flags().StringToStringVar(&vars.secrets, secretsFlag, nil, secretsFlagDescription)
	cmd.Flags().StringVar(&vars.command, commandFlag, "", runCommandFlagDescription)
	cmd.Flags().StringVar(&vars.entrypoint, entrypointFlag, "", entrypointFlagDescription)
	cmd.Flags().StringToStringVar(&vars.resourceTags, resourceTagsFlag, nil, resourceTagsFlagDescription)

	cmd.Flags().BoolVar(&vars.follow, followFlag, false, followFlagDescription)
	cmd.Flags().StringVar(&vars.generateCommandTarget, generateCommandFlag, "", generateCommandFlagDescription)

	// group flags.
	nameFlags := pflag.NewFlagSet("Name", pflag.ContinueOnError)
	nameFlags.AddFlag(cmd.Flags().Lookup(taskGroupNameFlag))

	buildFlags := pflag.NewFlagSet("Build", pflag.ContinueOnError)
	buildFlags.AddFlag(cmd.Flags().Lookup(dockerFileFlag))
	buildFlags.AddFlag(cmd.Flags().Lookup(dockerFileContextFlag))
	buildFlags.AddFlag(cmd.Flags().Lookup(imageFlag))
	buildFlags.AddFlag(cmd.Flags().Lookup(imageTagFlag))

	placementFlags := pflag.NewFlagSet("Placement", pflag.ContinueOnError)
	placementFlags.AddFlag(cmd.Flags().Lookup(appFlag))
	placementFlags.AddFlag(cmd.Flags().Lookup(envFlag))
	placementFlags.AddFlag(cmd.Flags().Lookup(clusterFlag))
	placementFlags.AddFlag(cmd.Flags().Lookup(subnetsFlag))
	placementFlags.AddFlag(cmd.Flags().Lookup(securityGroupsFlag))
	placementFlags.AddFlag(cmd.Flags().Lookup(taskDefaultFlag))

	taskFlags := pflag.NewFlagSet("Task", pflag.ContinueOnError)
	taskFlags.AddFlag(cmd.Flags().Lookup(countFlag))
	taskFlags.AddFlag(cmd.Flags().Lookup(cpuFlag))
	taskFlags.AddFlag(cmd.Flags().Lookup(memoryFlag))
	taskFlags.AddFlag(cmd.Flags().Lookup(taskRoleFlag))
	taskFlags.AddFlag(cmd.Flags().Lookup(executionRoleFlag))
	taskFlags.AddFlag(cmd.Flags().Lookup(osFlag))
	taskFlags.AddFlag(cmd.Flags().Lookup(archFlag))
	taskFlags.AddFlag(cmd.Flags().Lookup(envVarsFlag))
	taskFlags.AddFlag(cmd.Flags().Lookup(secretsFlag))
	taskFlags.AddFlag(cmd.Flags().Lookup(acknowledgeSecretsAccessFlag))
	taskFlags.AddFlag(cmd.Flags().Lookup(commandFlag))
	taskFlags.AddFlag(cmd.Flags().Lookup(entrypointFlag))
	taskFlags.AddFlag(cmd.Flags().Lookup(resourceTagsFlag))

	utilityFlags := pflag.NewFlagSet("Utility", pflag.ContinueOnError)
	utilityFlags.AddFlag(cmd.Flags().Lookup(followFlag))
	utilityFlags.AddFlag(cmd.Flags().Lookup(generateCommandFlag))

	// prettify help menu.
	cmd.Annotations = map[string]string{
		"name":      nameFlags.FlagUsages(),
		"build":     buildFlags.FlagUsages(),
		"placement": placementFlags.FlagUsages(),
		"task":      taskFlags.FlagUsages(),
		"utility":   utilityFlags.FlagUsages(),
	}
	cmd.SetUsageTemplate(`{{h1 "Usage"}}
{{- if .Runnable}}
{{.UseLine}}
{{- end }}

{{h1 "Name Flags"}}
{{(index .Annotations "name") | trimTrailingWhitespaces}}

{{h1 "Build Flags"}}
{{(index .Annotations "build") | trimTrailingWhitespaces}}

{{h1 "Placement Flags"}}
{{(index .Annotations "placement") | trimTrailingWhitespaces}}

{{h1 "Task Configuration Flags"}}
{{(index .Annotations "task") | trimTrailingWhitespaces}}

{{h1 "Utility Flags"}}
{{(index .Annotations "utility") | trimTrailingWhitespaces}}

{{if .HasExample }}
{{- h1 "Examples"}}
{{- code .Example}}
{{- end}}
`)
	return cmd
}<|MERGE_RESOLUTION|>--- conflicted
+++ resolved
@@ -173,12 +173,9 @@
 	if err != nil {
 		return nil, fmt.Errorf("default session: %v", err)
 	}
-<<<<<<< HEAD
+
 	prompter := prompt.New()
-=======
-
 	store := config.NewSSMStore(identity.New(defaultSess), ssm.New(defaultSess), aws.StringValue(defaultSess.Config.Region))
->>>>>>> 35c270da
 	opts := runTaskOpts{
 		runTaskVars: vars,
 
