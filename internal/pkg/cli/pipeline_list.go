// Copyright Amazon.com, Inc. or its affiliates. All Rights Reserved.
// SPDX-License-Identifier: Apache-2.0

package cli

import (
	"context"
	"encoding/json"
	"fmt"
	"io"
	"os"
	"sort"
	"sync"
	"time"

	"github.com/aws/aws-sdk-go/aws"
	"github.com/aws/aws-sdk-go/service/ssm"
	"github.com/aws/copilot-cli/internal/pkg/aws/identity"
	rg "github.com/aws/copilot-cli/internal/pkg/aws/resourcegroups"
	"github.com/aws/copilot-cli/internal/pkg/deploy"
	"github.com/aws/copilot-cli/internal/pkg/workspace"
	"golang.org/x/sync/errgroup"

	"github.com/aws/copilot-cli/internal/pkg/aws/codepipeline"
	"github.com/aws/copilot-cli/internal/pkg/aws/sessions"
	"github.com/aws/copilot-cli/internal/pkg/config"
	"github.com/aws/copilot-cli/internal/pkg/term/prompt"
	"github.com/aws/copilot-cli/internal/pkg/term/selector"
	"github.com/spf13/cobra"
)

const (
	pipelineListAppNamePrompt = "Which application are the pipelines in?"
	pipelineListAppNameHelper = "An application is a collection of related services."

	pipelineListTimeout = 10 * time.Second
)

type listPipelineVars struct {
	appName                  string
	shouldOutputJSON         bool
	shouldShowLocalPipelines bool
}

type listPipelineOpts struct {
	listPipelineVars
	codepipeline   pipelineGetter
	prompt         prompter
	sel            configSelector
	store          store
	w              io.Writer
	workspace      wsPipelineGetter
	pipelineLister deployedPipelineLister

	wsAppName string
}

func newListPipelinesOpts(vars listPipelineVars) (*listPipelineOpts, error) {
	ws, err := workspace.New()
	if err != nil {
		return nil, err
	}

	defaultSession, err := sessions.ImmutableProvider(sessions.UserAgentExtras("pipeline ls")).Default()
	if err != nil {
		return nil, fmt.Errorf("default session: %w", err)
	}

	wsAppName := tryReadingAppName()
	if vars.appName == "" {
		vars.appName = wsAppName
	}

	store := config.NewSSMStore(identity.New(defaultSession), ssm.New(defaultSession), aws.StringValue(defaultSession.Config.Region))
	prompter := prompt.New()
	return &listPipelineOpts{
		listPipelineVars: vars,
		codepipeline:     codepipeline.New(defaultSession),
		pipelineLister:   deploy.NewPipelineStore(rg.New(defaultSession)),
		prompt:           prompter,
		sel:              selector.NewConfigSelect(prompter, store),
		store:            store,
		w:                os.Stdout,
		workspace:        ws,
		wsAppName:        wsAppName,
	}, nil
}

// Ask asks for and validates fields that are required but not passed in.
func (o *listPipelineOpts) Ask() error {
	if o.shouldShowLocalPipelines {
		if err := validateInputApp(o.wsAppName, o.appName, o.store); err != nil {
			return err
		}

		return nil
	}

	if o.appName != "" {
		if _, err := o.store.GetApplication(o.appName); err != nil {
			return fmt.Errorf("validate application: %w", err)
		}
	} else {
		app, err := o.sel.Application(pipelineListAppNamePrompt, pipelineListAppNameHelper)
		if err != nil {
			return fmt.Errorf("select application: %w", err)
		}
		o.appName = app
	}

	return nil
}

// Execute writes the pipelines.
func (o *listPipelineOpts) Execute() error {
<<<<<<< HEAD
	ctx, cancel := context.WithTimeout(context.Background(), pipelineListTimeout)
	defer cancel()

	switch {
	case o.shouldShowLocalPipelines && o.shouldOutputJSON:
		return o.jsonOutputLocal(ctx)
	case o.shouldShowLocalPipelines:
		return o.humanOutputLocal()
	case o.shouldOutputJSON:
		return o.jsonOutputDeployed(ctx)
	}

	return o.humanOutputDeployed()
}

// jsonOutputLocal prints data about all pipelines in the current workspace.
// If a local pipeline has been deployed, data from codepipeline is included.
func (o *listPipelineOpts) jsonOutputLocal(ctx context.Context) error {
	local, err := o.workspace.ListPipelines()
=======
	var out string
	pipelines, err := o.pipelineLister.ListDeployedPipelines(o.appName)
>>>>>>> fb37b42a
	if err != nil {
		return err
	}
<<<<<<< HEAD

	deployed, err := getDeployedPipelines(ctx, o.appName, o.pipelineLister, o.codepipeline)
	if err != nil {
		return err
	}

	cp := make(map[string]*codepipeline.Pipeline)
	for _, pipeline := range deployed {
		cp[pipeline.Name] = pipeline
	}

	type combinedInfo struct {
		Name         string `json:"name"`
		ManifestPath string `json:"manifestPath"`
		*codepipeline.Pipeline
=======
	if o.shouldOutputJSON {
		var pipelineInfo []*codepipeline.Pipeline
		for _, pipeline := range pipelines {
			info, err := o.codepipeline.GetPipeline(pipeline.ResourceName)
			if err != nil {
				return fmt.Errorf("get pipeline info for %s: %w", pipeline.Name, err)
			}
			pipelineInfo = append(pipelineInfo, info)
		}

		data, err := o.jsonOutput(pipelineInfo)
		if err != nil {
			return err
		}
		out = data
	} else {
		var pipelineNames []string
		for _, pipeline := range pipelines {
			pipelineNames = append(pipelineNames, pipeline.Name)
		}
		out = o.humanOutput(pipelineNames)
>>>>>>> fb37b42a
	}

	var out struct {
		Pipelines []combinedInfo `json:"pipelines"`
	}
	for _, pipeline := range local {
		out.Pipelines = append(out.Pipelines, combinedInfo{
			Name:         pipeline.Name,
			ManifestPath: pipeline.Path,
			Pipeline:     cp[pipeline.Name],
		})
	}

	b, err := json.Marshal(out)
	if err != nil {
		return fmt.Errorf("marshal pipelines: %w", err)
	}

	fmt.Fprintf(o.w, "%s", b)
	return nil
}

// humanOutputLocal prints the name of all pipelines in the current workspace.
func (o *listPipelineOpts) humanOutputLocal() error {
	local, err := o.workspace.ListPipelines()
	if err != nil {
		return err
	}

	for _, pipeline := range local {
		fmt.Fprintln(o.w, pipeline.Name)
	}

	return nil
}

// jsonOutputDeployed prints data about all pipelines in the given app that have been deployed.
func (o *listPipelineOpts) jsonOutputDeployed(ctx context.Context) error {
	pipelines, err := getDeployedPipelines(ctx, o.appName, o.pipelineLister, o.codepipeline)
	if err != nil {
		return err
	}

	type serializedPipelines struct {
		Pipelines []*codepipeline.Pipeline `json:"pipelines"`
	}
	b, err := json.Marshal(serializedPipelines{Pipelines: pipelines})
	if err != nil {
		return fmt.Errorf("marshal pipelines: %w", err)
	}

	fmt.Fprintf(o.w, "%s", b)
	return nil
}

// humanOutputDeployed prints the name of all pipelines in the given app that have been deployed.
func (o *listPipelineOpts) humanOutputDeployed() error {
	pipelines, err := o.pipelineLister.ListDeployedPipelines()
	if err != nil {
		return fmt.Errorf("list deployed pipelines: %w", err)
	}

	var filtered []deploy.Pipeline
	for _, p := range pipelines {
		if p.AppName == o.appName {
			filtered = append(filtered, p)
		}
	}

	sort.Slice(filtered, func(i, j int) bool {
		return filtered[i].Name() < filtered[j].Name()
	})

	for _, p := range filtered {
		fmt.Fprintln(o.w, p.Name())
	}

	return nil
}

func getDeployedPipelines(ctx context.Context, app string, lister deployedPipelineLister, getter pipelineGetter) ([]*codepipeline.Pipeline, error) {
	names, err := lister.ListDeployedPipelines()
	if err != nil {
		return nil, fmt.Errorf("list deployed pipelines: %w", err)
	}

	var mux sync.Mutex
	var res []*codepipeline.Pipeline

	g, _ := errgroup.WithContext(ctx)

	for i := range names {
		if names[i].AppName != app {
			continue
		}

		resource := names[i].ResourceName
		g.Go(func() error {
			pipeline, err := getter.GetPipeline(resource)
			if err != nil {
				return fmt.Errorf("get pipeline %q: %w", resource, err)
			}

			mux.Lock()
			defer mux.Unlock()
			res = append(res, pipeline)
			return nil
		})
	}

	if err := g.Wait(); err != nil {
		return nil, err
	}

	sort.Slice(res, func(i, j int) bool {
		return res[i].Name < res[j].Name
	})

	return res, nil
}

// buildPipelineListCmd builds the command for showing a list of all deployed pipelines.
func buildPipelineListCmd() *cobra.Command {
	vars := listPipelineVars{}
	cmd := &cobra.Command{
		Use:   "ls",
		Short: "Lists all the deployed pipelines in an application.",
		Example: `
  Lists all the pipelines for the frontend application.
  /code $ copilot pipeline ls -a frontend`,
		RunE: runCmdE(func(cmd *cobra.Command, args []string) error {
			opts, err := newListPipelinesOpts(vars)
			if err != nil {
				return err
			}
			if err := opts.Ask(); err != nil {
				return err
			}
			return opts.Execute()
		}),
	}

	cmd.Flags().StringVarP(&vars.appName, appFlag, appFlagShort, tryReadingAppName(), appFlagDescription)
	cmd.Flags().BoolVar(&vars.shouldOutputJSON, jsonFlag, false, jsonFlagDescription)
	cmd.Flags().BoolVar(&vars.shouldShowLocalPipelines, localFlag, false, localPipelineFlagDescription)
	return cmd
}<|MERGE_RESOLUTION|>--- conflicted
+++ resolved
@@ -113,7 +113,6 @@
 
 // Execute writes the pipelines.
 func (o *listPipelineOpts) Execute() error {
-<<<<<<< HEAD
 	ctx, cancel := context.WithTimeout(context.Background(), pipelineListTimeout)
 	defer cancel()
 
@@ -133,14 +132,9 @@
 // If a local pipeline has been deployed, data from codepipeline is included.
 func (o *listPipelineOpts) jsonOutputLocal(ctx context.Context) error {
 	local, err := o.workspace.ListPipelines()
-=======
-	var out string
-	pipelines, err := o.pipelineLister.ListDeployedPipelines(o.appName)
->>>>>>> fb37b42a
-	if err != nil {
-		return err
-	}
-<<<<<<< HEAD
+	if err != nil {
+		return err
+	}
 
 	deployed, err := getDeployedPipelines(ctx, o.appName, o.pipelineLister, o.codepipeline)
 	if err != nil {
@@ -156,29 +150,6 @@
 		Name         string `json:"name"`
 		ManifestPath string `json:"manifestPath"`
 		*codepipeline.Pipeline
-=======
-	if o.shouldOutputJSON {
-		var pipelineInfo []*codepipeline.Pipeline
-		for _, pipeline := range pipelines {
-			info, err := o.codepipeline.GetPipeline(pipeline.ResourceName)
-			if err != nil {
-				return fmt.Errorf("get pipeline info for %s: %w", pipeline.Name, err)
-			}
-			pipelineInfo = append(pipelineInfo, info)
-		}
-
-		data, err := o.jsonOutput(pipelineInfo)
-		if err != nil {
-			return err
-		}
-		out = data
-	} else {
-		var pipelineNames []string
-		for _, pipeline := range pipelines {
-			pipelineNames = append(pipelineNames, pipeline.Name)
-		}
-		out = o.humanOutput(pipelineNames)
->>>>>>> fb37b42a
 	}
 
 	var out struct {
@@ -236,31 +207,24 @@
 
 // humanOutputDeployed prints the name of all pipelines in the given app that have been deployed.
 func (o *listPipelineOpts) humanOutputDeployed() error {
-	pipelines, err := o.pipelineLister.ListDeployedPipelines()
+	pipelines, err := o.pipelineLister.ListDeployedPipelines(o.appName)
 	if err != nil {
 		return fmt.Errorf("list deployed pipelines: %w", err)
 	}
 
-	var filtered []deploy.Pipeline
+	sort.Slice(pipelines, func(i, j int) bool {
+		return pipelines[i].Name < pipelines[j].Name
+	})
+
 	for _, p := range pipelines {
-		if p.AppName == o.appName {
-			filtered = append(filtered, p)
-		}
-	}
-
-	sort.Slice(filtered, func(i, j int) bool {
-		return filtered[i].Name() < filtered[j].Name()
-	})
-
-	for _, p := range filtered {
-		fmt.Fprintln(o.w, p.Name())
+		fmt.Fprintln(o.w, p.Name)
 	}
 
 	return nil
 }
 
 func getDeployedPipelines(ctx context.Context, app string, lister deployedPipelineLister, getter pipelineGetter) ([]*codepipeline.Pipeline, error) {
-	names, err := lister.ListDeployedPipelines()
+	pipelines, err := lister.ListDeployedPipelines(app)
 	if err != nil {
 		return nil, fmt.Errorf("list deployed pipelines: %w", err)
 	}
@@ -270,21 +234,17 @@
 
 	g, _ := errgroup.WithContext(ctx)
 
-	for i := range names {
-		if names[i].AppName != app {
-			continue
-		}
-
-		resource := names[i].ResourceName
+	for i := range pipelines {
+		pipeline := pipelines[i]
 		g.Go(func() error {
-			pipeline, err := getter.GetPipeline(resource)
+			info, err := getter.GetPipeline(pipeline.ResourceName)
 			if err != nil {
-				return fmt.Errorf("get pipeline %q: %w", resource, err)
+				return fmt.Errorf("get pipeline %q: %w", pipeline.Name, err)
 			}
 
 			mux.Lock()
 			defer mux.Unlock()
-			res = append(res, pipeline)
+			res = append(res, info)
 			return nil
 		})
 	}
