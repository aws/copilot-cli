// Copyright Amazon.com, Inc. or its affiliates. All Rights Reserved.
// SPDX-License-Identifier: Apache-2.0

package cli

import (
	"fmt"

	"github.com/aws/aws-sdk-go/aws"
	"github.com/aws/aws-sdk-go/service/ssm"
	"github.com/aws/copilot-cli/internal/pkg/aws/identity"
	"github.com/aws/copilot-cli/internal/pkg/aws/tags"
	"github.com/aws/copilot-cli/internal/pkg/deploy/cloudformation/stack"
	"github.com/aws/copilot-cli/internal/pkg/template"

	"github.com/spf13/cobra"

	"github.com/aws/copilot-cli/internal/pkg/aws/sessions"
	clideploy "github.com/aws/copilot-cli/internal/pkg/cli/deploy"
	"github.com/aws/copilot-cli/internal/pkg/config"
	"github.com/aws/copilot-cli/internal/pkg/describe"
	"github.com/aws/copilot-cli/internal/pkg/exec"
	"github.com/aws/copilot-cli/internal/pkg/manifest"
	"github.com/aws/copilot-cli/internal/pkg/term/color"
	"github.com/aws/copilot-cli/internal/pkg/term/log"
	termprogress "github.com/aws/copilot-cli/internal/pkg/term/progress"
	"github.com/aws/copilot-cli/internal/pkg/term/prompt"
	"github.com/aws/copilot-cli/internal/pkg/term/selector"
	"github.com/aws/copilot-cli/internal/pkg/workspace"
)

type deployWkldVars struct {
	appName         string
	name            string
	envName         string
	imageTag        string
	resourceTags    map[string]string
	forceNewUpdate  bool // NOTE: this variable is not applicable for a job workload currently.
	disableRollback bool

	// To facilitate unit tests.
	clientConfigured bool
}

type deploySvcOpts struct {
	deployWkldVars

	store                store
	ws                   wsWlDirReader
	unmarshal            func([]byte) (manifest.WorkloadManifest, error)
	newInterpolator      func(app, env string) interpolator
<<<<<<< HEAD
	cmd                  execRunner
	envUpgradeCmd        actionCommand
=======
	cmd                  runner
>>>>>>> eb8ad5a4
	sessProvider         *sessions.Provider
	newSvcDeployer       func() (workloadDeployer, error)
	envFeaturesDescriber versionCompatibilityChecker

	spinner progress
	sel     wsSelector
	prompt  prompter

	// cached variables
	targetApp       *config.Application
	targetEnv       *config.Environment
	svcType         string
	appliedManifest interface{}
	rootUserARN     string
	deployRecs      clideploy.ActionRecommender
}

func newSvcDeployOpts(vars deployWkldVars) (*deploySvcOpts, error) {
	ws, err := workspace.New()
	if err != nil {
		return nil, fmt.Errorf("new workspace: %w", err)
	}

	sessProvider := sessions.ImmutableProvider(sessions.UserAgentExtras("svc deploy"))
	defaultSession, err := sessProvider.Default()
	if err != nil {
		return nil, err
	}

	store := config.NewSSMStore(identity.New(defaultSession), ssm.New(defaultSession), aws.StringValue(defaultSession.Config.Region))
	prompter := prompt.New()

	opts := &deploySvcOpts{
		deployWkldVars: vars,

		store:           store,
		ws:              ws,
		unmarshal:       manifest.UnmarshalWorkload,
		spinner:         termprogress.NewSpinner(log.DiagnosticWriter),
		sel:             selector.NewLocalWorkloadSelector(prompter, store, ws),
		prompt:          prompter,
		newInterpolator: newManifestInterpolator,
		cmd:             exec.NewCmd(),
		sessProvider:    sessProvider,
	}
	opts.newSvcDeployer = func() (workloadDeployer, error) {
		// NOTE: Defined as a struct member to facilitate unit testing.
		return newSvcDeployer(opts)
	}
	return opts, err
}

func newSvcDeployer(o *deploySvcOpts) (workloadDeployer, error) {
	targetApp, err := o.getTargetApp()
	if err != nil {
		return nil, err
	}
	var deployer workloadDeployer
	in := clideploy.WorkloadDeployerInput{
		SessionProvider: o.sessProvider,
		Name:            o.name,
		App:             targetApp,
		Env:             o.targetEnv,
		ImageTag:        o.imageTag,
		Mft:             o.appliedManifest,
	}
	switch t := o.appliedManifest.(type) {
	case *manifest.LoadBalancedWebService:
		deployer, err = clideploy.NewLBWSDeployer(&in)
	case *manifest.BackendService:
		deployer, err = clideploy.NewBackendDeployer(&in)
	case *manifest.RequestDrivenWebService:
		deployer, err = clideploy.NewRDWSDeployer(&in)
	case *manifest.WorkerService:
		deployer, err = clideploy.NewWorkerSvcDeployer(&in)
	default:
		return nil, fmt.Errorf("unknown manifest type %T while creating the CloudFormation stack", t)
	}
	if err != nil {
		return nil, fmt.Errorf("initiate workload deployer: %w", err)
	}
	return deployer, nil
}

func newManifestInterpolator(app, env string) interpolator {
	return manifest.NewInterpolator(app, env)
}

// Validate returns an error for any invalid optional flags.
func (o *deploySvcOpts) Validate() error {
	return nil
}

// Ask prompts for and validates any required flags.
func (o *deploySvcOpts) Ask() error {
	if o.appName != "" {
		if _, err := o.getTargetApp(); err != nil {
			return err
		}
	} else {
		// NOTE: This command is required to be executed under a workspace. We don't prompt for it.
		return errNoAppInWorkspace
	}

	if err := o.validateOrAskSvcName(); err != nil {
		return err
	}

	if err := o.validateOrAskEnvName(); err != nil {
		return err
	}
	return nil
}

// Execute builds and pushes the container image for the service,
func (o *deploySvcOpts) Execute() error {
	if !o.clientConfigured {
		if err := o.configureClients(); err != nil {
			return err
		}
	}
	mft, err := workloadManifest(&workloadManifestInput{
		name:         o.name,
		appName:      o.appName,
		envName:      o.envName,
		interpolator: o.newInterpolator(o.appName, o.envName),
		ws:           o.ws,
		unmarshal:    o.unmarshal,
	})
	if err != nil {
		return err
	}
	o.appliedManifest = mft
	if err := validateManifestCompatibilityWithEnv(mft, o.envName, o.envFeaturesDescriber); err != nil {
		return err
	}
	deployer, err := o.newSvcDeployer()
	if err != nil {
		return err
	}
	serviceInRegion, err := deployer.IsServiceAvailableInRegion(o.targetEnv.Region)
	if err != nil {
		return fmt.Errorf("check if %s is available in region %s: %w", o.svcType, o.targetEnv.Region, err)
	}

	if !serviceInRegion {
		log.Warningf(`%s might not be available in region %s; proceed with caution.
`, o.svcType, o.targetEnv.Region)
	}
	uploadOut, err := deployer.UploadArtifacts()
	if err != nil {
		return fmt.Errorf("upload deploy resources for service %s: %w", o.name, err)
	}
	targetApp, err := o.getTargetApp()
	if err != nil {
		return err
	}
	deployRecs, err := deployer.DeployWorkload(&clideploy.DeployWorkloadInput{
		StackRuntimeConfiguration: clideploy.StackRuntimeConfiguration{
			ImageDigest:        uploadOut.ImageDigest,
			EnvFileARN:         uploadOut.EnvFileARN,
			AddonsURL:          uploadOut.AddonsURL,
			RootUserARN:        o.rootUserARN,
			Tags:               tags.Merge(targetApp.Tags, o.resourceTags),
			CustomResourceURLs: uploadOut.CustomResourceURLs,
		},
		Options: clideploy.Options{
			ForceNewUpdate:  o.forceNewUpdate,
			DisableRollback: o.disableRollback,
		},
	})
	if err != nil {
		if o.disableRollback {
			stackName := stack.NameForService(o.targetApp.Name, o.targetEnv.Name, o.name)
			rollbackCmd := fmt.Sprintf("aws cloudformation rollback-stack --stack-name %s --role-arn %s", stackName, o.targetEnv.ExecutionRoleARN)
			log.Infof(`It seems like you have disabled automatic stack rollback for this deployment. To debug, you can:
* Run %s to inspect the service log.
* Visit the AWS console to inspect the errors.
After fixing the deployment, you can:
1. Run %s to rollback the deployment.
2. Run %s to make a new deployment.
`, color.HighlightCode("copilot svc logs"), color.HighlightCode(rollbackCmd), color.HighlightCode("copilot svc deploy"))
		}
		return fmt.Errorf("deploy service %s to environment %s: %w", o.name, o.envName, err)
	}
	o.deployRecs = deployRecs
	log.Successf("Deployed service %s.\n", color.HighlightUserInput(o.name))
	return nil
}

// RecommendActions returns follow-up actions the user can take after successfully executing the command.
func (o *deploySvcOpts) RecommendActions() error {
	var recommendations []string
	uriRecs, err := o.uriRecommendedActions()
	if err != nil {
		return err
	}
	recommendations = append(recommendations, uriRecs...)
	if o.deployRecs != nil {
		recommendations = append(recommendations, o.deployRecs.RecommendedActions()...)
	}
	recommendations = append(recommendations, o.publishRecommendedActions()...)
	logRecommendedActions(recommendations)
	return nil
}

func (o *deploySvcOpts) validateSvcName() error {
	names, err := o.ws.ListServices()
	if err != nil {
		return fmt.Errorf("list services in the workspace: %w", err)
	}
	for _, name := range names {
		if o.name == name {
			return nil
		}
	}
	return fmt.Errorf("service %s not found in the workspace", color.HighlightUserInput(o.name))
}

func (o *deploySvcOpts) validateEnvName() error {
	if _, err := o.store.GetEnvironment(o.appName, o.envName); err != nil {
		return fmt.Errorf("get environment %s configuration: %w", o.envName, err)
	}
	return nil
}

func (o *deploySvcOpts) validateOrAskSvcName() error {
	if o.name != "" {
		return o.validateSvcName()
	}

	name, err := o.sel.Service("Select a service in your workspace", "")
	if err != nil {
		return fmt.Errorf("select service: %w", err)
	}
	o.name = name
	return nil
}

func (o *deploySvcOpts) validateOrAskEnvName() error {
	if o.envName != "" {
		return o.validateEnvName()
	}

	name, err := o.sel.Environment("Select an environment", "", o.appName)
	if err != nil {
		return fmt.Errorf("select environment: %w", err)
	}
	o.envName = name
	return nil
}

func (o *deploySvcOpts) configureClients() error {
	o.imageTag = imageTagFromGit(o.cmd, o.imageTag) // Best effort assign git tag.
	env, err := o.store.GetEnvironment(o.appName, o.envName)
	if err != nil {
		return fmt.Errorf("get environment %s configuration: %w", o.envName, err)
	}
	o.targetEnv = env
	svc, err := o.store.GetService(o.appName, o.name)
	if err != nil {
		return fmt.Errorf("get service %s configuration: %w", o.name, err)
	}
	o.svcType = svc.Type

	// client to retrieve an application's resources created with CloudFormation.
	defaultSess, err := o.sessProvider.Default()
	if err != nil {
		return fmt.Errorf("create default session: %w", err)
	}

	// client to retrieve caller identity.
	caller, err := identity.New(defaultSess).Get()
	if err != nil {
		return fmt.Errorf("get identity: %w", err)
	}
	o.rootUserARN = caller.RootUserARN

	envDescriber, err := describe.NewEnvDescriber(describe.NewEnvDescriberConfig{
		App:         o.appName,
		Env:         o.envName,
		ConfigStore: o.store,
	})
	if err != nil {
		return err
	}
	o.envFeaturesDescriber = envDescriber
	return nil
}

type workloadManifestInput struct {
	name         string
	appName      string
	envName      string
	ws           wsWlDirReader
	interpolator interpolator
	unmarshal    func([]byte) (manifest.WorkloadManifest, error)
}

func workloadManifest(in *workloadManifestInput) (manifest.WorkloadManifest, error) {
	raw, err := in.ws.ReadWorkloadManifest(in.name)
	if err != nil {
		return nil, fmt.Errorf("read manifest file for %s: %w", in.name, err)
	}
	interpolated, err := in.interpolator.Interpolate(string(raw))
	if err != nil {
		return nil, fmt.Errorf("interpolate environment variables for %s manifest: %w", in.name, err)
	}
	mft, err := in.unmarshal([]byte(interpolated))
	if err != nil {
		return nil, fmt.Errorf("unmarshal service %s manifest: %w", in.name, err)
	}
	envMft, err := mft.ApplyEnv(in.envName)
	if err != nil {
		return nil, fmt.Errorf("apply environment %s override: %s", in.envName, err)
	}
	if err := envMft.Validate(); err != nil {
		return nil, fmt.Errorf("validate manifest against environment %s: %s", in.envName, err)
	}
	return envMft, nil
}

func validateManifestCompatibilityWithEnv(mft manifest.WorkloadManifest, envName string, env versionCompatibilityChecker) error {
	availableFeatures, err := env.AvailableFeatures()
	if err != nil {
		return fmt.Errorf("get available features of the %s environment stack: %w", envName, err)
	}
	exists := struct{}{}
	available := make(map[string]struct{})
	for _, f := range availableFeatures {
		available[f] = exists
	}

	features := mft.RequiredEnvironmentFeatures()
	for _, f := range features {
		if _, ok := available[f]; !ok {
			logMsg := fmt.Sprintf(`Your manifest configuration requires your environment %q to have the feature %q available.`, envName, template.FriendlyEnvFeatureName(f))
			if v := template.LeastVersionForFeature(f); v != "" {
				logMsg += fmt.Sprintf(` The least environment version that supports the feature is %s.`, v)
			}
			if currVersion, err := env.Version(); err == nil {
				logMsg += fmt.Sprintf(" Your environment is on %s.", currVersion)
			}
			log.Errorln(logMsg)
			return &errManifestIncompatibleWithEnvironment{
				missingFeature: f,
				envName:        envName,
			}
		}
	}
	return nil
}

func (o *deploySvcOpts) uriRecommendedActions() ([]string, error) {
	type reachable interface {
		Port() (uint16, bool)
	}
	mft, ok := o.appliedManifest.(reachable)
	if !ok {
		return nil, nil
	}
	if _, ok := mft.Port(); !ok { // No exposed port.
		return nil, nil
	}

	describer, err := describe.NewReachableService(o.appName, o.name, o.store)
	if err != nil {
		return nil, err
	}
	uri, err := describer.URI(o.envName)
	if err != nil {
		return nil, fmt.Errorf("get uri for environment %s: %w", o.envName, err)
	}

	network := "over the internet."
	switch uri.AccessType {
	case describe.URIAccessTypeInternal:
		network = "from your internal network."
	case describe.URIAccessTypeServiceDiscovery:
		network = "with service discovery."
	}

	return []string{
		fmt.Sprintf("You can access your service at %s %s", color.HighlightResource(uri.URI), network),
	}, nil
}

func (o *deploySvcOpts) publishRecommendedActions() []string {
	type publisher interface {
		Publish() []manifest.Topic
	}
	mft, ok := o.appliedManifest.(publisher)
	if !ok {
		return nil
	}
	if topics := mft.Publish(); len(topics) == 0 {
		return nil
	}

	return []string{
		fmt.Sprintf(`Update %s's code to leverage the injected environment variable "COPILOT_SNS_TOPIC_ARNS".
    In JavaScript you can write %s.`,
			o.name,
			color.HighlightCode("const {<topicName>} = JSON.parse(process.env.COPILOT_SNS_TOPIC_ARNS)")),
	}
}

func (o *deploySvcOpts) getTargetApp() (*config.Application, error) {
	if o.targetApp != nil {
		return o.targetApp, nil
	}
	app, err := o.store.GetApplication(o.appName)
	if err != nil {
		return nil, fmt.Errorf("get application %s configuration: %w", o.appName, err)
	}
	o.targetApp = app
	return o.targetApp, nil
}

type errManifestIncompatibleWithEnvironment struct {
	missingFeature string
	envName        string
}

func (e *errManifestIncompatibleWithEnvironment) Error() string {
	return fmt.Sprintf("environment %q is not on a version that supports the %q feature", e.envName, template.FriendlyEnvFeatureName(e.missingFeature))
}

// RecommendActions returns recommended actions to be taken after the error.
// Implements main.actionRecommender interface.
func (e *errManifestIncompatibleWithEnvironment) RecommendActions() string {
	return fmt.Sprintf("You can upgrade your environment template by running %s.\n", color.HighlightCode(fmt.Sprintf("copilot env deploy --name %s", e.envName)))
}

// buildSvcDeployCmd builds the `svc deploy` subcommand.
func buildSvcDeployCmd() *cobra.Command {
	vars := deployWkldVars{}
	cmd := &cobra.Command{
		Use:   "deploy",
		Short: "Deploys a service to an environment.",
		Long:  `Deploys a service to an environment.`,
		Example: `
  Deploys a service named "frontend" to a "test" environment.
  /code $ copilot svc deploy --name frontend --env test
  Deploys a service with additional resource tags.
  /code $ copilot svc deploy --resource-tags source/revision=bb133e7,deployment/initiator=manual`,
		RunE: runCmdE(func(cmd *cobra.Command, args []string) error {
			opts, err := newSvcDeployOpts(vars)
			if err != nil {
				return err
			}
			return run(opts)
		}),
	}
	cmd.Flags().StringVarP(&vars.appName, appFlag, appFlagShort, tryReadingAppName(), appFlagDescription)
	cmd.Flags().StringVarP(&vars.name, nameFlag, nameFlagShort, "", svcFlagDescription)
	cmd.Flags().StringVarP(&vars.envName, envFlag, envFlagShort, "", envFlagDescription)
	cmd.Flags().StringVar(&vars.imageTag, imageTagFlag, "", imageTagFlagDescription)
	cmd.Flags().StringToStringVar(&vars.resourceTags, resourceTagsFlag, nil, resourceTagsFlagDescription)
	cmd.Flags().BoolVar(&vars.forceNewUpdate, forceFlag, false, forceFlagDescription)
	cmd.Flags().BoolVar(&vars.disableRollback, noRollbackFlag, false, noRollbackFlagDescription)

	return cmd
}<|MERGE_RESOLUTION|>--- conflicted
+++ resolved
@@ -49,12 +49,7 @@
 	ws                   wsWlDirReader
 	unmarshal            func([]byte) (manifest.WorkloadManifest, error)
 	newInterpolator      func(app, env string) interpolator
-<<<<<<< HEAD
 	cmd                  execRunner
-	envUpgradeCmd        actionCommand
-=======
-	cmd                  runner
->>>>>>> eb8ad5a4
 	sessProvider         *sessions.Provider
 	newSvcDeployer       func() (workloadDeployer, error)
 	envFeaturesDescriber versionCompatibilityChecker
