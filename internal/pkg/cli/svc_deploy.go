// Copyright Amazon.com, Inc. or its affiliates. All Rights Reserved.
// SPDX-License-Identifier: Apache-2.0

package cli

import (
	"fmt"
	"path/filepath"
	"strings"

	"github.com/aws/aws-sdk-go/aws"
	"github.com/aws/aws-sdk-go/aws/session"
	"github.com/aws/aws-sdk-go/service/ssm"
	"github.com/aws/copilot-cli/internal/pkg/aws/identity"
	"github.com/aws/copilot-cli/internal/pkg/aws/tags"
	"github.com/aws/copilot-cli/internal/pkg/deploy"
	"github.com/aws/copilot-cli/internal/pkg/deploy/cloudformation/stack"
	"github.com/aws/copilot-cli/internal/pkg/template"
	"github.com/spf13/afero"

	"github.com/spf13/cobra"

	"github.com/aws/copilot-cli/internal/pkg/aws/sessions"
	clideploy "github.com/aws/copilot-cli/internal/pkg/cli/deploy"
	"github.com/aws/copilot-cli/internal/pkg/config"
	"github.com/aws/copilot-cli/internal/pkg/describe"
	"github.com/aws/copilot-cli/internal/pkg/exec"
	"github.com/aws/copilot-cli/internal/pkg/manifest"
	"github.com/aws/copilot-cli/internal/pkg/term/color"
	"github.com/aws/copilot-cli/internal/pkg/term/log"
	termprogress "github.com/aws/copilot-cli/internal/pkg/term/progress"
	"github.com/aws/copilot-cli/internal/pkg/term/prompt"
	"github.com/aws/copilot-cli/internal/pkg/term/selector"
	"github.com/aws/copilot-cli/internal/pkg/workspace"
)

type deployWkldVars struct {
	appName         string
	name            string
	envName         string
	imageTag        string
	resourceTags    map[string]string
	forceNewUpdate  bool // NOTE: this variable is not applicable for a job workload currently.
	disableRollback bool

	// To facilitate unit tests.
	clientConfigured bool
}

type deploySvcOpts struct {
	deployWkldVars

	store                store
	ws                   wsWlDirReader
	unmarshal            func([]byte) (manifest.DynamicWorkload, error)
	newInterpolator      func(app, env string) interpolator
	cmd                  execRunner
	sessProvider         *sessions.Provider
	newSvcDeployer       func() (workloadDeployer, error)
	envFeaturesDescriber versionCompatibilityChecker

	spinner        progress
	sel            wsSelector
	prompt         prompter
	gitShortCommit string

	// cached variables
	targetApp         *config.Application
	targetEnv         *config.Environment
	envSess           *session.Session
	svcType           string
	appliedDynamicMft manifest.DynamicWorkload
	rootUserARN       string
	deployRecs        clideploy.ActionRecommender
}

func newSvcDeployOpts(vars deployWkldVars) (*deploySvcOpts, error) {
	ws, err := workspace.Use(afero.NewOsFs())
	if err != nil {
		return nil, err
	}

	sessProvider := sessions.ImmutableProvider(sessions.UserAgentExtras("svc deploy"))
	defaultSession, err := sessProvider.Default()
	if err != nil {
		return nil, err
	}

	store := config.NewSSMStore(identity.New(defaultSession), ssm.New(defaultSession), aws.StringValue(defaultSession.Config.Region))
	prompter := prompt.New()

	opts := &deploySvcOpts{
		deployWkldVars: vars,

		store:           store,
		ws:              ws,
		unmarshal:       manifest.UnmarshalWorkload,
		spinner:         termprogress.NewSpinner(log.DiagnosticWriter),
		sel:             selector.NewLocalWorkloadSelector(prompter, store, ws),
		prompt:          prompter,
		newInterpolator: newManifestInterpolator,
		cmd:             exec.NewCmd(),
		sessProvider:    sessProvider,
	}
	opts.newSvcDeployer = func() (workloadDeployer, error) {
		// NOTE: Defined as a struct member to facilitate unit testing.
		return newSvcDeployer(opts)
	}
	return opts, err
}

func newSvcDeployer(o *deploySvcOpts) (workloadDeployer, error) {
	targetApp, err := o.getTargetApp()
	if err != nil {
		return nil, err
	}
	raw, err := o.ws.ReadWorkloadManifest(o.name)
	if err != nil {
		return nil, fmt.Errorf("read manifest file for %s: %w", o.name, err)
	}
	ovrdr, err := clideploy.NewOverrider(o.ws.WorkloadOverridesPath(o.name), o.appName, o.envName, afero.NewOsFs(), o.sessProvider)
	if err != nil {
		return nil, err
	}

	content := o.appliedDynamicMft.Manifest()
	var deployer workloadDeployer
	in := clideploy.WorkloadDeployerInput{
		SessionProvider: o.sessProvider,
		Name:            o.name,
		App:             targetApp,
		Env:             o.targetEnv,
		Image: clideploy.ContainerImageIdentifier{
			CustomTag:         o.imageTag,
			GitShortCommitTag: o.gitShortCommit,
		},
		Mft:              content,
		RawMft:           raw,
		EnvVersionGetter: o.envFeaturesDescriber,
		Overrider:        ovrdr,
	}
	switch t := content.(type) {
	case *manifest.LoadBalancedWebService:
		deployer, err = clideploy.NewLBWSDeployer(&in)
	case *manifest.BackendService:
		deployer, err = clideploy.NewBackendDeployer(&in)
	case *manifest.RequestDrivenWebService:
		deployer, err = clideploy.NewRDWSDeployer(&in)
	case *manifest.WorkerService:
		deployer, err = clideploy.NewWorkerSvcDeployer(&in)
	case *manifest.StaticSite:
		deployer, err = clideploy.NewStaticSiteDeployer(&in)
	default:
		return nil, fmt.Errorf("unknown manifest type %T while creating the CloudFormation stack", t)
	}
	if err != nil {
		return nil, fmt.Errorf("initiate workload deployer: %w", err)
	}
	return deployer, nil
}

func newManifestInterpolator(app, env string) interpolator {
	return manifest.NewInterpolator(app, env)
}

// Validate returns an error for any invalid optional flags.
func (o *deploySvcOpts) Validate() error {
	return nil
}

// Ask prompts for and validates any required flags.
func (o *deploySvcOpts) Ask() error {
	if o.appName != "" {
		if _, err := o.getTargetApp(); err != nil {
			return err
		}
	} else {
		// NOTE: This command is required to be executed under a workspace. We don't prompt for it.
		return errNoAppInWorkspace
	}

	if err := o.validateOrAskSvcName(); err != nil {
		return err
	}

	if err := o.validateOrAskEnvName(); err != nil {
		return err
	}
	return nil
}

// Execute builds and pushes the container image for the service,
func (o *deploySvcOpts) Execute() error {
	if !o.clientConfigured {
		if err := o.configureClients(); err != nil {
			return err
		}
	}
	mft, err := workloadManifest(&workloadManifestInput{
		name:         o.name,
		appName:      o.appName,
		envName:      o.envName,
		interpolator: o.newInterpolator(o.appName, o.envName),
		ws:           o.ws,
		unmarshal:    o.unmarshal,
		sess:         o.envSess,
	})
	if err != nil {
		return err
	}
	o.appliedDynamicMft = mft
	if err := validateWorkloadManifestCompatibilityWithEnv(o.ws, o.envFeaturesDescriber, mft, o.envName); err != nil {
		return err
	}
	deployer, err := o.newSvcDeployer()
	if err != nil {
		return err
	}
	serviceInRegion, err := deployer.IsServiceAvailableInRegion(o.targetEnv.Region)
	if err != nil {
		return fmt.Errorf("check if %s is available in region %s: %w", o.svcType, o.targetEnv.Region, err)
	}

	if !serviceInRegion {
		log.Warningf(`%s might not be available in region %s; proceed with caution.
`, o.svcType, o.targetEnv.Region)
	}
	uploadOut, err := deployer.UploadArtifacts()
	if err != nil {
		return fmt.Errorf("upload deploy resources for service %s: %w", o.name, err)
	}
	targetApp, err := o.getTargetApp()
	if err != nil {
		return err
	}
	deployRecs, err := deployer.DeployWorkload(&clideploy.DeployWorkloadInput{
		StackRuntimeConfiguration: clideploy.StackRuntimeConfiguration{
<<<<<<< HEAD
			ImageDigest:        uploadOut.ImageDigest,
			EnvFileARNs:        uploadOut.EnvFileARNs,
=======
			ImageDigests:       uploadOut.ImageDigests,
			EnvFileARN:         uploadOut.EnvFileARN,
>>>>>>> 352884cf
			AddonsURL:          uploadOut.AddonsURL,
			RootUserARN:        o.rootUserARN,
			Tags:               tags.Merge(targetApp.Tags, o.resourceTags),
			CustomResourceURLs: uploadOut.CustomResourceURLs,
		},
		Options: clideploy.Options{
			ForceNewUpdate:  o.forceNewUpdate,
			DisableRollback: o.disableRollback,
		},
	})
	if err != nil {
		if o.disableRollback {
			stackName := stack.NameForService(o.targetApp.Name, o.targetEnv.Name, o.name)
			rollbackCmd := fmt.Sprintf("aws cloudformation rollback-stack --stack-name %s --role-arn %s", stackName, o.targetEnv.ExecutionRoleARN)
			log.Infof(`It seems like you have disabled automatic stack rollback for this deployment. To debug, you can:
* Run %s to inspect the service log.
* Visit the AWS console to inspect the errors.
After fixing the deployment, you can:
1. Run %s to rollback the deployment.
2. Run %s to make a new deployment.
`, color.HighlightCode("copilot svc logs"), color.HighlightCode(rollbackCmd), color.HighlightCode("copilot svc deploy"))
		}
		return fmt.Errorf("deploy service %s to environment %s: %w", o.name, o.envName, err)
	}
	o.deployRecs = deployRecs
	log.Successf("Deployed service %s.\n", color.HighlightUserInput(o.name))
	return nil
}

// RecommendActions returns follow-up actions the user can take after successfully executing the command.
func (o *deploySvcOpts) RecommendActions() error {
	var recommendations []string
	uriRecs, err := o.uriRecommendedActions()
	if err != nil {
		return err
	}
	recommendations = append(recommendations, uriRecs...)
	recommendations = append(recommendations, o.deployRecs.RecommendedActions()...)
	recommendations = append(recommendations, o.publishRecommendedActions()...)
	logRecommendedActions(recommendations)
	return nil
}

func (o *deploySvcOpts) validateSvcName() error {
	names, err := o.ws.ListServices()
	if err != nil {
		return fmt.Errorf("list services in the workspace: %w", err)
	}
	for _, name := range names {
		if o.name == name {
			return nil
		}
	}
	return fmt.Errorf("service %s not found in the workspace", color.HighlightUserInput(o.name))
}

func (o *deploySvcOpts) validateEnvName() error {
	if _, err := o.store.GetEnvironment(o.appName, o.envName); err != nil {
		return fmt.Errorf("get environment %s configuration: %w", o.envName, err)
	}
	return nil
}

func (o *deploySvcOpts) validateOrAskSvcName() error {
	if o.name != "" {
		return o.validateSvcName()
	}

	name, err := o.sel.Service("Select a service in your workspace", "")
	if err != nil {
		return fmt.Errorf("select service: %w", err)
	}
	o.name = name
	return nil
}

func (o *deploySvcOpts) validateOrAskEnvName() error {
	if o.envName != "" {
		return o.validateEnvName()
	}

	name, err := o.sel.Environment("Select an environment", "", o.appName)
	if err != nil {
		return fmt.Errorf("select environment: %w", err)
	}
	o.envName = name
	return nil
}

func (o *deploySvcOpts) configureClients() error {
	o.gitShortCommit = imageTagFromGit(o.cmd) // Best effort assign git tag.
	env, err := o.store.GetEnvironment(o.appName, o.envName)
	if err != nil {
		return fmt.Errorf("get environment %s configuration: %w", o.envName, err)
	}
	o.targetEnv = env
	svc, err := o.store.GetService(o.appName, o.name)
	if err != nil {
		return fmt.Errorf("get service %s configuration: %w", o.name, err)
	}
	o.svcType = svc.Type

	// client to retrieve an application's resources created with CloudFormation.
	defaultSess, err := o.sessProvider.Default()
	if err != nil {
		return fmt.Errorf("create default session: %w", err)
	}
	envSess, err := o.sessProvider.FromRole(env.ManagerRoleARN, env.Region)
	if err != nil {
		return err
	}
	o.envSess = envSess

	// client to retrieve caller identity.
	caller, err := identity.New(defaultSess).Get()
	if err != nil {
		return fmt.Errorf("get identity: %w", err)
	}
	o.rootUserARN = caller.RootUserARN

	envDescriber, err := describe.NewEnvDescriber(describe.NewEnvDescriberConfig{
		App:         o.appName,
		Env:         o.envName,
		ConfigStore: o.store,
	})
	if err != nil {
		return err
	}
	o.envFeaturesDescriber = envDescriber
	return nil
}

type workloadManifestInput struct {
	name         string
	appName      string
	envName      string
	ws           wsWlDirReader
	interpolator interpolator
	sess         *session.Session
	unmarshal    func([]byte) (manifest.DynamicWorkload, error)
}

func workloadManifest(in *workloadManifestInput) (manifest.DynamicWorkload, error) {
	raw, err := in.ws.ReadWorkloadManifest(in.name)
	if err != nil {
		return nil, fmt.Errorf("read manifest file for %s: %w", in.name, err)
	}
	interpolated, err := in.interpolator.Interpolate(string(raw))
	if err != nil {
		return nil, fmt.Errorf("interpolate environment variables for %s manifest: %w", in.name, err)
	}
	mft, err := in.unmarshal([]byte(interpolated))
	if err != nil {
		return nil, fmt.Errorf("unmarshal service %s manifest: %w", in.name, err)
	}
	envMft, err := mft.ApplyEnv(in.envName)
	if err != nil {
		return nil, fmt.Errorf("apply environment %s override: %w", in.envName, err)
	}
	if err := envMft.Validate(); err != nil {
		return nil, fmt.Errorf("validate manifest against environment %q: %w", in.envName, err)
	}
	if err := envMft.Load(in.sess); err != nil {
		return nil, fmt.Errorf("load dynamic content: %w", err)
	}
	return envMft, nil
}

func validateWorkloadManifestCompatibilityWithEnv(ws wsEnvironmentsLister, env versionCompatibilityChecker, mft manifest.DynamicWorkload, envName string) error {
	currVersion, err := env.Version()
	if err != nil {
		return fmt.Errorf("get environment %q version: %w", envName, err)
	}
	if currVersion == deploy.EnvTemplateVersionBootstrap {
		return fmt.Errorf(`cannot deploy a service to an undeployed environment. Please run "copilot env deploy --name %s" to deploy the environment first`, envName)
	}
	availableFeatures, err := env.AvailableFeatures()
	if err != nil {
		return fmt.Errorf("get available features of the %s environment stack: %w", envName, err)
	}
	exists := struct{}{}
	available := make(map[string]struct{})
	for _, f := range availableFeatures {
		available[f] = exists
	}

	features := mft.RequiredEnvironmentFeatures()
	for _, f := range features {
		if _, ok := available[f]; !ok {
			logMsg := fmt.Sprintf(`Your manifest configuration requires your environment %q to have the feature %q available.`, envName, template.FriendlyEnvFeatureName(f))
			if v := template.LeastVersionForFeature(f); v != "" {
				logMsg += fmt.Sprintf(` The least environment version that supports the feature is %s.`, v)
			}
			logMsg += fmt.Sprintf(" Your environment is on %s.", currVersion)
			log.Errorln(logMsg)
			return &errFeatureIncompatibleWithEnvironment{
				ws:             ws,
				missingFeature: f,
				envName:        envName,
				curVersion:     currVersion,
			}
		}
	}
	return nil
}

func (o *deploySvcOpts) uriRecommendedActions() ([]string, error) {
	type reachable interface {
		Port() (uint16, bool)
	}
	mft, ok := o.appliedDynamicMft.Manifest().(reachable)
	if !ok {
		return nil, nil
	}
	if _, ok := mft.Port(); !ok { // No exposed port.
		return nil, nil
	}

	describer, err := describe.NewReachableService(o.appName, o.name, o.store)
	if err != nil {
		return nil, err
	}
	uri, err := describer.URI(o.envName)
	if err != nil {
		return nil, fmt.Errorf("get uri for environment %s: %w", o.envName, err)
	}

	network := "over the internet."
	switch uri.AccessType {
	case describe.URIAccessTypeInternal:
		network = "from your internal network."
	case describe.URIAccessTypeServiceDiscovery:
		network = "with service discovery."
	case describe.URIAccessTypeServiceConnect:
		network = "with service connect."
	}

	return []string{
		fmt.Sprintf("You can access your service at %s %s", color.HighlightResource(uri.URI), network),
	}, nil
}

func (o *deploySvcOpts) publishRecommendedActions() []string {
	type publisher interface {
		Publish() []manifest.Topic
	}
	mft, ok := o.appliedDynamicMft.Manifest().(publisher)
	if !ok {
		return nil
	}
	if topics := mft.Publish(); len(topics) == 0 {
		return nil
	}

	return []string{
		fmt.Sprintf(`Update %s's code to leverage the injected environment variable "COPILOT_SNS_TOPIC_ARNS".
    In JavaScript you can write %s.`,
			o.name,
			color.HighlightCode("const {<topicName>} = JSON.parse(process.env.COPILOT_SNS_TOPIC_ARNS)")),
	}
}

func (o *deploySvcOpts) getTargetApp() (*config.Application, error) {
	if o.targetApp != nil {
		return o.targetApp, nil
	}
	app, err := o.store.GetApplication(o.appName)
	if err != nil {
		return nil, fmt.Errorf("get application %s configuration: %w", o.appName, err)
	}
	o.targetApp = app
	return o.targetApp, nil
}

type errFeatureIncompatibleWithEnvironment struct {
	ws             wsEnvironmentsLister
	missingFeature string
	envName        string
	curVersion     string
}

func (e *errFeatureIncompatibleWithEnvironment) Error() string {
	if e.curVersion == "" {
		return fmt.Sprintf("environment %q is not on a version that supports the %q feature", e.envName, template.FriendlyEnvFeatureName(e.missingFeature))
	}
	return fmt.Sprintf("environment %q is on version %q which does not support the %q feature", e.envName, e.curVersion, template.FriendlyEnvFeatureName(e.missingFeature))
}

// RecommendActions returns recommended actions to be taken after the error.
// Implements main.actionRecommender interface.
func (e *errFeatureIncompatibleWithEnvironment) RecommendActions() string {
	envs, _ := e.ws.ListEnvironments() // Best effort try to detect if env manifest exists.
	for _, env := range envs {
		if e.envName == env {
			return fmt.Sprintf("You can upgrade the %q environment template by running %s.", e.envName, color.HighlightCode(fmt.Sprintf("copilot env deploy --name %s", e.envName)))
		}
	}
	msgs := []string{
		"You can upgrade your environment template by running:",
		fmt.Sprintf("1. Create the directory to store your environment manifest %s.",
			color.HighlightCode(fmt.Sprintf("mkdir -p %s", filepath.Join("copilot", "environments", e.envName)))),
		fmt.Sprintf("2. Generate the manifest %s.",
			color.HighlightCode(fmt.Sprintf("copilot env show -n %s --manifest > %s", e.envName, filepath.Join("copilot", "environments", e.envName, "manifest.yml")))),
		fmt.Sprintf("3. Deploy the environment stack %s.",
			color.HighlightCode(fmt.Sprintf("copilot env deploy --name %s", e.envName))),
	}
	return strings.Join(msgs, "\n")

}

// buildSvcDeployCmd builds the `svc deploy` subcommand.
func buildSvcDeployCmd() *cobra.Command {
	vars := deployWkldVars{}
	cmd := &cobra.Command{
		Use:   "deploy",
		Short: "Deploys a service to an environment.",
		Long:  `Deploys a service to an environment.`,
		Example: `
  Deploys a service named "frontend" to a "test" environment.
  /code $ copilot svc deploy --name frontend --env test
  Deploys a service with additional resource tags.
  /code $ copilot svc deploy --resource-tags source/revision=bb133e7,deployment/initiator=manual`,
		RunE: runCmdE(func(cmd *cobra.Command, args []string) error {
			opts, err := newSvcDeployOpts(vars)
			if err != nil {
				return err
			}
			return run(opts)
		}),
	}
	cmd.Flags().StringVarP(&vars.appName, appFlag, appFlagShort, tryReadingAppName(), appFlagDescription)
	cmd.Flags().StringVarP(&vars.name, nameFlag, nameFlagShort, "", svcFlagDescription)
	cmd.Flags().StringVarP(&vars.envName, envFlag, envFlagShort, "", envFlagDescription)
	cmd.Flags().StringVar(&vars.imageTag, imageTagFlag, "", imageTagFlagDescription)
	cmd.Flags().StringToStringVar(&vars.resourceTags, resourceTagsFlag, nil, resourceTagsFlagDescription)
	cmd.Flags().BoolVar(&vars.forceNewUpdate, forceFlag, false, forceFlagDescription)
	cmd.Flags().BoolVar(&vars.disableRollback, noRollbackFlag, false, noRollbackFlagDescription)

	return cmd
}<|MERGE_RESOLUTION|>--- conflicted
+++ resolved
@@ -235,13 +235,8 @@
 	}
 	deployRecs, err := deployer.DeployWorkload(&clideploy.DeployWorkloadInput{
 		StackRuntimeConfiguration: clideploy.StackRuntimeConfiguration{
-<<<<<<< HEAD
-			ImageDigest:        uploadOut.ImageDigest,
+			ImageDigests:       uploadOut.ImageDigests,
 			EnvFileARNs:        uploadOut.EnvFileARNs,
-=======
-			ImageDigests:       uploadOut.ImageDigests,
-			EnvFileARN:         uploadOut.EnvFileARN,
->>>>>>> 352884cf
 			AddonsURL:          uploadOut.AddonsURL,
 			RootUserARN:        o.rootUserARN,
 			Tags:               tags.Merge(targetApp.Tags, o.resourceTags),
