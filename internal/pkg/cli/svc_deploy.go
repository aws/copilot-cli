// Copyright Amazon.com, Inc. or its affiliates. All Rights Reserved.
// SPDX-License-Identifier: Apache-2.0

package cli

import (
	"errors"
	"fmt"
	"path/filepath"
	"strings"

	"github.com/aws/copilot-cli/internal/pkg/addon"
	awscloudformation "github.com/aws/copilot-cli/internal/pkg/aws/cloudformation"
	"github.com/aws/copilot-cli/internal/pkg/aws/ecr"
	"github.com/aws/copilot-cli/internal/pkg/aws/s3"
	"github.com/aws/copilot-cli/internal/pkg/aws/sessions"
	"github.com/aws/copilot-cli/internal/pkg/aws/tags"
	"github.com/aws/copilot-cli/internal/pkg/config"
	"github.com/aws/copilot-cli/internal/pkg/deploy/cloudformation"
	"github.com/aws/copilot-cli/internal/pkg/deploy/cloudformation/stack"
	"github.com/aws/copilot-cli/internal/pkg/describe"
	"github.com/aws/copilot-cli/internal/pkg/docker"
	"github.com/aws/copilot-cli/internal/pkg/manifest"
	"github.com/aws/copilot-cli/internal/pkg/repository"
	"github.com/aws/copilot-cli/internal/pkg/term/color"
	"github.com/aws/copilot-cli/internal/pkg/term/command"
	"github.com/aws/copilot-cli/internal/pkg/term/log"
	termprogress "github.com/aws/copilot-cli/internal/pkg/term/progress"
	"github.com/aws/copilot-cli/internal/pkg/term/prompt"
	"github.com/aws/copilot-cli/internal/pkg/term/selector"
	"github.com/aws/copilot-cli/internal/pkg/workspace"
	"github.com/spf13/cobra"
)

const (
	inputImageTagPrompt = "Input an image tag value:"
)

type deploySvcVars struct {
	appName      string
	name         string
	envName      string
	imageTag     string
	resourceTags map[string]string
}

type deploySvcOpts struct {
	deploySvcVars

	store              store
	ws                 wsSvcDirReader
	imageBuilderPusher imageBuilderPusher
	unmarshal          func([]byte) (interface{}, error)
	s3                 artifactUploader
	cmd                runner
	addons             templater
	appCFN             appResourcesGetter
	svcCFN             cloudformation.CloudFormation
	sessProvider       sessionProvider

	spinner progress
	sel     wsSelector
	prompt  prompter

	// cached variables
	targetApp         *config.Application
	targetEnvironment *config.Environment
	targetSvc         *config.Workload
	buildRequired     bool
}

func newSvcDeployOpts(vars deploySvcVars) (*deploySvcOpts, error) {
	store, err := config.NewStore()
	if err != nil {
		return nil, fmt.Errorf("new config store: %w", err)
	}

	ws, err := workspace.New()
	if err != nil {
		return nil, fmt.Errorf("new workspace: %w", err)
	}
	prompter := prompt.New()
	return &deploySvcOpts{
		deploySvcVars: vars,

		store:        store,
		ws:           ws,
		unmarshal:    manifest.UnmarshalWorkload,
		spinner:      termprogress.NewSpinner(),
		sel:          selector.NewWorkspaceSelect(prompter, store, ws),
		prompt:       prompter,
		cmd:          command.New(),
		sessProvider: sessions.NewProvider(),
	}, nil
}

// Validate returns an error if the user inputs are invalid.
func (o *deploySvcOpts) Validate() error {
	if o.appName == "" {
		return errNoAppInWorkspace
	}
	if o.name != "" {
		if err := o.validateSvcName(); err != nil {
			return err
		}
	}
	if o.envName != "" {
		if err := o.validateEnvName(); err != nil {
			return err
		}
	}
	return nil
}

// Ask prompts the user for any required fields that are not provided.
func (o *deploySvcOpts) Ask() error {
	if err := o.askSvcName(); err != nil {
		return err
	}
	if err := o.askEnvName(); err != nil {
		return err
	}
	if err := o.askImageTag(); err != nil {
		return err
	}
	return nil
}

// Execute builds and pushes the container image for the service,
func (o *deploySvcOpts) Execute() error {
	env, err := targetEnv(o.store, o.appName, o.envName)
	if err != nil {
		return err
	}
	o.targetEnvironment = env

	app, err := o.store.GetApplication(o.appName)
	if err != nil {
		return err
	}
	o.targetApp = app

	svc, err := o.store.GetService(o.appName, o.name)
	if err != nil {
		return fmt.Errorf("get service configuration: %w", err)
	}
	o.targetSvc = svc

	if err := o.configureClients(); err != nil {
		return err
	}

<<<<<<< HEAD
	buildArgs, err := o.getBuildArgs()
	if err != nil {
		return fmt.Errorf("get build arguments: %w", err)
	}
	if err = pushToECR(o.imageBuilderPusher, buildArgs); err != nil {
=======
	if err := o.configureContainerImage(); err != nil {
>>>>>>> 8d0c0333
		return err
	}

	addonsURL, err := o.pushAddonsTemplateToS3Bucket()
	if err != nil {
		return err
	}

	if err := o.deploySvc(addonsURL); err != nil {
		return err
	}

	return o.showSvcURI()
}

// RecommendedActions returns follow-up actions the user can take after successfully executing the command.
func (o *deploySvcOpts) RecommendedActions() []string {
	return nil
}

func (o *deploySvcOpts) validateSvcName() error {
	names, err := o.ws.ServiceNames()
	if err != nil {
		return fmt.Errorf("list services in the workspace: %w", err)
	}
	for _, name := range names {
		if o.name == name {
			return nil
		}
	}
	return fmt.Errorf("service %s not found in the workspace", color.HighlightUserInput(o.name))
}

func (o *deploySvcOpts) validateEnvName() error {
	if _, err := targetEnv(o.store, o.appName, o.envName); err != nil {
		return err
	}
	return nil
}

func targetEnv(s store, appName, envName string) (*config.Environment, error) {
	env, err := s.GetEnvironment(appName, envName)
	if err != nil {
		return nil, fmt.Errorf("get environment %s configuration: %w", envName, err)
	}
	return env, nil
}

func (o *deploySvcOpts) askSvcName() error {
	if o.name != "" {
		return nil
	}

	name, err := o.sel.Service("Select a service in your workspace", "")
	if err != nil {
		return fmt.Errorf("select service: %w", err)
	}
	o.name = name
	return nil
}

func (o *deploySvcOpts) askEnvName() error {
	if o.envName != "" {
		return nil
	}

	name, err := o.sel.Environment("Select an environment", "", o.appName)
	if err != nil {
		return fmt.Errorf("select environment: %w", err)
	}
	o.envName = name
	return nil
}

func (o *deploySvcOpts) askImageTag() error {
	if o.imageTag != "" {
		return nil
	}

	tag, err := getVersionTag(o.cmd)

	if err == nil {
		o.imageTag = tag

		return nil
	}

	log.Warningln("Failed to default tag, are you in a git repository?")

	userInputTag, err := o.prompt.Get(inputImageTagPrompt, "", prompt.RequireNonEmpty)
	if err != nil {
		return fmt.Errorf("prompt for image tag: %w", err)
	}
	o.imageTag = userInputTag
	return nil
}

func (o *deploySvcOpts) configureClients() error {
	defaultSessEnvRegion, err := o.sessProvider.DefaultWithRegion(o.targetEnvironment.Region)
	if err != nil {
		return fmt.Errorf("create ECR session with region %s: %w", o.targetEnvironment.Region, err)
	}

	envSession, err := o.sessProvider.FromRole(o.targetEnvironment.ManagerRoleARN, o.targetEnvironment.Region)
	if err != nil {
		return fmt.Errorf("assuming environment manager role: %w", err)
	}

	// ECR client against tools account profile AND target environment region
	repoName := fmt.Sprintf("%s/%s", o.appName, o.name)
	registry := ecr.New(defaultSessEnvRegion)
	o.imageBuilderPusher, err = repository.New(repoName, registry)
	if err != nil {
		return fmt.Errorf("initiate image builder pusher: %w", err)
	}

	o.s3 = s3.New(defaultSessEnvRegion)

	// CF client against env account profile AND target environment region
	o.svcCFN = cloudformation.New(envSession)

	addonsSvc, err := addon.New(o.name)
	if err != nil {
		return fmt.Errorf("initiate addons service: %w", err)
	}
	o.addons = addonsSvc

	// client to retrieve an application's resources created with CloudFormation
	defaultSess, err := o.sessProvider.Default()
	if err != nil {
		return fmt.Errorf("create default session: %w", err)
	}
	o.appCFN = cloudformation.New(defaultSess)
	return nil
}

<<<<<<< HEAD
func pushToECR(ecr imageBuilderPusher, args *docker.BuildArguments) error {
	if err := ecr.BuildAndPush(docker.New(), args); err != nil {
		return fmt.Errorf("build and push image: %w", err)
	}
	return nil
}

func (o *deploySvcOpts) getBuildArgs() (*docker.BuildArguments, error) {
	svc, err := o.manifest()
	if err != nil {
		return nil, err
=======
func (o *deploySvcOpts) configureContainerImage() error {
	svc, err := o.manifest()
	if err != nil {
		return err
	}
	required, err := manifest.ServiceDockerfileBuildRequired(svc)
	if err != nil {
		return err
	}
	if !required {
		return nil
	}
	// If it is built from local Dockerfile, build and push to the ECR repo.
	buildArg, err := o.dfBuildArgs(svc)
	if err != nil {
		return err
	}
	if err := o.imageBuilderPusher.BuildAndPush(docker.New(), buildArg); err != nil {
		return fmt.Errorf("build and push image: %w", err)
	}
	o.buildRequired = true
	return nil
}

func (o *deploySvcOpts) dfBuildArgs(svc interface{}) (*docker.BuildArguments, error) {
	type dfBuild interface {
		BuildArgs(rootDirectory string) *manifest.DockerBuildArgs
	}
	mf, ok := svc.(dfBuild)
	if !ok {
		return nil, fmt.Errorf("service %s does not have required methods BuildArgs()", o.name)
>>>>>>> 8d0c0333
	}
	copilotDir, err := o.ws.CopilotDirPath()
	if err != nil {
		return nil, fmt.Errorf("get copilot directory: %w", err)
	}
	return buildArgs(o.name, o.imageTag, copilotDir, svc)
}

func buildArgs(name, imageTag, copilotDir string, unmarshaledManifest interface{}) (*docker.BuildArguments, error) {
	type dfArgs interface {
		BuildArgs(rootDirectory string) *manifest.DockerBuildArgs
	}
	mf, ok := unmarshaledManifest.(dfArgs)
	if !ok {
		return nil, fmt.Errorf("%s does not have required method Build()", name)
	}

	wsRoot := filepath.Dir(copilotDir)
	args := mf.BuildArgs(wsRoot)
	return &docker.BuildArguments{
		Dockerfile: *args.Dockerfile,
		Context:    *args.Context,
		Args:       args.Args,
		ImageTag:   imageTag,
	}, nil
}

// pushAddonsTemplateToS3Bucket generates the addons template for the service and pushes it to S3.
// If the service doesn't have any addons, it returns the empty string and no errors.
// If the service has addons, it returns the URL of the S3 object storing the addons template.
func (o *deploySvcOpts) pushAddonsTemplateToS3Bucket() (string, error) {
	template, err := o.addons.Template()
	if err != nil {
		var notExistErr *addon.ErrDirNotExist
		if errors.As(err, &notExistErr) {
			// addons doesn't exist for service, the url is empty.
			return "", nil
		}
		return "", fmt.Errorf("retrieve addons template: %w", err)
	}
	resources, err := o.appCFN.GetAppResourcesByRegion(o.targetApp, o.targetEnvironment.Region)
	if err != nil {
		return "", fmt.Errorf("get app resources: %w", err)
	}

	reader := strings.NewReader(template)
	url, err := o.s3.PutArtifact(resources.S3Bucket, fmt.Sprintf(config.AddonsCfnTemplateNameFormat, o.name), reader)
	if err != nil {
		return "", fmt.Errorf("put addons artifact to bucket %s: %w", resources.S3Bucket, err)
	}
	return url, nil
}

func (o *deploySvcOpts) manifest() (interface{}, error) {
	raw, err := o.ws.ReadServiceManifest(o.name)
	if err != nil {
		return nil, fmt.Errorf("read service %s manifest file: %w", o.name, err)
	}
	mft, err := o.unmarshal(raw)
	if err != nil {
		return nil, fmt.Errorf("unmarshal service %s manifest: %w", o.name, err)
	}
	return mft, nil
}

func (o *deploySvcOpts) runtimeConfig(addonsURL string) (*stack.RuntimeConfig, error) {
	if !o.buildRequired {
		return &stack.RuntimeConfig{
			AddonsTemplateURL: addonsURL,
			AdditionalTags:    tags.Merge(o.targetApp.Tags, o.resourceTags),
		}, nil
	}
	resources, err := o.appCFN.GetAppResourcesByRegion(o.targetApp, o.targetEnvironment.Region)
	if err != nil {
		return nil, fmt.Errorf("get application %s resources from region %s: %w", o.targetApp.Name, o.targetEnvironment.Region, err)
	}
	repoURL, ok := resources.RepositoryURLs[o.name]
	if !ok {
		return nil, &errRepoNotFound{
			svcName:      o.name,
			envRegion:    o.targetEnvironment.Region,
			appAccountID: o.targetApp.AccountID,
		}
	}
	return &stack.RuntimeConfig{
		AddonsTemplateURL: addonsURL,
		AdditionalTags:    tags.Merge(o.targetApp.Tags, o.resourceTags),
		Image: &stack.ECRImage{
			RepoURL:  repoURL,
			ImageTag: o.imageTag,
		},
	}, nil
}

func (o *deploySvcOpts) stackConfiguration(addonsURL string) (cloudformation.StackConfiguration, error) {
	mft, err := o.manifest()
	if err != nil {
		return nil, err
	}
	rc, err := o.runtimeConfig(addonsURL)
	if err != nil {
		return nil, err
	}
	var conf cloudformation.StackConfiguration
	switch t := mft.(type) {
	case *manifest.LoadBalancedWebService:
		if o.targetApp.RequiresDNSDelegation() {
			conf, err = stack.NewHTTPSLoadBalancedWebService(t, o.targetEnvironment.Name, o.targetEnvironment.App, *rc)
		} else {
			conf, err = stack.NewLoadBalancedWebService(t, o.targetEnvironment.Name, o.targetEnvironment.App, *rc)
		}
	case *manifest.BackendService:
		conf, err = stack.NewBackendService(t, o.targetEnvironment.Name, o.targetEnvironment.App, *rc)
	default:
		return nil, fmt.Errorf("unknown manifest type %T while creating the CloudFormation stack", t)
	}
	if err != nil {
		return nil, fmt.Errorf("create stack configuration: %w", err)
	}
	return conf, nil
}

func (o *deploySvcOpts) deploySvc(addonsURL string) error {
	conf, err := o.stackConfiguration(addonsURL)
	if err != nil {
		return err
	}
	o.spinner.Start(
		fmt.Sprintf("Deploying %s to %s.",
			fmt.Sprintf("%s:%s", color.HighlightUserInput(o.name), color.HighlightUserInput(o.imageTag)),
			color.HighlightUserInput(o.targetEnvironment.Name)))

	if err := o.svcCFN.DeployService(conf, awscloudformation.WithRoleARN(o.targetEnvironment.ExecutionRoleARN)); err != nil {
		o.spinner.Stop(log.Serrorf("Failed to deploy service.\n"))
		return fmt.Errorf("deploy service: %w", err)
	}
	o.spinner.Stop("\n")
	return nil
}

func (o *deploySvcOpts) showSvcURI() error {
	type identifier interface {
		URI(string) (string, error)
	}

	var svcDescriber identifier
	var err error
	switch o.targetSvc.Type {
	case manifest.LoadBalancedWebServiceType:
		svcDescriber, err = describe.NewWebServiceDescriber(describe.NewWebServiceConfig{
			NewServiceConfig: describe.NewServiceConfig{
				App:         o.appName,
				Svc:         o.name,
				ConfigStore: o.store,
			},
		})
	case manifest.BackendServiceType:
		svcDescriber, err = describe.NewBackendServiceDescriber(describe.NewBackendServiceConfig{
			NewServiceConfig: describe.NewServiceConfig{
				App:         o.appName,
				Svc:         o.name,
				ConfigStore: o.store,
			},
		})
	default:
		err = errors.New("unexpected service type")
	}
	if err != nil {
		return fmt.Errorf("create describer for service type %s: %w", o.targetSvc.Type, err)
	}

	uri, err := svcDescriber.URI(o.targetEnvironment.Name)
	if err != nil {
		return fmt.Errorf("get uri for environment %s: %w", o.targetEnvironment.Name, err)
	}
	switch o.targetSvc.Type {
	case manifest.BackendServiceType:
		log.Successf("Deployed %s, its service discovery endpoint is %s.\n", color.HighlightUserInput(o.name), color.HighlightResource(uri))
	default:
		log.Successf("Deployed %s, you can access it at %s.\n", color.HighlightUserInput(o.name), color.HighlightResource(uri))
	}
	return nil
}

// buildSvcDeployCmd builds the `svc deploy` subcommand.
func buildSvcDeployCmd() *cobra.Command {
	vars := deploySvcVars{}
	cmd := &cobra.Command{
		Use:   "deploy",
		Short: "Deploys a service to an environment.",
		Long:  `Deploys a service to an environment.`,
		Example: `
  Deploys a service named "frontend" to a "test" environment.
  /code $ copilot svc deploy --name frontend --env test
  Deploys a service with additional resource tags.
  /code $ copilot svc deploy --resource-tags source/revision=bb133e7,deployment/initiator=manual`,
		RunE: runCmdE(func(cmd *cobra.Command, args []string) error {
			opts, err := newSvcDeployOpts(vars)
			if err != nil {
				return err
			}
			if err := opts.Validate(); err != nil {
				return err
			}
			if err := opts.Ask(); err != nil {
				return err
			}
			if err := opts.Execute(); err != nil {
				return err
			}
			return nil
		}),
	}
	cmd.Flags().StringVarP(&vars.appName, appFlag, appFlagShort, tryReadingAppName(), appFlagDescription)
	cmd.Flags().StringVarP(&vars.name, nameFlag, nameFlagShort, "", svcFlagDescription)
	cmd.Flags().StringVarP(&vars.envName, envFlag, envFlagShort, "", envFlagDescription)
	cmd.Flags().StringVar(&vars.imageTag, imageTagFlag, "", imageTagFlagDescription)
	cmd.Flags().StringToStringVar(&vars.resourceTags, resourceTagsFlag, nil, resourceTagsFlagDescription)

	return cmd
}<|MERGE_RESOLUTION|>--- conflicted
+++ resolved
@@ -150,15 +150,7 @@
 		return err
 	}
 
-<<<<<<< HEAD
-	buildArgs, err := o.getBuildArgs()
-	if err != nil {
-		return fmt.Errorf("get build arguments: %w", err)
-	}
-	if err = pushToECR(o.imageBuilderPusher, buildArgs); err != nil {
-=======
 	if err := o.configureContainerImage(); err != nil {
->>>>>>> 8d0c0333
 		return err
 	}
 
@@ -295,19 +287,6 @@
 	return nil
 }
 
-<<<<<<< HEAD
-func pushToECR(ecr imageBuilderPusher, args *docker.BuildArguments) error {
-	if err := ecr.BuildAndPush(docker.New(), args); err != nil {
-		return fmt.Errorf("build and push image: %w", err)
-	}
-	return nil
-}
-
-func (o *deploySvcOpts) getBuildArgs() (*docker.BuildArguments, error) {
-	svc, err := o.manifest()
-	if err != nil {
-		return nil, err
-=======
 func (o *deploySvcOpts) configureContainerImage() error {
 	svc, err := o.manifest()
 	if err != nil {
@@ -333,14 +312,6 @@
 }
 
 func (o *deploySvcOpts) dfBuildArgs(svc interface{}) (*docker.BuildArguments, error) {
-	type dfBuild interface {
-		BuildArgs(rootDirectory string) *manifest.DockerBuildArgs
-	}
-	mf, ok := svc.(dfBuild)
-	if !ok {
-		return nil, fmt.Errorf("service %s does not have required methods BuildArgs()", o.name)
->>>>>>> 8d0c0333
-	}
 	copilotDir, err := o.ws.CopilotDirPath()
 	if err != nil {
 		return nil, fmt.Errorf("get copilot directory: %w", err)
@@ -354,7 +325,7 @@
 	}
 	mf, ok := unmarshaledManifest.(dfArgs)
 	if !ok {
-		return nil, fmt.Errorf("%s does not have required method Build()", name)
+		return nil, fmt.Errorf("%s does not have required method BuildArgs()", name)
 	}
 
 	wsRoot := filepath.Dir(copilotDir)
