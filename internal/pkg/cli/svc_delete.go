// Copyright Amazon.com, Inc. or its affiliates. All Rights Reserved.
// SPDX-License-Identifier: Apache-2.0

// SPDX-License-Identifier: Apache-2.0

package cli

import (
	"errors"
	"fmt"
	"os"

	"github.com/aws/aws-sdk-go/aws"
	"github.com/aws/aws-sdk-go/service/ssm"
	"github.com/aws/copilot-cli/internal/pkg/aws/identity"
	"github.com/aws/copilot-cli/internal/pkg/cli/delete"

	"github.com/aws/copilot-cli/internal/pkg/term/selector"

	awssession "github.com/aws/aws-sdk-go/aws/session"
	"github.com/aws/copilot-cli/internal/pkg/aws/sessions"
	"github.com/aws/copilot-cli/internal/pkg/config"
	"github.com/aws/copilot-cli/internal/pkg/deploy"
	"github.com/aws/copilot-cli/internal/pkg/deploy/cloudformation"
	"github.com/aws/copilot-cli/internal/pkg/term/color"
	"github.com/aws/copilot-cli/internal/pkg/term/log"
	termprogress "github.com/aws/copilot-cli/internal/pkg/term/progress"
	"github.com/aws/copilot-cli/internal/pkg/term/prompt"
	"github.com/spf13/cobra"
)

const (
	svcDeleteNamePrompt              = "Which service would you like to delete?"
	fmtSvcDeleteConfirmPrompt        = "Are you sure you want to delete %s from application %s?"
	fmtSvcDeleteFromEnvConfirmPrompt = "Are you sure you want to delete %s from environment %s?"
	svcDeleteConfirmHelp             = "This will remove the service from all environments and delete it from your app."
	svcDeleteFromEnvConfirmHelp      = "This will remove the service from just the %s environment."
)

var (
	errSvcDeleteCancelled = errors.New("svc delete cancelled - no changes made")
)

type deleteSvcVars struct {
	appName          string
	skipConfirmation bool
	name             string
	envName          string
}

type deleteSvcOpts struct {
	deleteSvcVars

	// Interfaces to dependencies.
	store            store
	sess             sessionProvider
	spinner          progress
	prompt           prompter
	sel              configSelector
	appCFN           svcRemoverFromApp
	imageRepoEmptier imageRepoEmptier
	getSvcCFN        func(session *awssession.Session) wlDeleter
}

func newDeleteSvcOpts(vars deleteSvcVars) (*deleteSvcOpts, error) {
	sessProvider := sessions.ImmutableProvider(sessions.UserAgentExtras("svc delete"))
	defaultSession, err := sessProvider.Default()
	if err != nil {
		return nil, err
	}

	store := config.NewSSMStore(identity.New(defaultSession), ssm.New(defaultSession), aws.StringValue(defaultSession.Config.Region))
	prompter := prompt.New()
	return &deleteSvcOpts{
		deleteSvcVars: vars,

		store:   store,
		spinner: termprogress.NewSpinner(log.DiagnosticWriter),
		prompt:  prompter,
		sess:    sessProvider,
		sel:     selector.NewConfigSelector(prompter, store),
<<<<<<< HEAD
		appCFN:  cloudformation.New(defaultSession),
		imageRepoEmptier: &delete.ECREmptier{
			SessionProvider: sessProvider,
		},
=======
		appCFN:  cloudformation.New(defaultSession, cloudformation.WithProgressTracker(os.Stderr)),
>>>>>>> 0572e47c
		getSvcCFN: func(session *awssession.Session) wlDeleter {
			return cloudformation.New(session, cloudformation.WithProgressTracker(os.Stderr))
		},
	}, nil
}

// Validate returns an error for any invalid optional flags.
func (o *deleteSvcOpts) Validate() error {
	return nil
}

// Ask prompts for and validates any required flags.
func (o *deleteSvcOpts) Ask() error {
	if o.appName != "" {
		if _, err := o.store.GetApplication(o.appName); err != nil {
			return err
		}
	} else {
		if err := o.askAppName(); err != nil {
			return err
		}
	}

	if o.name != "" {
		if _, err := o.store.GetService(o.appName, o.name); err != nil {
			return err
		}
	} else {
		if err := o.askSvcName(); err != nil {
			return err
		}
	}

	if o.envName != "" {
		if err := o.validateEnvName(); err != nil {
			return err
		}
	}
	if o.skipConfirmation {
		return nil
	}

	// When there's no env name passed in, we'll completely
	// remove the service from the application.
	deletePrompt := fmt.Sprintf(fmtSvcDeleteConfirmPrompt, o.name, o.appName)
	deleteConfirmHelp := svcDeleteConfirmHelp
	if o.envName != "" {
		// When a customer provides a particular environment,
		// we'll just delete the service from that environment -
		// but keep it in the app.
		deletePrompt = fmt.Sprintf(fmtSvcDeleteFromEnvConfirmPrompt, o.name, o.envName)
		deleteConfirmHelp = fmt.Sprintf(svcDeleteFromEnvConfirmHelp, o.envName)
	}

	deleteConfirmed, err := o.prompt.Confirm(
		deletePrompt,
		deleteConfirmHelp,
		prompt.WithConfirmFinalMessage())

	if err != nil {
		return fmt.Errorf("svc delete confirmation prompt: %w", err)
	}
	if !deleteConfirmed {
		return errSvcDeleteCancelled
	}
	return nil
}

// Execute deletes the service's CloudFormation stack.
// If the service is being removed from the application, Execute will
// also delete the ECR repository and the SSM parameter.
func (o *deleteSvcOpts) Execute() error {
	envs, err := o.appEnvironments()
	if err != nil {
		return err
	}

	if err := o.deleteStacks(envs); err != nil {
		return err
	}

	// Skip removing the service from the application if
	// we are only removing the stack from a particular environment.
	if !o.needsAppCleanup() {
		return nil
	}

	if err := o.emptyECRRepo(envs); err != nil {
		return err
	}
	if err := o.removeSvcFromApp(); err != nil {
		return err
	}
	if err := o.deleteSSMParam(); err != nil {
		return err
	}

	log.Infoln()
	log.Successf("Deleted service %s from application %s.\n", o.name, o.appName)

	return nil
}

func (o *deleteSvcOpts) validateEnvName() error {
	if _, err := o.targetEnv(); err != nil {
		return err
	}
	return nil
}

func (o *deleteSvcOpts) needsAppCleanup() bool {
	// Only remove from a service from the app if
	// we're removing it from every environment.
	// If we're just removing the service from one
	// env, we keep the app configuration.
	return o.envName == ""
}

func (o *deleteSvcOpts) targetEnv() (*config.Environment, error) {
	env, err := o.store.GetEnvironment(o.appName, o.envName)
	if err != nil {
		return nil, fmt.Errorf("get environment %s from config store: %w", o.envName, err)
	}
	return env, nil
}

func (o *deleteSvcOpts) askAppName() error {
	name, err := o.sel.Application(svcAppNamePrompt, wkldAppNameHelpPrompt)
	if err != nil {
		return fmt.Errorf("select application name: %w", err)
	}
	o.appName = name
	return nil
}

func (o *deleteSvcOpts) askSvcName() error {
	name, err := o.sel.Service(svcDeleteNamePrompt, "", o.appName)
	if err != nil {
		return fmt.Errorf("select service: %w", err)
	}
	o.name = name
	return nil
}

func (o *deleteSvcOpts) appEnvironments() ([]*config.Environment, error) {
	var envs []*config.Environment
	var err error
	if o.envName != "" {
		env, err := o.targetEnv()
		if err != nil {
			return nil, err
		}
		envs = append(envs, env)
	} else {
		envs, err = o.store.ListEnvironments(o.appName)
		if err != nil {
			return nil, fmt.Errorf("list environments: %w", err)
		}
	}
	return envs, nil
}

func (o *deleteSvcOpts) deleteStacks(envs []*config.Environment) error {
	for _, env := range envs {
		sess, err := o.sess.FromRole(env.ManagerRoleARN, env.Region)
		if err != nil {
			return err
		}

		cfClient := o.getSvcCFN(sess)
		if err := cfClient.DeleteWorkload(deploy.DeleteWorkloadInput{
			Name:    o.name,
			EnvName: env.Name,
			AppName: o.appName,
		}); err != nil {
			return fmt.Errorf("delete service: %w", err)
		}
	}
	return nil
}

func (o *deleteSvcOpts) emptyECRRepo(envs []*config.Environment) error {
	return o.imageRepoEmptier.EmptyRepo(o.appName+"/"+o.name, regionSet(envs))
}

func (o *deleteSvcOpts) removeSvcFromApp() error {
	proj, err := o.store.GetApplication(o.appName)
	if err != nil {
		return err
	}

	if err := o.appCFN.RemoveServiceFromApp(proj, o.name); err != nil {
		if !isStackSetNotExistsErr(err) {
			return err
		}
	}
	return nil
}

func (o *deleteSvcOpts) deleteSSMParam() error {
	if err := o.store.DeleteService(o.appName, o.name); err != nil {
		return fmt.Errorf("delete service %s in application %s from config store: %w", o.name, o.appName, err)
	}

	return nil
}

// RecommendActions returns follow-up actions the user can take after successfully executing the command.
func (o *deleteSvcOpts) RecommendActions() error {
	logRecommendedActions([]string{
		fmt.Sprintf("Run %s to update the corresponding pipeline if it exists.",
			color.HighlightCode("copilot pipeline deploy")),
	})
	return nil
}

// buildSvcDeleteCmd builds the command to delete application(s).
func buildSvcDeleteCmd() *cobra.Command {
	vars := deleteSvcVars{}
	cmd := &cobra.Command{
		Use:   "delete",
		Short: "Deletes a service from an application.",
		Example: `
  Delete the "test" service from the application.
  /code $ copilot svc delete --name test

  Delete the "test" service from just the prod environment.
  /code $ copilot svc delete --name test --env prod

  Delete the "test" service from the "my-app" application from outside of the workspace.
  /code $ copilot svc delete --name test --app my-app

  Delete the "test" service without confirmation prompt.
  /code $ copilot svc delete --name test --yes`,
		RunE: runCmdE(func(cmd *cobra.Command, args []string) error {
			opts, err := newDeleteSvcOpts(vars)
			if err != nil {
				return err
			}
			return run(opts)
		}),
	}

	cmd.Flags().StringVarP(&vars.appName, appFlag, appFlagShort, tryReadingAppName(), appFlagDescription)
	cmd.Flags().StringVarP(&vars.name, nameFlag, nameFlagShort, "", svcFlagDescription)
	cmd.Flags().StringVarP(&vars.envName, envFlag, envFlagShort, "", envFlagDescription)
	cmd.Flags().BoolVar(&vars.skipConfirmation, yesFlag, false, yesFlagDescription)
	return cmd
}<|MERGE_RESOLUTION|>--- conflicted
+++ resolved
@@ -79,16 +79,12 @@
 		prompt:  prompter,
 		sess:    sessProvider,
 		sel:     selector.NewConfigSelector(prompter, store),
-<<<<<<< HEAD
-		appCFN:  cloudformation.New(defaultSession),
+		appCFN:  cloudformation.New(defaultSession, cloudformation.WithProgressTracker(os.Stderr)),
 		imageRepoEmptier: &delete.ECREmptier{
 			SessionProvider: sessProvider,
 		},
-=======
-		appCFN:  cloudformation.New(defaultSession, cloudformation.WithProgressTracker(os.Stderr)),
->>>>>>> 0572e47c
 		getSvcCFN: func(session *awssession.Session) wlDeleter {
-			return cloudformation.New(session, cloudformation.WithProgressTracker(os.Stderr))
+			return cloudformation.New(session)
 		},
 	}, nil
 }
