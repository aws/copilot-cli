// Copyright Amazon.com, Inc. or its affiliates. All Rights Reserved.
// SPDX-License-Identifier: Apache-2.0

// SPDX-License-Identifier: Apache-2.0

package cli

import (
	"errors"
	"fmt"

	"github.com/aws/copilot-cli/internal/pkg/term/selector"
	"github.com/aws/copilot-cli/internal/pkg/workspace"

	awssession "github.com/aws/aws-sdk-go/aws/session"
	"github.com/aws/copilot-cli/internal/pkg/aws/ecr"
	"github.com/aws/copilot-cli/internal/pkg/aws/sessions"
	"github.com/aws/copilot-cli/internal/pkg/config"
	"github.com/aws/copilot-cli/internal/pkg/deploy"
	"github.com/aws/copilot-cli/internal/pkg/deploy/cloudformation"
	"github.com/aws/copilot-cli/internal/pkg/term/color"
	"github.com/aws/copilot-cli/internal/pkg/term/log"
	termprogress "github.com/aws/copilot-cli/internal/pkg/term/progress"
	"github.com/aws/copilot-cli/internal/pkg/term/prompt"
	"github.com/spf13/cobra"
)

const (
<<<<<<< HEAD
	svcDeleteNamePrompt              = "Which service would you like to delete?"
	svcDeleteAppNamePrompt           = "Which application's service would you like to delete?"
=======
>>>>>>> c303a29b
	fmtSvcDeleteConfirmPrompt        = "Are you sure you want to delete %s from application %s?"
	fmtSvcDeleteFromEnvConfirmPrompt = "Are you sure you want to delete %s from environment %s?"
	svcDeleteConfirmHelp             = "This will remove the service from all environments and delete it from your app."
	svcDeleteFromEnvConfirmHelp      = "This will remove the service from just the %s environment."
)

const (
	fmtSvcDeleteStart             = "Deleting service %s from environment %s."
	fmtSvcDeleteFailed            = "Failed to delete service %s from environment %s: %v."
	fmtSvcDeleteComplete          = "Deleted service %s from environment %s."
	fmtSvcDeleteResourcesStart    = "Deleting service %s resources from application %s."
	fmtSvcDeleteResourcesComplete = "Deleted service %s resources from application %s."
)

var (
	errSvcDeleteCancelled = errors.New("svc delete cancelled - no changes made")
)

type deleteSvcVars struct {
	appName          string
	skipConfirmation bool
	name             string
	envName          string
}

type deleteSvcOpts struct {
	deleteSvcVars

	// Interfaces to dependencies.
	store     store
	sess      sessionProvider
	spinner   progress
	prompt    prompter
	sel       wsSelector
	appCFN    svcRemoverFromApp
	getSvcCFN func(session *awssession.Session) svcDeleter
	getECR    func(session *awssession.Session) imageRemover

	// Internal state.
	environments []*config.Environment
}

func newDeleteSvcOpts(vars deleteSvcVars) (*deleteSvcOpts, error) {
	store, err := config.NewStore()
	if err != nil {
		return nil, fmt.Errorf("new config store: %w", err)
	}

	provider := sessions.NewProvider()
	defaultSession, err := provider.Default()
	if err != nil {
		return nil, err
	}
	prompter := prompt.New()
	ws, err := workspace.New()
	if err != nil {
		return nil, fmt.Errorf("new workspace: %w", err)
	}

	return &deleteSvcOpts{
		deleteSvcVars: vars,

		store:   store,
		spinner: termprogress.NewSpinner(),
		prompt:  prompter,
		sess:    provider,
		sel:     selector.NewWorkspaceSelect(prompter, store, ws),
		appCFN:  cloudformation.New(defaultSession),
		getSvcCFN: func(session *awssession.Session) svcDeleter {
			return cloudformation.New(session)
		},
		getECR: func(session *awssession.Session) imageRemover {
			return ecr.New(session)
		},
	}, nil
}

// Validate returns an error if the user inputs are invalid.
func (o *deleteSvcOpts) Validate() error {
	if o.name != "" || o.envName != "" {
		if o.appName == "" {
			return errNoAppInWorkspace
		}
	}
	if o.name != "" {
		if _, err := o.store.GetService(o.appName, o.name); err != nil {
			return err
		}
	}
	if o.envName != "" {
		return o.validateEnvName()
	}
	return nil
}

// Ask prompts the user for any required flags.
func (o *deleteSvcOpts) Ask() error {
	if err := o.askAppName(); err != nil {
		return err
	}
	if err := o.askSvcName(); err != nil {
		return err
	}

	if o.skipConfirmation {
		return nil
	}

	// When there's no env name passed in, we'll completely
	// remove the service from the application.
	deletePrompt := fmt.Sprintf(fmtSvcDeleteConfirmPrompt, o.name, o.appName)
	deleteConfirmHelp := svcDeleteConfirmHelp
	if o.envName != "" {
		// When a customer provides a particular environment,
		// we'll just delete the service from that environment -
		// but keep it in the app.
		deletePrompt = fmt.Sprintf(fmtSvcDeleteFromEnvConfirmPrompt, o.name, o.envName)
		deleteConfirmHelp = fmt.Sprintf(svcDeleteFromEnvConfirmHelp, o.envName)
	}

	deleteConfirmed, err := o.prompt.Confirm(
		deletePrompt,
		deleteConfirmHelp)

	if err != nil {
		return fmt.Errorf("svc delete confirmation prompt: %w", err)
	}
	if !deleteConfirmed {
		return errSvcDeleteCancelled
	}
	return nil
}

// Execute deletes the service's CloudFormation stack.
// If the service is being removed from the application, Execute will
// also delete the ECR repository and the SSM parameter.
func (o *deleteSvcOpts) Execute() error {
	if err := o.appEnvironments(); err != nil {
		return err
	}

	if err := o.deleteStacks(); err != nil {
		return err
	}

	// Skip removing the service from the application if
	// we are only removing the stack from a particular environment.
	if !o.needsAppCleanup() {
		return nil
	}

	if err := o.emptyECRRepos(); err != nil {
		return err
	}
	if err := o.removeSvcFromApp(); err != nil {
		return err
	}
	if err := o.deleteSSMParam(); err != nil {
		return err
	}

	log.Successf("Deleted service %s from application %s.\n", o.name, o.appName)

	return nil
}

func (o *deleteSvcOpts) validateEnvName() error {
	if _, err := o.targetEnv(); err != nil {
		return err
	}
	return nil
}

func (o *deleteSvcOpts) needsAppCleanup() bool {
	// Only remove from a service from the app if
	// we're removing it from every environment.
	// If we're just removing the service from one
	// env, we keep the app configuration.
	return o.envName == ""
}

func (o *deleteSvcOpts) targetEnv() (*config.Environment, error) {
	env, err := o.store.GetEnvironment(o.appName, o.envName)
	if err != nil {
		return nil, fmt.Errorf("get environment %s from config store: %w", o.envName, err)
	}
	return env, nil
}

func (o *deleteSvcOpts) askAppName() error {
	if o.appName != "" {
		return nil
	}

	name, err := o.sel.Application(svcDeleteAppNamePrompt, "")
	if err != nil {
		return fmt.Errorf("select application name: %w", err)
	}
}

func (o *deleteSvcOpts) askSvcName() error {
	if o.name != "" {
		return nil
	}

	name, err := o.sel.Service("Select a service to delete", "")
	if err != nil {
		return fmt.Errorf("select service: %w", err)
	}
	o.name = name
	return nil
}

func (o *deleteSvcOpts) appEnvironments() error {
	if o.envName != "" {
		env, err := o.targetEnv()
		if err != nil {
			return err
		}
		o.environments = append(o.environments, env)
	} else {
		envs, err := o.store.ListEnvironments(o.appName)
		if err != nil {
			return fmt.Errorf("list environments: %w", err)
		}
		o.environments = envs
	}
	return nil
}

func (o *deleteSvcOpts) deleteStacks() error {
	for _, env := range o.environments {
		sess, err := o.sess.FromRole(env.ManagerRoleARN, env.Region)
		if err != nil {
			return err
		}

		cfClient := o.getSvcCFN(sess)
		o.spinner.Start(fmt.Sprintf(fmtSvcDeleteStart, o.name, env.Name))
		if err := cfClient.DeleteService(deploy.DeleteWorkloadInput{
			Name:    o.name,
			EnvName: env.Name,
			AppName: o.appName,
		}); err != nil {
			o.spinner.Stop(log.Serrorf(fmtSvcDeleteFailed, o.name, env.Name, err))
			return err
		}
		o.spinner.Stop(log.Ssuccessf(fmtSvcDeleteComplete, o.name, env.Name))
	}
	return nil
}

// This is to make mocking easier in unit tests
func (o *deleteSvcOpts) emptyECRRepos() error {
	var uniqueRegions []string
	for _, env := range o.environments {
		if !contains(env.Region, uniqueRegions) {
			uniqueRegions = append(uniqueRegions, env.Region)
		}
	}

	// TODO: centralized ECR repo name
	repoName := fmt.Sprintf("%s/%s", o.appName, o.name)
	for _, region := range uniqueRegions {
		sess, err := o.sess.DefaultWithRegion(region)
		if err != nil {
			return err
		}
		client := o.getECR(sess)
		if err := client.ClearRepository(repoName); err != nil {
			return err
		}
	}
	return nil
}

func (o *deleteSvcOpts) removeSvcFromApp() error {
	proj, err := o.store.GetApplication(o.appName)
	if err != nil {
		return err
	}

	o.spinner.Start(fmt.Sprintf(fmtSvcDeleteResourcesStart, o.name, o.appName))
	if err := o.appCFN.RemoveServiceFromApp(proj, o.name); err != nil {
		if !isStackSetNotExistsErr(err) {
			o.spinner.Stop(log.Serrorf(fmtSvcDeleteResourcesStart, o.name, o.appName))
			return err
		}
	}
	o.spinner.Stop(log.Ssuccessf(fmtSvcDeleteResourcesComplete, o.name, o.appName))
	return nil
}

func (o *deleteSvcOpts) deleteSSMParam() error {
	if err := o.store.DeleteService(o.appName, o.name); err != nil {
		return fmt.Errorf("delete service %s in application %s from config store: %w", o.name, o.appName, err)
	}

	return nil
}

// RecommendedActions returns follow-up actions the user can take after successfully executing the command.
func (o *deleteSvcOpts) RecommendedActions() []string {
	return []string{
		fmt.Sprintf("Run %s to update the corresponding pipeline if it exists.",
			color.HighlightCode("copilot pipeline update")),
	}
}

// buildSvcDeleteCmd builds the command to delete application(s).
func buildSvcDeleteCmd() *cobra.Command {
	vars := deleteSvcVars{}
	cmd := &cobra.Command{
		Use:   "delete",
		Short: "Deletes a service from an application.",
		Example: `
  Delete the "test" service from the application.
  /code $ copilot svc delete --name test

  Delete the "test" service from just the prod environment.
  /code $ copilot svc delete --name test --env prod

  Delete the "test" service without confirmation prompt.
  /code $ copilot svc delete --name test --yes`,
		RunE: runCmdE(func(cmd *cobra.Command, args []string) error {
			opts, err := newDeleteSvcOpts(vars)
			if err != nil {
				return err
			}
			if err := opts.Validate(); err != nil {
				return err
			}
			if err := opts.Ask(); err != nil {
				return err
			}
			if err := opts.Execute(); err != nil {
				return err
			}

			log.Infoln("Recommended follow-up actions:")
			for _, followup := range opts.RecommendedActions() {
				log.Infof("- %s\n", followup)
			}
			return nil
		}),
	}

	cmd.Flags().StringVarP(&vars.appName, appFlag, appFlagShort, tryReadingAppName(), appFlagDescription)
	cmd.Flags().StringVarP(&vars.name, nameFlag, nameFlagShort, "", svcFlagDescription)
	cmd.Flags().StringVarP(&vars.envName, envFlag, envFlagShort, "", envFlagDescription)
	cmd.Flags().BoolVar(&vars.skipConfirmation, yesFlag, false, yesFlagDescription)
	return cmd
}<|MERGE_RESOLUTION|>--- conflicted
+++ resolved
@@ -26,11 +26,8 @@
 )
 
 const (
-<<<<<<< HEAD
 	svcDeleteNamePrompt              = "Which service would you like to delete?"
 	svcDeleteAppNamePrompt           = "Which application's service would you like to delete?"
-=======
->>>>>>> c303a29b
 	fmtSvcDeleteConfirmPrompt        = "Are you sure you want to delete %s from application %s?"
 	fmtSvcDeleteFromEnvConfirmPrompt = "Are you sure you want to delete %s from environment %s?"
 	svcDeleteConfirmHelp             = "This will remove the service from all environments and delete it from your app."
@@ -229,6 +226,8 @@
 	if err != nil {
 		return fmt.Errorf("select application name: %w", err)
 	}
+	o.appName = name
+	return nil
 }
 
 func (o *deleteSvcOpts) askSvcName() error {
