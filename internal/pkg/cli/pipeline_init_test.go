// Copyright Amazon.com, Inc. or its affiliates. All Rights Reserved.
// SPDX-License-Identifier: Apache-2.0

package cli

import (
	"bytes"
	"errors"
	"fmt"
	"testing"

	"github.com/aws/aws-sdk-go/aws"
	"github.com/aws/aws-sdk-go/aws/session"
	"github.com/aws/copilot-cli/internal/pkg/aws/secretsmanager"
	"github.com/aws/copilot-cli/internal/pkg/cli/mocks"
	"github.com/aws/copilot-cli/internal/pkg/config"
	"github.com/aws/copilot-cli/internal/pkg/deploy"
	"github.com/aws/copilot-cli/internal/pkg/deploy/cloudformation/stack"
	"github.com/aws/copilot-cli/internal/pkg/template"
	templatemocks "github.com/aws/copilot-cli/internal/pkg/template/mocks"
	"github.com/aws/copilot-cli/internal/pkg/workspace"
	"github.com/golang/mock/gomock"
	"github.com/spf13/afero"
	"github.com/stretchr/testify/require"
)

type pipelineInitMocks struct {
	mockPrompt         *mocks.Mockprompter
	mockRunner         *mocks.Mockrunner
	mockSessProvider   *mocks.MocksessionProvider
	mockSelector       *mocks.MockpipelineEnvSelector
	mockStore          *mocks.Mockstore
	mockPipelineLister *mocks.MockdeployedPipelineLister
	mockWorkspace      *mocks.MockwsPipelineIniter
}

func TestInitPipelineOpts_Ask(t *testing.T) {
	const (
		mockAppName = "my-app"
		wantedName  = "mypipe"
	)
	mockError := errors.New("some error")
	mockApp := &config.Application{
		Name: mockAppName,
	}

	githubAnotherURL := "git@github.com:goodGoose/bhaOS.git"
	githubToken := "hunter2"
	testCases := map[string]struct {
		inName              string
		inAppName           string
		inWsAppName         string
		inEnvironments      []string
		inRepoURL           string
		inGitHubAccessToken string
		inGitBranch         string

		setupMocks func(m pipelineInitMocks)
		buffer     bytes.Buffer

		expectedError error
	}{
		"empty workspace app name": {
			inWsAppName: "",

			expectedError: errNoAppInWorkspace,
		},
		"invalid app name (not in workspace)": {
			inWsAppName: "diff-app",
			inAppName:   "ghost-app",

			expectedError: errors.New("cannot specify app ghost-app because the workspace is already registered with app diff-app"),
		},
		"invalid app name": {
			inWsAppName: "ghost-app",
			inAppName:   "ghost-app",
			setupMocks: func(m pipelineInitMocks) {
				m.mockStore.EXPECT().GetApplication("ghost-app").Return(nil, mockError)
			},

			expectedError: fmt.Errorf("get application ghost-app configuration: some error"),
		},
		"invalid pipeline name": {
			inWsAppName: mockAppName,
			inName:      "1234",
			setupMocks: func(m pipelineInitMocks) {
				m.mockStore.EXPECT().GetApplication("my-app").Return(mockApp, nil)
			},

			expectedError: fmt.Errorf("pipeline name 1234 is invalid: %w", errValueBadFormat),
		},
		"returns an error if fail to get pipeline name": {
			inWsAppName: mockAppName,
			setupMocks: func(m pipelineInitMocks) {
				m.mockStore.EXPECT().GetApplication(mockAppName).Return(mockApp, nil)
				m.mockPrompt.EXPECT().Get(gomock.Any(), gomock.Any(), gomock.Any(), gomock.Any()).
					Return("", errors.New("mock error"))
			},

			expectedError: fmt.Errorf("get pipeline name: mock error"),
		},
<<<<<<< HEAD
=======
		"returns error on duplicate deployed pipeline": {
			inWsAppName: mockAppName,
			inName:      wantedName,
			setupMocks: func(m pipelineInitMocks) {
				m.mockStore.EXPECT().GetApplication(mockAppName).Return(mockApp, nil)
				m.mockPipelineLister.EXPECT().ListDeployedPipelines(mockAppName).Return([]deploy.Pipeline{
					{
						AppName:      mockAppName,
						ResourceName: fullName,
						Name:         fullName,
						IsLegacy:     true,
					},
					{
						AppName:      mockAppName,
						ResourceName: "random",
					},
				}, nil)
			},

			expectedError: fmt.Errorf("pipeline %s already exists", wantedName),
		},
		"returns error on duplicate short name deployed pipeline": {
			inWsAppName: mockAppName,
			inName:      wantedName,
			setupMocks: func(m pipelineInitMocks) {
				m.mockStore.EXPECT().GetApplication(mockAppName).Return(mockApp, nil)
				m.mockPipelineLister.EXPECT().ListDeployedPipelines(mockAppName).Return([]deploy.Pipeline{
					{
						AppName:      mockAppName,
						ResourceName: fmt.Sprintf("%s-RANDOMRANDOM", fullName),
						Name:         wantedName,
						IsLegacy:     true,
					},
					{
						AppName:      mockAppName,
						ResourceName: "random",
					},
				}, nil)
			},

			expectedError: fmt.Errorf("pipeline %s already exists", wantedName),
		},
		"returns error if fail to check against deployed pipelines": {
			inWsAppName: mockAppName,
			inName:      wantedName,
			setupMocks: func(m pipelineInitMocks) {
				m.mockStore.EXPECT().GetApplication(mockAppName).Return(mockApp, nil)
				m.mockPipelineLister.EXPECT().ListDeployedPipelines(mockAppName).Return(nil, mockError)
			},

			expectedError: errors.New("list pipelines for app my-app: some error"),
		},
		"returns error on duplicate local pipeline": {
			inWsAppName: mockAppName,
			inName:      wantedName,
			setupMocks: func(m pipelineInitMocks) {
				m.mockStore.EXPECT().GetApplication(mockAppName).Return(mockApp, nil)
				m.mockPipelineLister.EXPECT().ListDeployedPipelines(mockAppName).Return([]deploy.Pipeline{}, nil)
				m.mockWorkspace.EXPECT().ListPipelines().Return([]workspace.PipelineManifest{{Name: wantedName}}, nil)
			},

			expectedError: fmt.Errorf("pipeline %s's manifest already exists", wantedName),
		},
		"returns error if fail to check against local pipelines": {
			inWsAppName: mockAppName,
			inName:      wantedName,
			setupMocks: func(m pipelineInitMocks) {
				m.mockStore.EXPECT().GetApplication(mockAppName).Return(mockApp, nil)
				m.mockPipelineLister.EXPECT().ListDeployedPipelines(mockAppName).Return([]deploy.Pipeline{}, nil)
				m.mockWorkspace.EXPECT().ListPipelines().Return(nil, mockError)
			},

			expectedError: errors.New("get local pipelines: some error"),
		},
>>>>>>> fb37b42a
		"prompt for pipeline name": {
			inWsAppName:    mockAppName,
			inRepoURL:      githubAnotherURL,
			inEnvironments: []string{"prod"},
			setupMocks: func(m pipelineInitMocks) {
				m.mockStore.EXPECT().GetApplication(mockAppName).Return(mockApp, nil)
				m.mockStore.EXPECT().GetEnvironment(mockAppName, "prod").
					Return(&config.Environment{Name: "prod"}, nil)
				m.mockPipelineLister.EXPECT().ListDeployedPipelines(mockAppName).Return([]deploy.Pipeline{}, nil)
				m.mockWorkspace.EXPECT().ListPipelines().Return([]workspace.PipelineManifest{}, nil)
				m.mockPrompt.EXPECT().Get(gomock.Eq("What would you like to name this pipeline?"), gomock.Any(), gomock.Any(), gomock.Any()).
					Return(wantedName, nil)
			},
		},
		"passed-in URL to unsupported repo provider": {
			inWsAppName:    mockAppName,
			inName:         wantedName,
			inRepoURL:      "unsupported.org/repositories/repoName",
			inEnvironments: []string{"test"},
			setupMocks: func(m pipelineInitMocks) {
				m.mockStore.EXPECT().GetApplication(mockAppName).Return(mockApp, nil)
				m.mockPipelineLister.EXPECT().ListDeployedPipelines(mockAppName).Return([]deploy.Pipeline{}, nil)
				m.mockWorkspace.EXPECT().ListPipelines().Return([]workspace.PipelineManifest{}, nil)
			},

			expectedError: errors.New("repository unsupported.org/repositories/repoName must be from a supported provider: GitHub, CodeCommit or Bitbucket"),
		},
		"passed-in invalid environments": {
			inWsAppName:    mockAppName,
			inName:         wantedName,
			inRepoURL:      "https://github.com/badGoose/chaOS",
			inEnvironments: []string{"test", "prod"},
			setupMocks: func(m pipelineInitMocks) {
				m.mockStore.EXPECT().GetApplication(mockAppName).Return(mockApp, nil)
				m.mockStore.EXPECT().GetEnvironment("my-app", "test").Return(nil, mockError)
				m.mockPipelineLister.EXPECT().ListDeployedPipelines(mockAppName).Return([]deploy.Pipeline{}, nil)
				m.mockWorkspace.EXPECT().ListPipelines().Return([]workspace.PipelineManifest{}, nil)
			},

			expectedError: errors.New("validate environment test: some error"),
		},
		"success with GH repo with env and repoURL flags": {
			inWsAppName:    mockAppName,
			inName:         wantedName,
			inEnvironments: []string{"test", "prod"},
			inRepoURL:      "https://github.com/badGoose/chaOS",
			setupMocks: func(m pipelineInitMocks) {
				m.mockStore.EXPECT().GetApplication(mockAppName).Return(mockApp, nil)
				m.mockStore.EXPECT().GetEnvironment("my-app", "test").Return(
					&config.Environment{
						Name: "test",
					}, nil)
				m.mockStore.EXPECT().GetEnvironment("my-app", "prod").Return(
					&config.Environment{
						Name: "prod",
					}, nil)
				m.mockPipelineLister.EXPECT().ListDeployedPipelines(mockAppName).Return([]deploy.Pipeline{}, nil)
				m.mockWorkspace.EXPECT().ListPipelines().Return([]workspace.PipelineManifest{}, nil)
			},
		},
		"success with CC repo with env and repoURL flags": {
			inWsAppName:    mockAppName,
			inName:         wantedName,
			inEnvironments: []string{"test", "prod"},
			inRepoURL:      "https://git-codecommit.us-west-2.amazonaws.com/v1/repos/repo-man",
			setupMocks: func(m pipelineInitMocks) {
				m.mockStore.EXPECT().GetApplication(mockAppName).Return(mockApp, nil)
				m.mockStore.EXPECT().GetEnvironment("my-app", "test").Return(
					&config.Environment{
						Name: "test",
					}, nil)
				m.mockStore.EXPECT().GetEnvironment("my-app", "prod").Return(
					&config.Environment{
						Name: "prod",
					}, nil)
				m.mockPipelineLister.EXPECT().ListDeployedPipelines(mockAppName).Return([]deploy.Pipeline{}, nil)
				m.mockWorkspace.EXPECT().ListPipelines().Return([]workspace.PipelineManifest{}, nil)
			},
		},
		"no flags, prompts for all input, success case for selecting URL": {
			inWsAppName:         mockAppName,
			inEnvironments:      []string{},
			inRepoURL:           "",
			inGitHubAccessToken: githubToken,
			inGitBranch:         "",
			buffer:              *bytes.NewBufferString("archer\tgit@github.com:goodGoose/bhaOS (fetch)\narcher\thttps://github.com/badGoose/chaOS (push)\narcher\tcodecommit::us-west-2://repo-man (fetch)\n"),
			setupMocks: func(m pipelineInitMocks) {
				m.mockRunner.EXPECT().Run(gomock.Any(), gomock.Any(), gomock.Any()).Return(nil)
				m.mockStore.EXPECT().GetApplication(mockAppName).Return(mockApp, nil)
				m.mockStore.EXPECT().GetEnvironment("my-app", "test").Return(&config.Environment{
					Name:   "test",
					Region: "us-west-2",
				}, nil)
				m.mockStore.EXPECT().GetEnvironment("my-app", "prod").Return(&config.Environment{
					Name:   "prod",
					Region: "us-west-2",
				}, nil)
				m.mockPrompt.EXPECT().Get(gomock.Any(), gomock.Any(), gomock.Any(), gomock.Any()).Return(wantedName, nil)
				m.mockPrompt.EXPECT().SelectOne(pipelineSelectURLPrompt, gomock.Any(), gomock.Any(), gomock.Any()).Return(githubAnotherURL, nil).Times(1)
				m.mockPipelineLister.EXPECT().ListDeployedPipelines(mockAppName).Return([]deploy.Pipeline{}, nil)
				m.mockWorkspace.EXPECT().ListPipelines().Return([]workspace.PipelineManifest{}, nil)
				m.mockSelector.EXPECT().Environments(pipelineSelectEnvPrompt, gomock.Any(), "my-app", gomock.Any()).Return([]string{"test", "prod"}, nil)
			},
		},
		"returns error if fail to list environments": {
			inWsAppName:    mockAppName,
			inName:         wantedName,
			inEnvironments: []string{},
			buffer:         *bytes.NewBufferString("archer\tgit@github.com:goodGoose/bhaOS (fetch)\narcher\thttps://github.com/badGoose/chaOS (push)\n"),
			setupMocks: func(m pipelineInitMocks) {
				m.mockRunner.EXPECT().Run(gomock.Any(), gomock.Any(), gomock.Any()).Return(nil)
				m.mockPrompt.EXPECT().SelectOne(pipelineSelectURLPrompt, gomock.Any(), gomock.Any(), gomock.Any()).Return(githubAnotherURL, nil).Times(1)
				m.mockSelector.EXPECT().Environments(pipelineSelectEnvPrompt, gomock.Any(), "my-app", gomock.Any()).Return(nil, errors.New("some error"))
				m.mockStore.EXPECT().GetApplication(mockAppName).Return(mockApp, nil)
				m.mockPipelineLister.EXPECT().ListDeployedPipelines(mockAppName).Return([]deploy.Pipeline{}, nil)
				m.mockWorkspace.EXPECT().ListPipelines().Return(nil, nil)
			},

			expectedError: fmt.Errorf("select environments: some error"),
		},
		"returns error if fail to select URL": {
			inWsAppName:    mockAppName,
			inName:         wantedName,
			inRepoURL:      "",
			inEnvironments: []string{},
			buffer:         *bytes.NewBufferString("archer\tgit@github.com:goodGoose/bhaOS (fetch)\narcher\thttps://github.com/badGoose/chaOS (push)\n"),
			setupMocks: func(m pipelineInitMocks) {
				m.mockRunner.EXPECT().Run(gomock.Any(), gomock.Any(), gomock.Any()).Return(nil)
				m.mockPrompt.EXPECT().SelectOne(pipelineSelectURLPrompt, gomock.Any(), gomock.Any(), gomock.Any()).Return("", mockError).Times(1)
				m.mockStore.EXPECT().GetApplication(mockAppName).Return(mockApp, nil)
				m.mockPipelineLister.EXPECT().ListDeployedPipelines(mockAppName).Return([]deploy.Pipeline{}, nil)
				m.mockWorkspace.EXPECT().ListPipelines().Return(nil, nil)
			},

			expectedError: fmt.Errorf("select URL: some error"),
		},
		"returns error if fail to get env config": {
			inWsAppName:    mockAppName,
			inName:         wantedName,
			inRepoURL:      "",
			inEnvironments: []string{},
			buffer:         *bytes.NewBufferString("archer\tgit@github.com:goodGoose/bhaOS (fetch)\narcher\thttps://github.com/badGoose/chaOS (push)\n"),
			setupMocks: func(m pipelineInitMocks) {
				m.mockRunner.EXPECT().Run(gomock.Any(), gomock.Any(), gomock.Any()).Return(nil)
				m.mockPrompt.EXPECT().SelectOne(pipelineSelectURLPrompt, gomock.Any(), gomock.Any(), gomock.Any()).Return(githubAnotherURL, nil).Times(1)
				m.mockSelector.EXPECT().Environments(pipelineSelectEnvPrompt, gomock.Any(), "my-app", gomock.Any()).Return([]string{"test", "prod"}, nil)
				m.mockStore.EXPECT().GetApplication(mockAppName).Return(mockApp, nil)
				m.mockStore.EXPECT().GetEnvironment("my-app", "test").Return(&config.Environment{
					Name:   "test",
					Region: "us-west-2",
				}, nil)
				m.mockStore.EXPECT().GetEnvironment("my-app", "prod").Return(nil, errors.New("some error"))
				m.mockPipelineLister.EXPECT().ListDeployedPipelines(mockAppName).Return([]deploy.Pipeline{}, nil)
				m.mockWorkspace.EXPECT().ListPipelines().Return(nil, nil)
			},

			expectedError: fmt.Errorf("validate environment prod: some error"),
		},
		"skip selector prompt if only one repo URL": {
			inWsAppName: mockAppName,
			inName:      wantedName,
			buffer:      *bytes.NewBufferString("archer\tgit@github.com:goodGoose/bhaOS (fetch)\n"),
			setupMocks: func(m pipelineInitMocks) {
				m.mockRunner.EXPECT().Run(gomock.Any(), gomock.Any(), gomock.Any()).Return(nil)
				m.mockSelector.EXPECT().Environments(pipelineSelectEnvPrompt, gomock.Any(), "my-app", gomock.Any()).Return([]string{"test", "prod"}, nil)
				m.mockStore.EXPECT().GetApplication(mockAppName).Return(mockApp, nil)
				m.mockStore.EXPECT().GetEnvironment("my-app", "test").Return(&config.Environment{
					Name:   "test",
					Region: "us-west-2",
				}, nil)
				m.mockStore.EXPECT().GetEnvironment("my-app", "prod").Return(&config.Environment{
					Name:   "prod",
					Region: "us-west-2",
				}, nil)
				m.mockPipelineLister.EXPECT().ListDeployedPipelines(mockAppName).Return([]deploy.Pipeline{}, nil)
				m.mockWorkspace.EXPECT().ListPipelines().Return(nil, nil)
			},
		},
	}

	for name, tc := range testCases {
		t.Run(name, func(t *testing.T) {
			// GIVEN
			ctrl := gomock.NewController(t)
			defer ctrl.Finish()

			mockPrompt := mocks.NewMockprompter(ctrl)
			mockRunner := mocks.NewMockrunner(ctrl)
			mocksSessProvider := mocks.NewMocksessionProvider(ctrl)
			mockSelector := mocks.NewMockpipelineEnvSelector(ctrl)
			mockStore := mocks.NewMockstore(ctrl)
			mockPipelineLister := mocks.NewMockdeployedPipelineLister(ctrl)
			mockWorkspace := mocks.NewMockwsPipelineIniter(ctrl)

			mocks := pipelineInitMocks{
				mockPrompt:         mockPrompt,
				mockRunner:         mockRunner,
				mockSessProvider:   mocksSessProvider,
				mockSelector:       mockSelector,
				mockStore:          mockStore,
				mockPipelineLister: mockPipelineLister,
				mockWorkspace:      mockWorkspace,
			}
			if tc.setupMocks != nil {
				tc.setupMocks(mocks)
			}

			opts := &initPipelineOpts{
				initPipelineVars: initPipelineVars{
					appName:           tc.inAppName,
					name:              tc.inName,
					environments:      tc.inEnvironments,
					repoURL:           tc.inRepoURL,
					githubAccessToken: tc.inGitHubAccessToken,
				},
				wsAppName:      tc.inWsAppName,
				prompt:         mockPrompt,
				runner:         mockRunner,
				sessProvider:   mocksSessProvider,
				buffer:         tc.buffer,
				sel:            mockSelector,
				store:          mockStore,
				pipelineLister: mockPipelineLister,
				workspace:      mockWorkspace,
			}

			// WHEN
			err := opts.Ask()

			// THEN
			if tc.expectedError != nil {
				require.EqualError(t, err, tc.expectedError.Error())
			} else {
				require.NoError(t, err)
			}
		})
	}
}

func TestInitPipelineOpts_Execute(t *testing.T) {
	const (
		wantedName          = "mypipe"
		wantedManifestFile  = "/pipelines/mypipe/manifest.yml"
		wantedBuildspecFile = "/pipelines/mypipe/buildspec.yml"
		wantedRelativePath  = "/copilot/pipelines/mypipe/manifest.yml"
	)

	buildspecExistsErr := &workspace.ErrFileExists{FileName: wantedBuildspecFile}
	manifestExistsErr := &workspace.ErrFileExists{FileName: wantedManifestFile}
	testCases := map[string]struct {
		inName         string
		inEnvironments []string
		inEnvConfigs   []*config.Environment
		inGitHubToken  string
		inRepoURL      string
		inBranch       string
		inAppName      string

		mockSecretsManager          func(m *mocks.MocksecretsManager)
		mockWorkspace               func(m *mocks.MockwsPipelineIniter)
		mockParser                  func(m *templatemocks.MockParser)
		mockFileSystem              func(mockFS afero.Fs)
		mockRegionalResourcesGetter func(m *mocks.MockappResourcesGetter)
		mockStoreSvc                func(m *mocks.Mockstore)
		mockRunner                  func(m *mocks.Mockrunner)
		mockSessProvider            func(m *mocks.MocksessionProvider)
		buffer                      bytes.Buffer

		expectedBranch string
		expectedError  error
	}{
		"successfully detects local branch and sets it": {
			inName: wantedName,
			inEnvConfigs: []*config.Environment{
				{
					Name: "test",
				},
			},
			inRepoURL:          "git@github.com:badgoose/goose.git",
			inAppName:          "badgoose",
			mockSecretsManager: func(m *mocks.MocksecretsManager) {},
			mockWorkspace: func(m *mocks.MockwsPipelineIniter) {
				m.EXPECT().WritePipelineManifest(gomock.Any(), wantedName).Return(wantedManifestFile, nil)
				m.EXPECT().WritePipelineBuildspec(gomock.Any(), wantedName).Return(wantedBuildspecFile, nil)
				m.EXPECT().Rel(wantedManifestFile).Return(wantedRelativePath, nil)
			},
			mockParser: func(m *templatemocks.MockParser) {
				m.EXPECT().Parse(buildspecTemplatePath, gomock.Any()).Return(&template.Content{
					Buffer: bytes.NewBufferString("hello"),
				}, nil)
			},
			mockStoreSvc: func(m *mocks.Mockstore) {
				m.EXPECT().GetApplication("badgoose").Return(&config.Application{
					Name: "badgoose",
				}, nil)
			},
			mockRegionalResourcesGetter: func(m *mocks.MockappResourcesGetter) {
				m.EXPECT().GetRegionalAppResources(&config.Application{
					Name: "badgoose",
				}).Return([]*stack.AppRegionalResources{
					{
						Region:   "us-west-2",
						S3Bucket: "gooseBucket",
					},
				}, nil)
			},
			mockRunner: func(m *mocks.Mockrunner) {
				m.EXPECT().Run(gomock.Any(), gomock.Any(), gomock.Any()).Return(nil)
			},
			buffer:         *bytes.NewBufferString("devBranch"),
			expectedBranch: "devBranch",
			expectedError:  nil,
		},
		"sets 'main' as branch name if error fetching it": {
			inName: wantedName,
			inEnvConfigs: []*config.Environment{
				{
					Name: "test",
				},
			},
			inRepoURL: "git@github.com:badgoose/goose.git",
			inAppName: "badgoose",

			mockSecretsManager: func(m *mocks.MocksecretsManager) {},
			mockWorkspace: func(m *mocks.MockwsPipelineIniter) {
				m.EXPECT().WritePipelineManifest(gomock.Any(), wantedName).Return(wantedManifestFile, nil)
				m.EXPECT().WritePipelineBuildspec(gomock.Any(), wantedName).Return(wantedBuildspecFile, nil)
				m.EXPECT().Rel(wantedManifestFile).Return(wantedRelativePath, nil)
			},
			mockParser: func(m *templatemocks.MockParser) {
				m.EXPECT().Parse(buildspecTemplatePath, gomock.Any()).Return(&template.Content{
					Buffer: bytes.NewBufferString("hello"),
				}, nil)
			},
			mockStoreSvc: func(m *mocks.Mockstore) {
				m.EXPECT().GetApplication("badgoose").Return(&config.Application{
					Name: "badgoose",
				}, nil)
			},
			mockRegionalResourcesGetter: func(m *mocks.MockappResourcesGetter) {
				m.EXPECT().GetRegionalAppResources(&config.Application{
					Name: "badgoose",
				}).Return([]*stack.AppRegionalResources{
					{
						Region:   "us-west-2",
						S3Bucket: "gooseBucket",
					},
				}, nil)
			},
			mockRunner: func(m *mocks.Mockrunner) {
				m.EXPECT().Run(gomock.Any(), gomock.Any(), gomock.Any()).Return(errors.New("some error"))
			},
			expectedBranch: "main",
			expectedError:  nil,
		},
		"creates secret and writes manifest and buildspec for GHV1 provider": {
			inName: wantedName,
			inEnvConfigs: []*config.Environment{
				{
					Name: "test",
				},
			},
			inGitHubToken: "hunter2",
			inRepoURL:     "git@github.com:badgoose/goose.git",
			inAppName:     "badgoose",

			mockSecretsManager: func(m *mocks.MocksecretsManager) {
				m.EXPECT().CreateSecret("github-token-badgoose-goose", "hunter2").Return("some-arn", nil)
			},
			mockWorkspace: func(m *mocks.MockwsPipelineIniter) {
				m.EXPECT().WritePipelineManifest(gomock.Any(), wantedName).Return(wantedManifestFile, nil)
				m.EXPECT().WritePipelineBuildspec(gomock.Any(), wantedName).Return(wantedBuildspecFile, nil)
				m.EXPECT().Rel(wantedManifestFile).Return(wantedRelativePath, nil)
			},
			mockParser: func(m *templatemocks.MockParser) {
				m.EXPECT().Parse(buildspecTemplatePath, gomock.Any()).Return(&template.Content{
					Buffer: bytes.NewBufferString("hello"),
				}, nil)
			},
			mockStoreSvc: func(m *mocks.Mockstore) {
				m.EXPECT().GetApplication("badgoose").Return(&config.Application{
					Name: "badgoose",
				}, nil)
			},
			mockRegionalResourcesGetter: func(m *mocks.MockappResourcesGetter) {
				m.EXPECT().GetRegionalAppResources(&config.Application{
					Name: "badgoose",
				}).Return([]*stack.AppRegionalResources{
					{
						Region:   "us-west-2",
						S3Bucket: "gooseBucket",
					},
				}, nil)
			},
			mockRunner: func(m *mocks.Mockrunner) {
				m.EXPECT().Run(gomock.Any(), gomock.Any(), gomock.Any()).Return(nil)
			},
			expectedError:  nil,
			expectedBranch: "main",
		},
		"writes manifest and buildspec for GH(v2) provider": {
			inName: wantedName,
			inEnvConfigs: []*config.Environment{
				{
					Name: "test",
				},
			},
			inRepoURL: "git@github.com:badgoose/goose.git",
			inAppName: "badgoose",

			mockSecretsManager: func(m *mocks.MocksecretsManager) {},
			mockWorkspace: func(m *mocks.MockwsPipelineIniter) {
				m.EXPECT().WritePipelineManifest(gomock.Any(), wantedName).Return(wantedManifestFile, nil)
				m.EXPECT().WritePipelineBuildspec(gomock.Any(), wantedName).Return(wantedBuildspecFile, nil)
				m.EXPECT().Rel(wantedManifestFile).Return(wantedRelativePath, nil)
			},
			mockParser: func(m *templatemocks.MockParser) {
				m.EXPECT().Parse(buildspecTemplatePath, gomock.Any()).Return(&template.Content{
					Buffer: bytes.NewBufferString("hello"),
				}, nil)
			},
			mockStoreSvc: func(m *mocks.Mockstore) {
				m.EXPECT().GetApplication("badgoose").Return(&config.Application{
					Name: "badgoose",
				}, nil)
			},
			mockRegionalResourcesGetter: func(m *mocks.MockappResourcesGetter) {
				m.EXPECT().GetRegionalAppResources(&config.Application{
					Name: "badgoose",
				}).Return([]*stack.AppRegionalResources{
					{
						Region:   "us-west-2",
						S3Bucket: "gooseBucket",
					},
				}, nil)
			},
			mockRunner: func(m *mocks.Mockrunner) {
				m.EXPECT().Run(gomock.Any(), gomock.Any(), gomock.Any()).Return(nil)
			},
			expectedError:  nil,
			expectedBranch: "main",
		},
		"writes manifest and buildspec for CC provider": {
			inName: wantedName,
			inEnvConfigs: []*config.Environment{
				{
					Name: "test",
				},
			},
			inRepoURL: "https://git-codecommit.us-west-2.amazonaws.com/v1/repos/goose",
			inAppName: "badgoose",

			mockSecretsManager: func(m *mocks.MocksecretsManager) {},
			mockWorkspace: func(m *mocks.MockwsPipelineIniter) {
				m.EXPECT().WritePipelineManifest(gomock.Any(), wantedName).Return(wantedManifestFile, nil)
				m.EXPECT().WritePipelineBuildspec(gomock.Any(), wantedName).Return(wantedBuildspecFile, nil)
				m.EXPECT().Rel(wantedManifestFile).Return(wantedRelativePath, nil)
			},
			mockParser: func(m *templatemocks.MockParser) {
				m.EXPECT().Parse(buildspecTemplatePath, gomock.Any()).Return(&template.Content{
					Buffer: bytes.NewBufferString("hello"),
				}, nil)
			},
			mockStoreSvc: func(m *mocks.Mockstore) {
				m.EXPECT().GetApplication("badgoose").Return(&config.Application{
					Name: "badgoose",
				}, nil)
			},
			mockRegionalResourcesGetter: func(m *mocks.MockappResourcesGetter) {
				m.EXPECT().GetRegionalAppResources(&config.Application{
					Name: "badgoose",
				}).Return([]*stack.AppRegionalResources{
					{
						Region:   "us-west-2",
						S3Bucket: "gooseBucket",
					},
				}, nil)
			},
			mockRunner: func(m *mocks.Mockrunner) {
				m.EXPECT().Run(gomock.Any(), gomock.Any(), gomock.Any()).Return(nil)
			},
			mockSessProvider: func(m *mocks.MocksessionProvider) {
				m.EXPECT().Default().Return(&session.Session{
					Config: &aws.Config{
						Region: aws.String("us-west-2"),
					},
				}, nil)
			},
			expectedError:  nil,
			expectedBranch: "main",
		},
		"writes manifest and buildspec for BB provider": {
			inName: wantedName,
			inEnvConfigs: []*config.Environment{
				{
					Name: "test",
				},
			},
			inRepoURL: "https://huanjani@bitbucket.org/badgoose/goose.git",
			inAppName: "badgoose",

			mockSecretsManager: func(m *mocks.MocksecretsManager) {},
			mockWorkspace: func(m *mocks.MockwsPipelineIniter) {
				m.EXPECT().WritePipelineManifest(gomock.Any(), wantedName).Return(wantedManifestFile, nil)
				m.EXPECT().WritePipelineBuildspec(gomock.Any(), wantedName).Return(wantedBuildspecFile, nil)
				m.EXPECT().Rel(wantedManifestFile).Return(wantedRelativePath, nil)
			},
			mockParser: func(m *templatemocks.MockParser) {
				m.EXPECT().Parse(buildspecTemplatePath, gomock.Any()).Return(&template.Content{
					Buffer: bytes.NewBufferString("hello"),
				}, nil)
			},
			mockStoreSvc: func(m *mocks.Mockstore) {
				m.EXPECT().GetApplication("badgoose").Return(&config.Application{
					Name: "badgoose",
				}, nil)
			},
			mockRegionalResourcesGetter: func(m *mocks.MockappResourcesGetter) {
				m.EXPECT().GetRegionalAppResources(&config.Application{
					Name: "badgoose",
				}).Return([]*stack.AppRegionalResources{
					{
						Region:   "us-west-2",
						S3Bucket: "gooseBucket",
					},
				}, nil)
			},
			mockRunner: func(m *mocks.Mockrunner) {
				m.EXPECT().Run(gomock.Any(), gomock.Any(), gomock.Any()).Return(nil)
			},
			expectedError:  nil,
			expectedBranch: "main",
		},
		"does not return an error if secret already exists": {
			inName: wantedName,
			inEnvConfigs: []*config.Environment{
				{
					Name: "test",
				},
			},
			inGitHubToken: "hunter2",
			inRepoURL:     "git@github.com:badgoose/goose.git",
			inAppName:     "badgoose",

			mockSecretsManager: func(m *mocks.MocksecretsManager) {
				existsErr := &secretsmanager.ErrSecretAlreadyExists{}
				m.EXPECT().CreateSecret("github-token-badgoose-goose", "hunter2").Return("", existsErr)
			},
			mockWorkspace: func(m *mocks.MockwsPipelineIniter) {
				m.EXPECT().WritePipelineManifest(gomock.Any(), wantedName).Return(wantedManifestFile, nil)
				m.EXPECT().WritePipelineBuildspec(gomock.Any(), wantedName).Return(wantedBuildspecFile, nil)
				m.EXPECT().Rel(wantedManifestFile).Return(wantedRelativePath, nil)
			},
			mockParser: func(m *templatemocks.MockParser) {
				m.EXPECT().Parse(buildspecTemplatePath, gomock.Any()).Return(&template.Content{
					Buffer: bytes.NewBufferString("hello"),
				}, nil)
			},
			mockStoreSvc: func(m *mocks.Mockstore) {
				m.EXPECT().GetApplication("badgoose").Return(&config.Application{
					Name: "badgoose",
				}, nil)
			},
			mockRegionalResourcesGetter: func(m *mocks.MockappResourcesGetter) {
				m.EXPECT().GetRegionalAppResources(&config.Application{
					Name: "badgoose",
				}).Return([]*stack.AppRegionalResources{
					{
						Region:   "us-west-2",
						S3Bucket: "gooseBucket",
					},
				}, nil)
			},
			mockRunner: func(m *mocks.Mockrunner) {
				m.EXPECT().Run(gomock.Any(), gomock.Any(), gomock.Any()).Return(nil)
			},
			expectedError:  nil,
			expectedBranch: "main",
		},
		"returns an error if can't write manifest": {
			inName: wantedName,
			inEnvConfigs: []*config.Environment{
				{
					Name: "test",
				},
			},
			inGitHubToken: "hunter2",
			inRepoURL:     "git@github.com:badgoose/goose.git",
			inAppName:     "badgoose",

			mockSecretsManager: func(m *mocks.MocksecretsManager) {
				m.EXPECT().CreateSecret("github-token-badgoose-goose", "hunter2").Return("some-arn", nil)
			},
			mockWorkspace: func(m *mocks.MockwsPipelineIniter) {
				m.EXPECT().WritePipelineManifest(gomock.Any(), wantedName).Return("", errors.New("some error"))
			},
			mockParser:                  func(m *templatemocks.MockParser) {},
			mockStoreSvc:                func(m *mocks.Mockstore) {},
			mockRegionalResourcesGetter: func(m *mocks.MockappResourcesGetter) {},
			mockRunner: func(m *mocks.Mockrunner) {
				m.EXPECT().Run(gomock.Any(), gomock.Any(), gomock.Any()).Return(nil)
			},
			expectedError: errors.New("write pipeline manifest to workspace: some error"),
		},
		"returns an error if application cannot be retrieved": {
			inName: wantedName,
			inEnvConfigs: []*config.Environment{
				{
					Name: "test",
				},
			},
			inGitHubToken: "hunter2",
			inRepoURL:     "git@github.com:badgoose/goose.git",
			inAppName:     "badgoose",

			mockSecretsManager: func(m *mocks.MocksecretsManager) {
				m.EXPECT().CreateSecret("github-token-badgoose-goose", "hunter2").Return("some-arn", nil)
			},
			mockWorkspace: func(m *mocks.MockwsPipelineIniter) {
				m.EXPECT().WritePipelineManifest(gomock.Any(), wantedName).Return(wantedManifestFile, nil)
				m.EXPECT().Rel(wantedManifestFile).Return(wantedRelativePath, nil)
			},
			mockParser: func(m *templatemocks.MockParser) {},
			mockStoreSvc: func(m *mocks.Mockstore) {
				m.EXPECT().GetApplication("badgoose").Return(nil, errors.New("some error"))
			},
			mockRegionalResourcesGetter: func(m *mocks.MockappResourcesGetter) {},
			mockRunner: func(m *mocks.Mockrunner) {
				m.EXPECT().Run(gomock.Any(), gomock.Any(), gomock.Any()).Return(nil)
			},
			expectedError: errors.New("get application badgoose: some error"),
		},
		"returns an error if can't get regional application resources": {
			inName: wantedName,
			inEnvConfigs: []*config.Environment{
				{
					Name: "test",
				},
			},
			inGitHubToken: "hunter2",
			inRepoURL:     "git@github.com:badgoose/goose.git",
			inAppName:     "badgoose",

			mockSecretsManager: func(m *mocks.MocksecretsManager) {
				m.EXPECT().CreateSecret("github-token-badgoose-goose", "hunter2").Return("some-arn", nil)
			},
			mockWorkspace: func(m *mocks.MockwsPipelineIniter) {
				m.EXPECT().WritePipelineManifest(gomock.Any(), wantedName).Return(wantedManifestFile, nil)
				m.EXPECT().Rel(wantedManifestFile).Return(wantedRelativePath, nil)
			},
			mockParser: func(m *templatemocks.MockParser) {},
			mockStoreSvc: func(m *mocks.Mockstore) {
				m.EXPECT().GetApplication("badgoose").Return(&config.Application{
					Name: "badgoose",
				}, nil)
			},
			mockRegionalResourcesGetter: func(m *mocks.MockappResourcesGetter) {
				m.EXPECT().GetRegionalAppResources(&config.Application{
					Name: "badgoose",
				}).Return(nil, errors.New("some error"))
			},
			mockRunner: func(m *mocks.Mockrunner) {
				m.EXPECT().Run(gomock.Any(), gomock.Any(), gomock.Any()).Return(nil)
			},
			expectedError: fmt.Errorf("get regional application resources: some error"),
		},
		"returns an error if buildspec cannot be parsed": {
			inName: wantedName,
			inEnvConfigs: []*config.Environment{
				{
					Name: "test",
				},
			},
			inGitHubToken: "hunter2",
			inRepoURL:     "git@github.com:badgoose/goose.git",
			inAppName:     "badgoose",

			mockSecretsManager: func(m *mocks.MocksecretsManager) {
				m.EXPECT().CreateSecret("github-token-badgoose-goose", "hunter2").Return("some-arn", nil)
			},
			mockWorkspace: func(m *mocks.MockwsPipelineIniter) {
				m.EXPECT().WritePipelineManifest(gomock.Any(), wantedName).Return(wantedManifestFile, nil)
				m.EXPECT().WritePipelineBuildspec(gomock.Any(), wantedName).Times(0)
				m.EXPECT().Rel(wantedManifestFile).Return(wantedRelativePath, nil)
			},
			mockParser: func(m *templatemocks.MockParser) {
				m.EXPECT().Parse(buildspecTemplatePath, gomock.Any()).Return(nil, errors.New("some error"))
			},
			mockStoreSvc: func(m *mocks.Mockstore) {
				m.EXPECT().GetApplication("badgoose").Return(&config.Application{
					Name: "badgoose",
				}, nil)
			},
			mockRegionalResourcesGetter: func(m *mocks.MockappResourcesGetter) {
				m.EXPECT().GetRegionalAppResources(&config.Application{
					Name: "badgoose",
				}).Return([]*stack.AppRegionalResources{
					{
						Region:   "us-west-2",
						S3Bucket: "gooseBucket",
					},
				}, nil)
			},
			mockRunner: func(m *mocks.Mockrunner) {
				m.EXPECT().Run(gomock.Any(), gomock.Any(), gomock.Any()).Return(nil)
			},
			expectedError: errors.New("some error"),
		},
		"does not return an error if buildspec and manifest already exists": {
			inName: wantedName,
			inEnvConfigs: []*config.Environment{
				{
					Name: "test",
				},
			},
			inGitHubToken: "hunter2",
			inRepoURL:     "git@github.com:badgoose/goose.git",
			inAppName:     "badgoose",

			mockSecretsManager: func(m *mocks.MocksecretsManager) {
				m.EXPECT().CreateSecret("github-token-badgoose-goose", "hunter2").Return("some-arn", nil)
			},
			mockWorkspace: func(m *mocks.MockwsPipelineIniter) {
				m.EXPECT().WritePipelineManifest(gomock.Any(), wantedName).Return("", manifestExistsErr)
				m.EXPECT().WritePipelineBuildspec(gomock.Any(), wantedName).Return("", buildspecExistsErr)
				m.EXPECT().Rel(wantedManifestFile).Return(wantedRelativePath, nil)
			},
			mockParser: func(m *templatemocks.MockParser) {
				m.EXPECT().Parse(buildspecTemplatePath, gomock.Any()).Return(&template.Content{
					Buffer: bytes.NewBufferString("hello"),
				}, nil)
			},
			mockStoreSvc: func(m *mocks.Mockstore) {
				m.EXPECT().GetApplication("badgoose").Return(&config.Application{
					Name: "badgoose",
				}, nil)
			},
			mockRegionalResourcesGetter: func(m *mocks.MockappResourcesGetter) {
				m.EXPECT().GetRegionalAppResources(&config.Application{
					Name: "badgoose",
				}).Return([]*stack.AppRegionalResources{
					{
						Region:   "us-west-2",
						S3Bucket: "gooseBucket",
					},
				}, nil)
			},
			mockRunner: func(m *mocks.Mockrunner) {
				m.EXPECT().Run(gomock.Any(), gomock.Any(), gomock.Any()).Return(nil)
			},
			expectedError:  nil,
			expectedBranch: "main",
		},
		"returns an error if can't write buildspec": {
			inName: wantedName,
			inEnvConfigs: []*config.Environment{
				{
					Name: "test",
				},
			},
			inGitHubToken: "hunter2",
			inRepoURL:     "git@github.com:badgoose/goose.git",
			inAppName:     "badgoose",

			mockSecretsManager: func(m *mocks.MocksecretsManager) {
				m.EXPECT().CreateSecret("github-token-badgoose-goose", "hunter2").Return("some-arn", nil)
			},
			mockWorkspace: func(m *mocks.MockwsPipelineIniter) {
				m.EXPECT().WritePipelineManifest(gomock.Any(), wantedName).Return(wantedManifestFile, nil)
				m.EXPECT().Rel(wantedManifestFile).Return(wantedRelativePath, nil)
				m.EXPECT().WritePipelineBuildspec(gomock.Any(), wantedName).Return("", errors.New("some error"))
			},
			mockParser: func(m *templatemocks.MockParser) {
				m.EXPECT().Parse(buildspecTemplatePath, gomock.Any()).Return(&template.Content{
					Buffer: bytes.NewBufferString("hello"),
				}, nil)
			},
			mockStoreSvc: func(m *mocks.Mockstore) {
				m.EXPECT().GetApplication("badgoose").Return(&config.Application{
					Name: "badgoose",
				}, nil)
			},
			mockRegionalResourcesGetter: func(m *mocks.MockappResourcesGetter) {
				m.EXPECT().GetRegionalAppResources(&config.Application{
					Name: "badgoose",
				}).Return([]*stack.AppRegionalResources{
					{
						Region:   "us-west-2",
						S3Bucket: "gooseBucket",
					},
				}, nil)
			},
			mockRunner: func(m *mocks.Mockrunner) {
				m.EXPECT().Run(gomock.Any(), gomock.Any(), gomock.Any()).Return(nil)
			},
			expectedError: fmt.Errorf("write buildspec to workspace: some error"),
		},
		"returns error when repository URL is not from a supported git provider": {
			inRepoURL:     "https://gitlab.company.com/group/project.git",
			inBranch:      "main",
			inAppName:     "demo",
			expectedError: errors.New("repository https://gitlab.company.com/group/project.git must be from a supported provider: GitHub, CodeCommit or Bitbucket"),
		},
		"returns error when GitHub repository URL is of unknown format": {
			inRepoURL:     "thisisnotevenagithub.comrepository",
			inBranch:      "main",
			inAppName:     "demo",
			expectedError: errors.New("unable to parse the GitHub repository owner and name from thisisnotevenagithub.comrepository: please pass the repository URL with the format `--url https://github.com/{owner}/{repositoryName}`"),
		},
		"returns error when CodeCommit repository URL is of unknown format": {
			inRepoURL:     "git-codecommitus-west-2amazonaws.com",
			inBranch:      "main",
			inAppName:     "demo",
			expectedError: errors.New("unknown CodeCommit URL format: git-codecommitus-west-2amazonaws.com"),
		},
		"returns error when CodeCommit repository contains unknown region": {
			inRepoURL:     "codecommit::us-mess-2://repo-man",
			inBranch:      "main",
			inAppName:     "demo",
			expectedError: errors.New("unable to parse the AWS region from codecommit::us-mess-2://repo-man"),
		},
		"returns error when CodeCommit repository region does not match pipeline's region": {
			inRepoURL: "codecommit::us-west-2://repo-man",
			inBranch:  "main",
			inAppName: "demo",
			mockSessProvider: func(m *mocks.MocksessionProvider) {
				m.EXPECT().Default().Return(&session.Session{
					Config: &aws.Config{
						Region: aws.String("us-east-1"),
					},
				}, nil)
			},
			expectedError: errors.New("repository repo-man is in us-west-2, but app demo is in us-east-1; they must be in the same region"),
		},
		"returns error when Bitbucket repository URL is of unknown format": {
			inRepoURL:     "bitbucket.org",
			inBranch:      "main",
			inAppName:     "demo",
			expectedError: errors.New("unable to parse the Bitbucket repository name from bitbucket.org"),
		},
	}

	for name, tc := range testCases {
		t.Run(name, func(t *testing.T) {
			// GIVEN
			ctrl := gomock.NewController(t)
			defer ctrl.Finish()

			mockSecretsManager := mocks.NewMocksecretsManager(ctrl)
			mockWorkspace := mocks.NewMockwsPipelineIniter(ctrl)
			mockParser := templatemocks.NewMockParser(ctrl)
			mockRegionalResourcesGetter := mocks.NewMockappResourcesGetter(ctrl)
			mockstore := mocks.NewMockstore(ctrl)
			mockRunner := mocks.NewMockrunner(ctrl)
			mockSessProvider := mocks.NewMocksessionProvider(ctrl)

			if tc.mockSecretsManager != nil {
				tc.mockSecretsManager(mockSecretsManager)
			}
			if tc.mockWorkspace != nil {
				tc.mockWorkspace(mockWorkspace)
			}
			if tc.mockParser != nil {
				tc.mockParser(mockParser)
			}
			if tc.mockRegionalResourcesGetter != nil {
				tc.mockRegionalResourcesGetter(mockRegionalResourcesGetter)
			}
			if tc.mockStoreSvc != nil {
				tc.mockStoreSvc(mockstore)
			}
			if tc.mockRunner != nil {
				tc.mockRunner(mockRunner)
			}
			if tc.mockSessProvider != nil {
				tc.mockSessProvider(mockSessProvider)
			}
			memFs := &afero.Afero{Fs: afero.NewMemMapFs()}

			opts := &initPipelineOpts{
				initPipelineVars: initPipelineVars{
					name:              tc.inName,
					githubAccessToken: tc.inGitHubToken,
					appName:           tc.inAppName,
					repoBranch:        tc.inBranch,
					repoURL:           tc.inRepoURL,
				},

				secretsmanager: mockSecretsManager,
				cfnClient:      mockRegionalResourcesGetter,
				sessProvider:   mockSessProvider,
				store:          mockstore,
				workspace:      mockWorkspace,
				parser:         mockParser,
				runner:         mockRunner,
				fs:             memFs,
				buffer:         tc.buffer,
				envConfigs:     tc.inEnvConfigs,
			}

			// WHEN
			err := opts.Execute()

			// THEN
			if tc.expectedError != nil {
				require.EqualError(t, err, tc.expectedError.Error())
			} else {
				require.NoError(t, err)
				require.Equal(t, tc.expectedBranch, opts.repoBranch)
			}
		})
	}
}

func TestInitPipelineOpts_parseGitRemoteResult(t *testing.T) {
	testCases := map[string]struct {
		inRemoteResult string

		expectedURLs  []string
		expectedError error
	}{
		"matched format": {
			inRemoteResult: `badgoose	git@github.com:badgoose/grit.git (fetch)
badgoose	https://github.com/badgoose/cli.git (fetch)
origin	https://github.com/koke/grit (fetch)
koke	git://github.com/koke/grit.git (push)
https	https://git-codecommit.us-west-2.amazonaws.com/v1/repos/aws-sample (fetch)
fed	codecommit::us-west-2://aws-sample (fetch)
ssh	ssh://git-codecommit.us-west-2.amazonaws.com/v1/repos/aws-sample (push)
bb	https://huanjani@bitbucket.org/huanjani/aws-copilot-sample-service.git (push)`,

			expectedURLs: []string{"git@github.com:badgoose/grit", "https://github.com/badgoose/cli", "https://github.com/koke/grit", "git://github.com/koke/grit", "https://git-codecommit.us-west-2.amazonaws.com/v1/repos/aws-sample", "codecommit::us-west-2://aws-sample", "ssh://git-codecommit.us-west-2.amazonaws.com/v1/repos/aws-sample", "https://huanjani@bitbucket.org/huanjani/aws-copilot-sample-service"},
		},
		"don't add to URL list if it is not a GitHub or CodeCommit or Bitbucket URL": {
			inRemoteResult: `badgoose	verybad@gitlab.com/whatever (fetch)`,

			expectedURLs: []string{},
		},
	}

	for name, tc := range testCases {
		t.Run(name, func(t *testing.T) {
			// GIVEN
			opts := &initPipelineOpts{}

			// WHEN
			urls, err := opts.parseGitRemoteResult(tc.inRemoteResult)
			// THEN
			if tc.expectedError != nil {
				require.EqualError(t, err, tc.expectedError.Error())
			} else {
				require.ElementsMatch(t, tc.expectedURLs, urls)
			}
		})
	}
}

func TestInitPipelineGHRepoURL_parse(t *testing.T) {
	testCases := map[string]struct {
		inRepoURL ghRepoURL

		expectedDetails ghRepoDetails
		expectedError   error
	}{
		"successfully parses name without .git suffix": {
			inRepoURL: "https://github.com/badgoose/cli",

			expectedDetails: ghRepoDetails{
				name:  "cli",
				owner: "badgoose",
			},
		},
		"successfully parses repo name with .git suffix": {
			inRepoURL: "https://github.com/koke/grit.git",

			expectedDetails: ghRepoDetails{
				name:  "grit",
				owner: "koke",
			},
		},
		"returns an error if it is not a github URL": {
			inRepoURL: "https://git-codecommit.us-east-1.amazonaws.com/v1/repos/whatever",

			expectedError: fmt.Errorf("unable to parse the GitHub repository owner and name from https://git-codecommit.us-east-1.amazonaws.com/v1/repos/whatever: please pass the repository URL with the format `--url https://github.com/{owner}/{repositoryName}`"),
		},
	}

	for name, tc := range testCases {
		t.Run(name, func(t *testing.T) {
			// WHEN
			details, err := ghRepoURL.parse(tc.inRepoURL)

			// THEN
			if tc.expectedError != nil {
				require.EqualError(t, err, tc.expectedError.Error())
			} else {
				require.Equal(t, tc.expectedDetails, details)
			}
		})
	}
}

func TestInitPipelineCCRepoURL_parse(t *testing.T) {
	testCases := map[string]struct {
		inRepoURL ccRepoURL

		expectedDetails ccRepoDetails
		expectedError   error
	}{
		"successfully parses https url": {
			inRepoURL: "https://git-codecommit.sa-east-1.amazonaws.com/v1/repos/aws-sample",

			expectedDetails: ccRepoDetails{
				name:   "aws-sample",
				region: "sa-east-1",
			},
		},
		"successfully parses ssh url": {
			inRepoURL: "ssh://git-codecommit.us-east-2.amazonaws.com/v1/repos/aws-sample",

			expectedDetails: ccRepoDetails{
				name:   "aws-sample",
				region: "us-east-2",
			},
		},
		"successfully parses federated (GRC) url": {
			inRepoURL: "codecommit::us-gov-west-1://aws-sample",

			expectedDetails: ccRepoDetails{
				name:   "aws-sample",
				region: "us-gov-west-1",
			},
		},
	}

	for name, tc := range testCases {
		t.Run(name, func(t *testing.T) {
			// WHEN
			details, err := ccRepoURL.parse(tc.inRepoURL)

			// THEN
			if tc.expectedError != nil {
				require.EqualError(t, err, tc.expectedError.Error())
			} else {
				require.Equal(t, tc.expectedDetails, details)
			}
		})
	}
}

func TestInitPipelineBBRepoURL_parse(t *testing.T) {
	testCases := map[string]struct {
		inRepoURL bbRepoURL

		expectedDetails bbRepoDetails
		expectedError   error
	}{
		"successfully parses https url": {
			inRepoURL: "https://huanjani@bitbucket.org/huanjani/aws-copilot-sample-service",

			expectedDetails: bbRepoDetails{
				name:  "aws-copilot-sample-service",
				owner: "huanjani",
			},
		},
		"successfully parses ssh url": {
			inRepoURL: "ssh://git@bitbucket.org:huanjani/aws-copilot-sample-service",

			expectedDetails: bbRepoDetails{
				name:  "aws-copilot-sample-service",
				owner: "huanjani",
			},
		},
	}

	for name, tc := range testCases {
		t.Run(name, func(t *testing.T) {
			// WHEN
			details, err := bbRepoURL.parse(tc.inRepoURL)

			// THEN
			if tc.expectedError != nil {
				require.EqualError(t, err, tc.expectedError.Error())
			} else {
				require.Equal(t, tc.expectedDetails, details)
			}
		})
	}
}<|MERGE_RESOLUTION|>--- conflicted
+++ resolved
@@ -99,83 +99,6 @@
 
 			expectedError: fmt.Errorf("get pipeline name: mock error"),
 		},
-<<<<<<< HEAD
-=======
-		"returns error on duplicate deployed pipeline": {
-			inWsAppName: mockAppName,
-			inName:      wantedName,
-			setupMocks: func(m pipelineInitMocks) {
-				m.mockStore.EXPECT().GetApplication(mockAppName).Return(mockApp, nil)
-				m.mockPipelineLister.EXPECT().ListDeployedPipelines(mockAppName).Return([]deploy.Pipeline{
-					{
-						AppName:      mockAppName,
-						ResourceName: fullName,
-						Name:         fullName,
-						IsLegacy:     true,
-					},
-					{
-						AppName:      mockAppName,
-						ResourceName: "random",
-					},
-				}, nil)
-			},
-
-			expectedError: fmt.Errorf("pipeline %s already exists", wantedName),
-		},
-		"returns error on duplicate short name deployed pipeline": {
-			inWsAppName: mockAppName,
-			inName:      wantedName,
-			setupMocks: func(m pipelineInitMocks) {
-				m.mockStore.EXPECT().GetApplication(mockAppName).Return(mockApp, nil)
-				m.mockPipelineLister.EXPECT().ListDeployedPipelines(mockAppName).Return([]deploy.Pipeline{
-					{
-						AppName:      mockAppName,
-						ResourceName: fmt.Sprintf("%s-RANDOMRANDOM", fullName),
-						Name:         wantedName,
-						IsLegacy:     true,
-					},
-					{
-						AppName:      mockAppName,
-						ResourceName: "random",
-					},
-				}, nil)
-			},
-
-			expectedError: fmt.Errorf("pipeline %s already exists", wantedName),
-		},
-		"returns error if fail to check against deployed pipelines": {
-			inWsAppName: mockAppName,
-			inName:      wantedName,
-			setupMocks: func(m pipelineInitMocks) {
-				m.mockStore.EXPECT().GetApplication(mockAppName).Return(mockApp, nil)
-				m.mockPipelineLister.EXPECT().ListDeployedPipelines(mockAppName).Return(nil, mockError)
-			},
-
-			expectedError: errors.New("list pipelines for app my-app: some error"),
-		},
-		"returns error on duplicate local pipeline": {
-			inWsAppName: mockAppName,
-			inName:      wantedName,
-			setupMocks: func(m pipelineInitMocks) {
-				m.mockStore.EXPECT().GetApplication(mockAppName).Return(mockApp, nil)
-				m.mockPipelineLister.EXPECT().ListDeployedPipelines(mockAppName).Return([]deploy.Pipeline{}, nil)
-				m.mockWorkspace.EXPECT().ListPipelines().Return([]workspace.PipelineManifest{{Name: wantedName}}, nil)
-			},
-
-			expectedError: fmt.Errorf("pipeline %s's manifest already exists", wantedName),
-		},
-		"returns error if fail to check against local pipelines": {
-			inWsAppName: mockAppName,
-			inName:      wantedName,
-			setupMocks: func(m pipelineInitMocks) {
-				m.mockStore.EXPECT().GetApplication(mockAppName).Return(mockApp, nil)
-				m.mockPipelineLister.EXPECT().ListDeployedPipelines(mockAppName).Return([]deploy.Pipeline{}, nil)
-				m.mockWorkspace.EXPECT().ListPipelines().Return(nil, mockError)
-			},
-
-			expectedError: errors.New("get local pipelines: some error"),
-		},
->>>>>>> fb37b42a
 		"prompt for pipeline name": {
 			inWsAppName:    mockAppName,
 			inRepoURL:      githubAnotherURL,
