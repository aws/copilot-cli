--- conflicted
+++ resolved
@@ -32,10 +32,6 @@
 		inGitHubOwner       string
 		inGitHubRepo        string
 		inGitHubAccessToken string
-<<<<<<< HEAD
-=======
-		inGitBranch         string
->>>>>>> 1865b1a9
 		inProjectEnvs       []string
 		inURLs              []string
 
@@ -44,10 +40,6 @@
 		expectedGitHubOwner       string
 		expectedGitHubRepo        string
 		expectedGitHubAccessToken string
-<<<<<<< HEAD
-=======
-		expectedGitBranch         string
->>>>>>> 1865b1a9
 		expectedEnvironments      []string
 		expectedError             error
 	}{
@@ -56,10 +48,6 @@
 			inGitHubOwner:       "",
 			inGitHubRepo:        "",
 			inGitHubAccessToken: "",
-<<<<<<< HEAD
-=======
-			inGitBranch:         "",
->>>>>>> 1865b1a9
 			inProjectEnvs:       []string{"test", "prod"},
 			inURLs:              []string{githubURL, githubBadURL},
 
@@ -69,23 +57,13 @@
 				m.EXPECT().SelectOne(pipelineSelectEnvPrompt, gomock.Any(), []string{"test", "prod"}).Return("test", nil).Times(1)
 				m.EXPECT().SelectOne(pipelineSelectEnvPrompt, gomock.Any(), []string{"prod"}).Return("prod", nil).Times(1)
 
-<<<<<<< HEAD
 				m.EXPECT().SelectOne(pipelineSelectGitHubURLPrompt, gomock.Any(), []string{githubURL, githubBadURL}).Return(githubURL, nil).Times(1)
 				m.EXPECT().GetSecret(gomock.Eq("Please enter your GitHub Personal Access Token for your repository: chaOS"), gomock.Any()).Return(githubToken, nil).Times(1)
-=======
-				m.EXPECT().Get(gomock.Eq(pipelineEnterGitHubRepoPrompt), gomock.Any(), gomock.Any()).Return(githubRepoURL, nil).Times(1)
-				m.EXPECT().Get(gomock.Eq(pipelineEnterGitBranchPrompt), gomock.Any(), gomock.Any(), gomock.Any()).Return(githubBranch, nil).Times(1)
-				m.EXPECT().GetSecret(gomock.Eq("Please enter your GitHub Personal Access Token for your repository: https://github.com/badGoose/chaOS"), gomock.Any()).Return(githubToken, nil).Times(1)
->>>>>>> 1865b1a9
 			},
 
 			expectedGitHubOwner:       githubOwner,
 			expectedGitHubRepo:        githubRepoName,
 			expectedGitHubAccessToken: githubToken,
-<<<<<<< HEAD
-=======
-			expectedGitBranch:         githubBranch,
->>>>>>> 1865b1a9
 			expectedEnvironments:      []string{"test", "prod"},
 			expectedError:             nil,
 		},
@@ -94,10 +72,6 @@
 			inGitHubOwner:       "",
 			inGitHubRepo:        "",
 			inGitHubAccessToken: "",
-<<<<<<< HEAD
-=======
-			inGitBranch:         "",
->>>>>>> 1865b1a9
 			inProjectEnvs:       []string{"test", "prod"},
 
 			mockPrompt: func(m *climocks.Mockprompter) {
@@ -107,10 +81,6 @@
 			expectedGitHubOwner:       githubOwner,
 			expectedGitHubRepo:        "",
 			expectedGitHubAccessToken: "",
-<<<<<<< HEAD
-=======
-			expectedGitBranch:         "",
->>>>>>> 1865b1a9
 			expectedEnvironments:      []string{},
 			expectedError:             fmt.Errorf("confirm adding an environment: some error"),
 		},
@@ -119,10 +89,6 @@
 			inGitHubOwner:       "",
 			inGitHubRepo:        "",
 			inGitHubAccessToken: "",
-<<<<<<< HEAD
-=======
-			inGitBranch:         "",
->>>>>>> 1865b1a9
 			inProjectEnvs:       []string{"test", "prod"},
 
 			mockPrompt: func(m *climocks.Mockprompter) {
@@ -133,10 +99,6 @@
 			expectedGitHubOwner:       "",
 			expectedGitHubRepo:        "",
 			expectedGitHubAccessToken: "",
-<<<<<<< HEAD
-=======
-			expectedGitBranch:         "",
->>>>>>> 1865b1a9
 			expectedEnvironments:      []string{},
 			expectedError:             fmt.Errorf("add environment: some error"),
 		},
@@ -144,10 +106,6 @@
 			inEnvironments:      []string{},
 			inGitHubRepo:        "",
 			inGitHubAccessToken: "",
-<<<<<<< HEAD
-=======
-			inGitBranch:         "",
->>>>>>> 1865b1a9
 			inProjectEnvs:       []string{"test", "prod"},
 			inURLs:              []string{githubURL, githubBadURL},
 
@@ -163,10 +121,6 @@
 			expectedGitHubOwner:       "",
 			expectedGitHubRepo:        "",
 			expectedGitHubAccessToken: "",
-<<<<<<< HEAD
-=======
-			expectedGitBranch:         "",
->>>>>>> 1865b1a9
 			expectedEnvironments:      []string{},
 			expectedError:             fmt.Errorf("select GitHub URL: some error"),
 		},
@@ -174,10 +128,6 @@
 			inEnvironments:      []string{},
 			inGitHubRepo:        "",
 			inGitHubAccessToken: "",
-<<<<<<< HEAD
-=======
-			inGitBranch:         "",
->>>>>>> 1865b1a9
 			inProjectEnvs:       []string{"test", "prod"},
 			inURLs:              []string{githubReallyBadURL},
 
@@ -193,10 +143,6 @@
 			expectedGitHubOwner:       "",
 			expectedGitHubRepo:        "",
 			expectedGitHubAccessToken: "",
-<<<<<<< HEAD
-=======
-			expectedGitBranch:         "",
->>>>>>> 1865b1a9
 			expectedEnvironments:      []string{},
 			expectedError:             fmt.Errorf("unable to parse the GitHub repository owner and name from reallybadGoose//notEvenAURL: please pass the repository URL with the format `--url https://github.com/{owner}/{repositoryName}`"),
 		},
@@ -204,10 +150,6 @@
 			inEnvironments:      []string{},
 			inGitHubRepo:        "",
 			inGitHubAccessToken: "",
-<<<<<<< HEAD
-=======
-			inGitBranch:         "",
->>>>>>> 1865b1a9
 			inProjectEnvs:       []string{"test", "prod"},
 			inURLs:              []string{githubURL, githubBadURL},
 
@@ -217,7 +159,6 @@
 				m.EXPECT().SelectOne(pipelineSelectEnvPrompt, gomock.Any(), []string{"test", "prod"}).Return("test", nil).Times(1)
 				m.EXPECT().SelectOne(pipelineSelectEnvPrompt, gomock.Any(), []string{"prod"}).Return("prod", nil).Times(1)
 
-<<<<<<< HEAD
 				m.EXPECT().SelectOne(pipelineSelectGitHubURLPrompt, gomock.Any(), []string{githubURL, githubBadURL}).Return(githubURL, nil).Times(1)
 				m.EXPECT().GetSecret(gomock.Eq("Please enter your GitHub Personal Access Token for your repository: chaOS"), gomock.Any()).Return("", errors.New("some error")).Times(1)
 			},
@@ -227,18 +168,6 @@
 			expectedGitHubAccessToken: "",
 			expectedEnvironments:      []string{},
 			expectedError:             fmt.Errorf("get GitHub access token: some error"),
-=======
-				m.EXPECT().Get(gomock.Eq(pipelineEnterGitHubRepoPrompt), gomock.Any(), gomock.Any()).Return(githubRepoURL, nil).Times(1)
-				m.EXPECT().Get(gomock.Eq(pipelineEnterGitBranchPrompt), gomock.Any(), gomock.Any(), gomock.Any()).Return("", errors.New("some error")).Times(1)
-				m.EXPECT().GetSecret(gomock.Eq("Please enter your GitHub Personal Access Token for your repository: https://github.com/badGoose/chaOS"), gomock.Any()).Return(githubToken, nil).Times(1)
-			},
-
-			expectedGitHubRepo:        githubRepoName,
-			expectedGitHubAccessToken: githubToken,
-			expectedGitBranch:         "",
-			expectedEnvironments:      []string{"test", "prod"},
-			expectedError:             fmt.Errorf("failed to get git branch name: some error"),
->>>>>>> 1865b1a9
 		},
 	}
 
@@ -255,10 +184,6 @@
 				GitHubOwner:       tc.inGitHubOwner,
 				GitHubRepo:        tc.inGitHubRepo,
 				GitHubAccessToken: tc.inGitHubAccessToken,
-<<<<<<< HEAD
-=======
-				GitBranch:         tc.inGitBranch,
->>>>>>> 1865b1a9
 
 				projectEnvs: tc.inProjectEnvs,
 				repoURLs:    tc.inURLs,
@@ -281,10 +206,6 @@
 				require.Equal(t, tc.expectedGitHubOwner, opts.GitHubOwner)
 				require.Equal(t, tc.expectedGitHubRepo, opts.GitHubRepo)
 				require.Equal(t, tc.expectedGitHubAccessToken, opts.GitHubAccessToken)
-<<<<<<< HEAD
-=======
-				require.Equal(t, tc.expectedGitBranch, opts.GitBranch)
->>>>>>> 1865b1a9
 				require.ElementsMatch(t, tc.expectedEnvironments, opts.Environments)
 			}
 		})
@@ -330,17 +251,6 @@
 }
 
 func TestInitPipelineOpts_Execute(t *testing.T) {
-<<<<<<< HEAD
-	const expectedIntegTestBuildSpecTemplate = "integrationTests"
-	githubBranch := "dev"
-	githubToken := "hunter2"
-	githubRepo := "goose"
-	projectName := "badgoose"
-	githubOwner := "badgoose"
-	mockApps := genApps("app01", "app02")
-
-=======
->>>>>>> 1865b1a9
 	testCases := map[string]struct {
 		inEnvironments []string
 		inGitHubToken  string
@@ -361,18 +271,10 @@
 	}{
 		"creates secret and writes manifest and buildspecs": {
 			inEnvironments: []string{"test"},
-<<<<<<< HEAD
-			inGitHubOwner:  githubOwner,
-			inGitHubToken:  githubToken,
-			inGitHubRepo:   githubRepo,
-			inGitHubBranch: githubBranch,
-			inProjectName:  projectName,
-=======
 			inGitHubToken:  "hunter2",
 			inGitHubRepo:   "https://github.com/badgoose/goose",
 			inGitBranch:    githubBranch,
 			inProjectName:  "badgoose",
->>>>>>> 1865b1a9
 
 			mockSecretsManager: func(m *archermocks.MockSecretsManager) {
 				m.EXPECT().CreateSecret("github-token-badgoose-goose", "hunter2").Return("some-arn", nil)
@@ -391,18 +293,10 @@
 		},
 		"does not return an error if secret already exists": {
 			inEnvironments: []string{"test"},
-<<<<<<< HEAD
-			inGitHubOwner:  githubOwner,
-			inGitHubToken:  githubToken,
-			inGitHubRepo:   githubRepo,
-			inGitHubBranch: githubBranch,
-			inProjectName:  projectName,
-=======
 			inGitHubToken:  "hunter2",
 			inGitHubRepo:   "https://github.com/badgoose/goose",
 			inGitBranch:    githubBranch,
 			inProjectName:  "badgoose",
->>>>>>> 1865b1a9
 
 			mockSecretsManager: func(m *archermocks.MockSecretsManager) {
 				existsErr := &secretsmanager.ErrSecretAlreadyExists{}
@@ -422,18 +316,10 @@
 		},
 		"returns an error if buildspec template does not exist": {
 			inEnvironments: []string{"test"},
-<<<<<<< HEAD
-			inGitHubOwner:  githubOwner,
-			inGitHubToken:  githubToken,
-			inGitHubRepo:   githubRepo,
-			inGitHubBranch: githubBranch,
-			inProjectName:  projectName,
-=======
 			inGitHubToken:  "hunter2",
 			inGitHubRepo:   "https://github.com/badgoose/goose",
 			inGitBranch:    githubBranch,
 			inProjectName:  "badgoose",
->>>>>>> 1865b1a9
 
 			mockSecretsManager: func(m *archermocks.MockSecretsManager) {
 				m.EXPECT().CreateSecret("github-token-badgoose-goose", "hunter2").Return("some-arn", nil)
@@ -444,41 +330,6 @@
 			},
 			mockBox: func(m *packd.MemoryBox) {
 			},
-<<<<<<< HEAD
-			mockFileSystem: func(mockFS afero.Fs) {},
-			expectedError:  fmt.Errorf("find template for %s: %w", buildspecTemplatePath, os.ErrNotExist),
-		},
-		"returns an error if integ test buildspec template does not exist": {
-			inEnvironments: []string{"test"},
-			inGitHubOwner:  githubOwner,
-			inGitHubToken:  githubToken,
-			inGitHubRepo:   githubRepo,
-			inGitHubBranch: githubBranch,
-			inProjectName:  projectName,
-
-			mockSecretsManager: func(m *archermocks.MockSecretsManager) {
-				m.EXPECT().CreateSecret("github-token-badgoose-goose", "hunter2").Return("some-arn", nil)
-			},
-			mockManifestWriter: func(m *archermocks.MockWorkspace) {
-				m.EXPECT().Apps().Return(mockApps, nil)
-				m.EXPECT().WriteFile(gomock.Any(), workspace.PipelineFileName).Return(workspace.PipelineFileName, nil)
-				m.EXPECT().WriteFile([]byte("hello"), workspace.BuildspecFileName).Return(workspace.BuildspecFileName, nil)
-			},
-			mockBox: func(m *packd.MemoryBox) {
-				m.AddString(buildspecTemplatePath, "hello")
-				// intentionally miss out the integration test template here
-			},
-			mockFileSystem: func(mockFS afero.Fs) {},
-			expectedError:  fmt.Errorf("find integration test template for %s: %w", integTestBuildspecTemplatePath, os.ErrNotExist),
-		},
-		"returns an error if can't write buildspec": {
-			inEnvironments: []string{"test"},
-			inGitHubOwner:  githubOwner,
-			inGitHubToken:  githubToken,
-			inGitHubRepo:   githubRepo,
-			inGitHubBranch: githubBranch,
-			inProjectName:  projectName,
-=======
 			expectedError: fmt.Errorf("find template for %s: %w", buildspecTemplatePath, os.ErrNotExist),
 		},
 		"returns an error if can't write buildspec": {
@@ -487,7 +338,6 @@
 			inGitHubRepo:   "https://github.com/badgoose/goose",
 			inGitBranch:    githubBranch,
 			inProjectName:  "badgoose",
->>>>>>> 1865b1a9
 
 			mockSecretsManager: func(m *archermocks.MockSecretsManager) {
 				m.EXPECT().CreateSecret("github-token-badgoose-goose", "hunter2").Return("some-arn", nil)
@@ -498,30 +348,6 @@
 			},
 			mockBox: func(m *packd.MemoryBox) {
 				m.AddString(buildspecTemplatePath, "hello")
-<<<<<<< HEAD
-				m.AddString(integTestBuildspecTemplatePath, expectedIntegTestBuildSpecTemplate)
-			},
-			mockFileSystem: func(mockFS afero.Fs) {},
-			expectedError:  fmt.Errorf("write file %s to workspace: some error", workspace.BuildspecFileName),
-		},
-		"returns an error when retrieving local apps": {
-			inEnvironments: []string{"test"},
-			inGitHubOwner:  githubOwner,
-			inGitHubToken:  githubToken,
-			inGitHubRepo:   githubRepo,
-			inGitHubBranch: githubBranch,
-			inProjectName:  projectName,
-
-			mockSecretsManager: func(m *archermocks.MockSecretsManager) {
-				m.EXPECT().CreateSecret("github-token-badgoose-goose", "hunter2").Return("some-arn", nil)
-			},
-			mockManifestWriter: func(m *archermocks.MockWorkspace) {
-				m.EXPECT().Apps().Return(nil, errors.New("some error"))
-			},
-			mockBox: func(m *packd.MemoryBox) {
-				m.AddString(buildspecTemplatePath, "hello")
-=======
->>>>>>> 1865b1a9
 			},
 			expectedError: fmt.Errorf("write file %s to workspace: some error", workspace.BuildspecFileName),
 		},
