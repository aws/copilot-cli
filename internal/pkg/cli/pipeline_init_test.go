// Copyright Amazon.com, Inc. or its affiliates. All Rights Reserved.
// SPDX-License-Identifier: Apache-2.0

package cli

import (
	"bytes"
	"errors"
	"fmt"
	"testing"

	"github.com/aws/aws-sdk-go/aws"
	"github.com/aws/aws-sdk-go/aws/session"
	"github.com/aws/copilot-cli/internal/pkg/aws/secretsmanager"
	"github.com/aws/copilot-cli/internal/pkg/cli/mocks"
	"github.com/aws/copilot-cli/internal/pkg/config"
	"github.com/aws/copilot-cli/internal/pkg/deploy"
	"github.com/aws/copilot-cli/internal/pkg/deploy/cloudformation/stack"
	"github.com/aws/copilot-cli/internal/pkg/template"
	templatemocks "github.com/aws/copilot-cli/internal/pkg/template/mocks"
	"github.com/aws/copilot-cli/internal/pkg/workspace"
	"github.com/golang/mock/gomock"
	"github.com/spf13/afero"
	"github.com/stretchr/testify/require"
)

type pipelineInitMocks struct {
	workspace      *mocks.MockwsPipelineIniter
	secretsmanager *mocks.MocksecretsManager
	parser         *templatemocks.MockParser
	runner         *mocks.Mockrunner
	sessProvider   *mocks.MocksessionProvider
	cfnClient      *mocks.MockappResourcesGetter
	store          *mocks.Mockstore
	prompt         *mocks.Mockprompter
	sel            *mocks.MockpipelineEnvSelector
	pipelineLister *mocks.MockdeployedPipelineLister
}

func TestInitPipelineOpts_Ask(t *testing.T) {
	const (
		mockAppName = "my-app"
		wantedName  = "mypipe"
	)
	mockError := errors.New("some error")
<<<<<<< HEAD
	fullName := fmt.Sprintf(fmtPipelineStackName, mockAppName, wantedName)
=======
>>>>>>> 70170461
	mockApp := &config.Application{
		Name: mockAppName,
	}

	githubAnotherURL := "git@github.com:goodGoose/bhaOS.git"
	githubToken := "hunter2"
	testCases := map[string]struct {
		inName              string
		inAppName           string
		inWsAppName         string
		inEnvironments      []string
		inRepoURL           string
		inGitHubAccessToken string
		inGitBranch         string

		setupMocks func(m pipelineInitMocks)
		buffer     bytes.Buffer

		expectedBranch string
		expectedError  error
	}{
		"empty workspace app name": {
			inWsAppName: "",

			expectedError: errNoAppInWorkspace,
		},
		"invalid app name (not in workspace)": {
			inWsAppName: "diff-app",
			inAppName:   "ghost-app",

			expectedError: errors.New("cannot specify app ghost-app because the workspace is already registered with app diff-app"),
		},
		"invalid app name": {
			inWsAppName: "ghost-app",
			inAppName:   "ghost-app",
			setupMocks: func(m pipelineInitMocks) {
				m.store.EXPECT().GetApplication("ghost-app").Return(nil, mockError)
			},
			expectedError: fmt.Errorf("get application ghost-app configuration: some error"),
		},
		"returns error when repository URL is not from a supported git provider": {
			inWsAppName: mockAppName,
			inRepoURL:   "https://gitlab.company.com/group/project.git",
			setupMocks: func(m pipelineInitMocks) {
				m.store.EXPECT().GetApplication(mockAppName).Return(mockApp, nil)
			},
			expectedError: errors.New("repository https://gitlab.company.com/group/project.git must be from a supported provider: GitHub, CodeCommit or Bitbucket"),
		},
		"returns error when GitHub repository URL is of unknown format": {
			inWsAppName: mockAppName,
			inRepoURL:   "thisisnotevenagithub.comrepository",
			setupMocks: func(m pipelineInitMocks) {
				m.store.EXPECT().GetApplication(mockAppName).Return(mockApp, nil)
			},
			expectedError: errors.New("unable to parse the GitHub repository owner and name from thisisnotevenagithub.comrepository: please pass the repository URL with the format `--url https://github.com/{owner}/{repositoryName}`"),
		},
		"returns error when CodeCommit repository URL is of unknown format": {
			inWsAppName: mockAppName,
			inRepoURL:   "git-codecommitus-west-2amazonaws.com",
			setupMocks: func(m pipelineInitMocks) {
				m.store.EXPECT().GetApplication(mockAppName).Return(mockApp, nil)
			},
			expectedError: errors.New("unknown CodeCommit URL format: git-codecommitus-west-2amazonaws.com"),
		},
		"returns error when CodeCommit repository contains unknown region": {
			inWsAppName: mockAppName,
			inRepoURL:   "codecommit::us-mess-2://repo-man",
			setupMocks: func(m pipelineInitMocks) {
				m.store.EXPECT().GetApplication(mockAppName).Return(mockApp, nil)
			},
			expectedError: errors.New("unable to parse the AWS region from codecommit::us-mess-2://repo-man"),
		},
		"returns error when CodeCommit repository region does not match pipeline's region": {
			inWsAppName: mockAppName,
			inRepoURL:   "codecommit::us-west-2://repo-man",
			setupMocks: func(m pipelineInitMocks) {
				m.store.EXPECT().GetApplication(mockAppName).Return(mockApp, nil)
				m.sessProvider.EXPECT().Default().Return(&session.Session{
					Config: &aws.Config{
						Region: aws.String("us-east-1"),
					},
				}, nil)
			},
			expectedError: errors.New("repository repo-man is in us-west-2, but app my-app is in us-east-1; they must be in the same region"),
		},
		"returns error when Bitbucket repository URL is of unknown format": {
			inWsAppName: mockAppName,
			inRepoURL:   "bitbucket.org",
			setupMocks: func(m pipelineInitMocks) {
				m.store.EXPECT().GetApplication(mockAppName).Return(mockApp, nil)
			},
			expectedError: errors.New("unable to parse the Bitbucket repository name from bitbucket.org"),
		},
		"successfully detects local branch and sets it": {
			inWsAppName:    mockAppName,
			inRepoURL:      "git@github.com:badgoose/goose.git",
			inEnvironments: []string{"test"},
			inName:         wantedName,
			buffer:         *bytes.NewBufferString("devBranch"),
			setupMocks: func(m pipelineInitMocks) {
				m.store.EXPECT().GetApplication(mockAppName).Return(mockApp, nil)
				m.runner.EXPECT().Run(gomock.Any(), gomock.Any(), gomock.Any()).Return(nil)
				m.store.EXPECT().GetEnvironment("my-app", "test").Return(
					&config.Environment{
						Name: "test",
					}, nil)
				m.pipelineLister.EXPECT().ListDeployedPipelines(mockAppName).Return([]deploy.Pipeline{}, nil)
				m.workspace.EXPECT().ListPipelines().Return([]workspace.PipelineManifest{}, nil)
			},
			expectedBranch: "devBranch",
			expectedError:  nil,
		},
		"sets 'main' as branch name if error fetching it": {
			inWsAppName:    mockAppName,
			inRepoURL:      "git@github.com:badgoose/goose.git",
			inEnvironments: []string{"test"},
			inName:         wantedName,
			setupMocks: func(m pipelineInitMocks) {
				m.store.EXPECT().GetApplication(mockAppName).Return(mockApp, nil)
				m.runner.EXPECT().Run(gomock.Any(), gomock.Any(), gomock.Any()).Return(nil)
				m.store.EXPECT().GetEnvironment("my-app", "test").Return(
					&config.Environment{
						Name: "test",
					}, nil)
				m.pipelineLister.EXPECT().ListDeployedPipelines(mockAppName).Return([]deploy.Pipeline{}, nil)
				m.workspace.EXPECT().ListPipelines().Return([]workspace.PipelineManifest{}, nil)
			},
			expectedBranch: "main",
			expectedError:  nil,
		},
		"invalid pipeline name": {
			inWsAppName: mockAppName,
			inName:      "1234",
			inRepoURL:   githubAnotherURL,
			inGitBranch: "main",
			setupMocks: func(m pipelineInitMocks) {
				m.store.EXPECT().GetApplication("my-app").Return(mockApp, nil)
			},

			expectedError: fmt.Errorf("pipeline name 1234 is invalid: %w", errValueBadFormat),
		},
		"returns an error if fail to get pipeline name": {
			inWsAppName: mockAppName,
			inRepoURL:   githubAnotherURL,
			inGitBranch: "main",
			setupMocks: func(m pipelineInitMocks) {
				m.store.EXPECT().GetApplication(mockAppName).Return(mockApp, nil)
				m.prompt.EXPECT().Get(gomock.Any(), gomock.Any(), gomock.Any(), gomock.Any()).
					Return("", errors.New("mock error"))
			},

			expectedError: fmt.Errorf("get pipeline name: mock error"),
		},
<<<<<<< HEAD
		"returns error on duplicate deployed pipeline": {
			inWsAppName: mockAppName,
			inName:      wantedName,
			inGitBranch: "main",
			inRepoURL:   githubAnotherURL,
			setupMocks: func(m pipelineInitMocks) {
				m.store.EXPECT().GetApplication(mockAppName).Return(mockApp, nil)
				m.pipelineLister.EXPECT().ListDeployedPipelines(mockAppName).Return([]deploy.Pipeline{
					{
						AppName:      mockAppName,
						ResourceName: fullName,
						Name:         fullName,
						IsLegacy:     true,
					},
					{
						AppName:      mockAppName,
						ResourceName: "random",
					},
				}, nil)
			},

			expectedError: fmt.Errorf("pipeline %s already exists", wantedName),
		},
		"returns error on duplicate short name deployed pipeline": {
			inWsAppName: mockAppName,
			inName:      wantedName,
			inRepoURL:   githubAnotherURL,
			inGitBranch: "main",
			setupMocks: func(m pipelineInitMocks) {
				m.store.EXPECT().GetApplication(mockAppName).Return(mockApp, nil)
				m.pipelineLister.EXPECT().ListDeployedPipelines(mockAppName).Return([]deploy.Pipeline{
					{
						AppName:      mockAppName,
						ResourceName: fmt.Sprintf("%s-RANDOMRANDOM", fullName),
						Name:         wantedName,
						IsLegacy:     true,
					},
					{
						AppName:      mockAppName,
						ResourceName: "random",
					},
				}, nil)
			},
			expectedError: fmt.Errorf("pipeline %s already exists", wantedName),
		},
		"returns error if fail to check against deployed pipelines": {
			inWsAppName: mockAppName,
			inName:      wantedName,
			inRepoURL:   githubAnotherURL,
			inGitBranch: "main",
			setupMocks: func(m pipelineInitMocks) {
				m.store.EXPECT().GetApplication(mockAppName).Return(mockApp, nil)
				m.pipelineLister.EXPECT().ListDeployedPipelines(mockAppName).Return(nil, mockError)
			},
			expectedError: errors.New("list pipelines for app my-app: some error"),
		},
		"returns error on duplicate local pipeline": {
			inWsAppName: mockAppName,
			inName:      wantedName,
			inRepoURL:   githubAnotherURL,
			inGitBranch: "main",
			setupMocks: func(m pipelineInitMocks) {
				m.store.EXPECT().GetApplication(mockAppName).Return(mockApp, nil)
				m.pipelineLister.EXPECT().ListDeployedPipelines(mockAppName).Return([]deploy.Pipeline{}, nil)
				m.workspace.EXPECT().ListPipelines().Return([]workspace.PipelineManifest{{Name: wantedName}}, nil)
			},

			expectedError: fmt.Errorf("pipeline %s's manifest already exists", wantedName),
		},
		"returns error if fail to check against local pipelines": {
			inWsAppName: mockAppName,
			inName:      wantedName,
			inRepoURL:   githubAnotherURL,
			inGitBranch: "main",
			setupMocks: func(m pipelineInitMocks) {
				m.store.EXPECT().GetApplication(mockAppName).Return(mockApp, nil)
				m.pipelineLister.EXPECT().ListDeployedPipelines(mockAppName).Return([]deploy.Pipeline{}, nil)
				m.workspace.EXPECT().ListPipelines().Return(nil, mockError)
			},

			expectedError: errors.New("get local pipelines: some error"),
		},
=======
>>>>>>> 70170461
		"prompt for pipeline name": {
			inWsAppName:    mockAppName,
			inRepoURL:      githubAnotherURL,
			inGitBranch:    "main",
			inEnvironments: []string{"prod"},
			setupMocks: func(m pipelineInitMocks) {
				m.store.EXPECT().GetApplication(mockAppName).Return(mockApp, nil)
				m.store.EXPECT().GetEnvironment(mockAppName, "prod").
					Return(&config.Environment{Name: "prod"}, nil)
				m.pipelineLister.EXPECT().ListDeployedPipelines(mockAppName).Return([]deploy.Pipeline{}, nil)
				m.workspace.EXPECT().ListPipelines().Return([]workspace.PipelineManifest{}, nil)
				m.prompt.EXPECT().Get(gomock.Eq("What would you like to name this pipeline?"), gomock.Any(), gomock.Any(), gomock.Any()).
					Return(wantedName, nil)
			},
		},
		"passed-in URL to unsupported repo provider": {
			inWsAppName:    mockAppName,
			inName:         wantedName,
			inRepoURL:      "unsupported.org/repositories/repoName",
			inEnvironments: []string{"test"},
			setupMocks: func(m pipelineInitMocks) {
				m.store.EXPECT().GetApplication(mockAppName).Return(mockApp, nil)
			},

			expectedError: errors.New("repository unsupported.org/repositories/repoName must be from a supported provider: GitHub, CodeCommit or Bitbucket"),
		},
		"passed-in invalid environments": {
			inWsAppName:    mockAppName,
			inName:         wantedName,
			inRepoURL:      "https://github.com/badGoose/chaOS",
			inEnvironments: []string{"test", "prod"},
			inGitBranch:    "main",
			setupMocks: func(m pipelineInitMocks) {
				m.store.EXPECT().GetApplication(mockAppName).Return(mockApp, nil)
				m.store.EXPECT().GetEnvironment("my-app", "test").Return(nil, mockError)
				m.pipelineLister.EXPECT().ListDeployedPipelines(mockAppName).Return([]deploy.Pipeline{}, nil)
				m.workspace.EXPECT().ListPipelines().Return([]workspace.PipelineManifest{}, nil)
			},

			expectedError: errors.New("validate environment test: some error"),
		},
		"success with GH repo with env and repoURL flags": {
			inWsAppName:    mockAppName,
			inName:         wantedName,
			inEnvironments: []string{"test", "prod"},
			inRepoURL:      "https://github.com/badGoose/chaOS",
			inGitBranch:    "main",
			setupMocks: func(m pipelineInitMocks) {
				m.store.EXPECT().GetApplication(mockAppName).Return(mockApp, nil)
				m.store.EXPECT().GetEnvironment("my-app", "test").Return(
					&config.Environment{
						Name: "test",
					}, nil)
				m.store.EXPECT().GetEnvironment("my-app", "prod").Return(
					&config.Environment{
						Name: "prod",
					}, nil)
				m.pipelineLister.EXPECT().ListDeployedPipelines(mockAppName).Return([]deploy.Pipeline{}, nil)
				m.workspace.EXPECT().ListPipelines().Return([]workspace.PipelineManifest{}, nil)
			},
		},
		"success with CC repo with env and repoURL flags": {
			inWsAppName:    mockAppName,
			inName:         wantedName,
			inEnvironments: []string{"test", "prod"},
			inRepoURL:      "https://git-codecommit.us-west-2.amazonaws.com/v1/repos/repo-man",
			inGitBranch:    "main",
			setupMocks: func(m pipelineInitMocks) {
				m.store.EXPECT().GetApplication(mockAppName).Return(mockApp, nil)
				m.sessProvider.EXPECT().Default().Return(&session.Session{
					Config: &aws.Config{
						Region: aws.String("us-west-2"),
					},
				}, nil)
				m.store.EXPECT().GetEnvironment("my-app", "test").Return(
					&config.Environment{
						Name: "test",
					}, nil)
				m.store.EXPECT().GetEnvironment("my-app", "prod").Return(
					&config.Environment{
						Name: "prod",
					}, nil)
				m.pipelineLister.EXPECT().ListDeployedPipelines(mockAppName).Return([]deploy.Pipeline{}, nil)
				m.workspace.EXPECT().ListPipelines().Return([]workspace.PipelineManifest{}, nil)
			},
		},
		"no flags, prompts for all input, success case for selecting URL": {
			inWsAppName:         mockAppName,
			inGitHubAccessToken: githubToken,
			buffer:              *bytes.NewBufferString("archer\tgit@github.com:goodGoose/bhaOS (fetch)\narcher\thttps://github.com/badGoose/chaOS (push)\narcher\tcodecommit::us-west-2://repo-man (fetch)\n"),
			setupMocks: func(m pipelineInitMocks) {
				m.store.EXPECT().GetApplication(mockAppName).Return(mockApp, nil)
				m.runner.EXPECT().Run(gomock.Any(), gomock.Any(), gomock.Any()).Return(nil)
				m.runner.EXPECT().Run(gomock.Any(), gomock.Any(), gomock.Any()).Return(nil)
				m.store.EXPECT().GetEnvironment("my-app", "test").Return(&config.Environment{
					Name:   "test",
					Region: "us-west-2",
				}, nil)
				m.store.EXPECT().GetEnvironment("my-app", "prod").Return(&config.Environment{
					Name:   "prod",
					Region: "us-west-2",
				}, nil)
				m.prompt.EXPECT().Get(gomock.Any(), gomock.Any(), gomock.Any(), gomock.Any()).Return(wantedName, nil)
				m.prompt.EXPECT().SelectOne(pipelineSelectURLPrompt, gomock.Any(), gomock.Any(), gomock.Any()).Return(githubAnotherURL, nil).Times(1)
				m.pipelineLister.EXPECT().ListDeployedPipelines(mockAppName).Return([]deploy.Pipeline{}, nil)
				m.workspace.EXPECT().ListPipelines().Return([]workspace.PipelineManifest{}, nil)
				m.sel.EXPECT().Environments(pipelineSelectEnvPrompt, gomock.Any(), "my-app", gomock.Any()).Return([]string{"test", "prod"}, nil)
			},
		},
		"returns error if fail to list environments": {
			inWsAppName: mockAppName,
			inName:      wantedName,
			inRepoURL:   githubAnotherURL,
			inGitBranch: "main",
			setupMocks: func(m pipelineInitMocks) {
				m.store.EXPECT().GetApplication(mockAppName).Return(mockApp, nil)
				m.pipelineLister.EXPECT().ListDeployedPipelines(mockAppName).Return([]deploy.Pipeline{}, nil)
				m.workspace.EXPECT().ListPipelines().Return(nil, nil)
				m.sel.EXPECT().Environments(pipelineSelectEnvPrompt, gomock.Any(), "my-app", gomock.Any()).Return(nil, errors.New("some error"))
			},

			expectedError: fmt.Errorf("select environments: some error"),
		},
		"returns error if fail to select URL": {
			inWsAppName:    mockAppName,
			inName:         wantedName,
			inRepoURL:      "",
			inEnvironments: []string{},
			buffer:         *bytes.NewBufferString("archer\tgit@github.com:goodGoose/bhaOS (fetch)\narcher\thttps://github.com/badGoose/chaOS (push)\n"),
			setupMocks: func(m pipelineInitMocks) {
				m.store.EXPECT().GetApplication(mockAppName).Return(mockApp, nil)
				m.runner.EXPECT().Run(gomock.Any(), gomock.Any(), gomock.Any()).Return(nil)
				m.prompt.EXPECT().SelectOne(pipelineSelectURLPrompt, gomock.Any(), gomock.Any(), gomock.Any()).Return("", mockError).Times(1)
			},

			expectedError: fmt.Errorf("select URL: some error"),
		},
		"returns error if fail to get env config": {
			inWsAppName:    mockAppName,
			inName:         wantedName,
			inRepoURL:      githubAnotherURL,
			inGitBranch:    "main",
			inEnvironments: []string{},
			setupMocks: func(m pipelineInitMocks) {
				m.store.EXPECT().GetApplication(mockAppName).Return(mockApp, nil)
				m.pipelineLister.EXPECT().ListDeployedPipelines(mockAppName).Return([]deploy.Pipeline{}, nil)
				m.workspace.EXPECT().ListPipelines().Return(nil, nil)
				m.sel.EXPECT().Environments(pipelineSelectEnvPrompt, gomock.Any(), "my-app", gomock.Any()).Return([]string{"test", "prod"}, nil)
				m.store.EXPECT().GetEnvironment("my-app", "test").Return(&config.Environment{
					Name:   "test",
					Region: "us-west-2",
				}, nil)
				m.store.EXPECT().GetEnvironment("my-app", "prod").Return(nil, errors.New("some error"))
			},

			expectedError: fmt.Errorf("validate environment prod: some error"),
		},
		"skip selector prompt if only one repo URL": {
			inWsAppName: mockAppName,
			inName:      wantedName,
			inGitBranch: "main",
			buffer:      *bytes.NewBufferString("archer\tgit@github.com:goodGoose/bhaOS (fetch)\n"),
			setupMocks: func(m pipelineInitMocks) {
				m.store.EXPECT().GetApplication(mockAppName).Return(mockApp, nil)
				m.runner.EXPECT().Run(gomock.Any(), gomock.Any(), gomock.Any()).Return(nil)
				m.pipelineLister.EXPECT().ListDeployedPipelines(mockAppName).Return([]deploy.Pipeline{}, nil)
				m.workspace.EXPECT().ListPipelines().Return(nil, nil)
				m.sel.EXPECT().Environments(pipelineSelectEnvPrompt, gomock.Any(), "my-app", gomock.Any()).Return([]string{"test", "prod"}, nil)
				m.store.EXPECT().GetEnvironment("my-app", "test").Return(&config.Environment{
					Name:   "test",
					Region: "us-west-2",
				}, nil)
				m.store.EXPECT().GetEnvironment("my-app", "prod").Return(&config.Environment{
					Name:   "prod",
					Region: "us-west-2",
				}, nil)
			},
		},
	}

	for name, tc := range testCases {
		t.Run(name, func(t *testing.T) {
			// GIVEN
			ctrl := gomock.NewController(t)
			defer ctrl.Finish()

			mocks := pipelineInitMocks{
				prompt:         mocks.NewMockprompter(ctrl),
				runner:         mocks.NewMockrunner(ctrl),
				sessProvider:   mocks.NewMocksessionProvider(ctrl),
				sel:            mocks.NewMockpipelineEnvSelector(ctrl),
				store:          mocks.NewMockstore(ctrl),
				pipelineLister: mocks.NewMockdeployedPipelineLister(ctrl),
				workspace:      mocks.NewMockwsPipelineIniter(ctrl),
			}
			if tc.setupMocks != nil {
				tc.setupMocks(mocks)
			}

			opts := &initPipelineOpts{
				initPipelineVars: initPipelineVars{
					appName:           tc.inAppName,
					name:              tc.inName,
					environments:      tc.inEnvironments,
					repoURL:           tc.inRepoURL,
					githubAccessToken: tc.inGitHubAccessToken,
					repoBranch:        tc.inGitBranch,
				},
				wsAppName:      tc.inWsAppName,
				prompt:         mocks.prompt,
				runner:         mocks.runner,
				sessProvider:   mocks.sessProvider,
				buffer:         tc.buffer,
				sel:            mocks.sel,
				store:          mocks.store,
				pipelineLister: mocks.pipelineLister,
				workspace:      mocks.workspace,
			}

			// WHEN
			err := opts.Ask()

			// THEN
			if tc.expectedError != nil {
				require.EqualError(t, err, tc.expectedError.Error())
			} else {
				require.NoError(t, err)
				if tc.expectedBranch != "" {
					require.Equal(t, tc.expectedBranch, opts.repoBranch)
				}
			}
		})
	}
}

func TestInitPipelineOpts_Execute(t *testing.T) {
	const (
		wantedName          = "mypipe"
		wantedManifestFile  = "/pipelines/mypipe/manifest.yml"
		wantedBuildspecFile = "/pipelines/mypipe/buildspec.yml"
		wantedRelativePath  = "/copilot/pipelines/mypipe/manifest.yml"
	)

	buildspecExistsErr := &workspace.ErrFileExists{FileName: wantedBuildspecFile}
	manifestExistsErr := &workspace.ErrFileExists{FileName: wantedManifestFile}
	testCases := map[string]struct {
		inName         string
		inEnvironments []string
		inEnvConfigs   []*config.Environment
		inGitHubToken  string
		inRepoURL      string
		inBranch       string
		inAppName      string

		setupMocks func(m pipelineInitMocks)
		buffer     bytes.Buffer

		expectedError error
	}{
		"creates secret and writes manifest and buildspec for GHV1 provider": {
			inName: wantedName,
			inEnvConfigs: []*config.Environment{
				{
					Name: "test",
				},
			},
			inGitHubToken: "hunter2",
			inRepoURL:     "git@github.com:badgoose/goose.git",
			inAppName:     "badgoose",
			setupMocks: func(m pipelineInitMocks) {
				m.secretsmanager.EXPECT().CreateSecret("github-token-badgoose-goose", "hunter2").Return("some-arn", nil)
				m.workspace.EXPECT().WritePipelineManifest(gomock.Any(), wantedName).Return(wantedManifestFile, nil)
				m.workspace.EXPECT().WritePipelineBuildspec(gomock.Any(), wantedName).Return(wantedBuildspecFile, nil)
				m.workspace.EXPECT().Rel(wantedManifestFile).Return(wantedRelativePath, nil)
				m.parser.EXPECT().Parse(buildspecTemplatePath, gomock.Any()).Return(&template.Content{
					Buffer: bytes.NewBufferString("hello"),
				}, nil)
				m.store.EXPECT().GetApplication("badgoose").Return(&config.Application{
					Name: "badgoose",
				}, nil)
				m.cfnClient.EXPECT().GetRegionalAppResources(&config.Application{
					Name: "badgoose",
				}).Return([]*stack.AppRegionalResources{
					{
						Region:   "us-west-2",
						S3Bucket: "gooseBucket",
					},
				}, nil)
			},
			expectedError: nil,
		},
		"writes manifest and buildspec for GH(v2) provider": {
			inName: wantedName,
			inEnvConfigs: []*config.Environment{
				{
					Name: "test",
				},
			},
			inRepoURL: "git@github.com:badgoose/goose.git",
			inAppName: "badgoose",
			setupMocks: func(m pipelineInitMocks) {
				m.workspace.EXPECT().WritePipelineManifest(gomock.Any(), wantedName).Return(wantedManifestFile, nil)
				m.workspace.EXPECT().WritePipelineBuildspec(gomock.Any(), wantedName).Return(wantedBuildspecFile, nil)
				m.workspace.EXPECT().Rel(wantedManifestFile).Return(wantedRelativePath, nil)
				m.parser.EXPECT().Parse(buildspecTemplatePath, gomock.Any()).Return(&template.Content{
					Buffer: bytes.NewBufferString("hello"),
				}, nil)
				m.store.EXPECT().GetApplication("badgoose").Return(&config.Application{
					Name: "badgoose",
				}, nil)
				m.cfnClient.EXPECT().GetRegionalAppResources(&config.Application{
					Name: "badgoose",
				}).Return([]*stack.AppRegionalResources{
					{
						Region:   "us-west-2",
						S3Bucket: "gooseBucket",
					},
				}, nil)
			},
			expectedError: nil,
		},
		"writes manifest and buildspec for CC provider": {
			inName: wantedName,
			inEnvConfigs: []*config.Environment{
				{
					Name: "test",
				},
			},
			inRepoURL: "https://git-codecommit.us-west-2.amazonaws.com/v1/repos/goose",
			inAppName: "badgoose",
			setupMocks: func(m pipelineInitMocks) {
				m.workspace.EXPECT().WritePipelineManifest(gomock.Any(), wantedName).Return(wantedManifestFile, nil)
				m.workspace.EXPECT().WritePipelineBuildspec(gomock.Any(), wantedName).Return(wantedBuildspecFile, nil)
				m.workspace.EXPECT().Rel(wantedManifestFile).Return(wantedRelativePath, nil)
				m.parser.EXPECT().Parse(buildspecTemplatePath, gomock.Any()).Return(&template.Content{
					Buffer: bytes.NewBufferString("hello"),
				}, nil)
				m.store.EXPECT().GetApplication("badgoose").Return(&config.Application{
					Name: "badgoose",
				}, nil)
				m.cfnClient.EXPECT().GetRegionalAppResources(&config.Application{
					Name: "badgoose",
				}).Return([]*stack.AppRegionalResources{
					{
						Region:   "us-west-2",
						S3Bucket: "gooseBucket",
					},
				}, nil)
				m.sessProvider.EXPECT().Default().Return(&session.Session{
					Config: &aws.Config{
						Region: aws.String("us-west-2"),
					},
				}, nil)
			},
			expectedError: nil,
		},
		"writes manifest and buildspec for BB provider": {
			inName: wantedName,
			inEnvConfigs: []*config.Environment{
				{
					Name: "test",
				},
			},
			inRepoURL: "https://huanjani@bitbucket.org/badgoose/goose.git",
			inAppName: "badgoose",
			setupMocks: func(m pipelineInitMocks) {
				m.workspace.EXPECT().WritePipelineManifest(gomock.Any(), wantedName).Return(wantedManifestFile, nil)
				m.workspace.EXPECT().WritePipelineBuildspec(gomock.Any(), wantedName).Return(wantedBuildspecFile, nil)
				m.workspace.EXPECT().Rel(wantedManifestFile).Return(wantedRelativePath, nil)
				m.parser.EXPECT().Parse(buildspecTemplatePath, gomock.Any()).Return(&template.Content{
					Buffer: bytes.NewBufferString("hello"),
				}, nil)
				m.store.EXPECT().GetApplication("badgoose").Return(&config.Application{
					Name: "badgoose",
				}, nil)
				m.cfnClient.EXPECT().GetRegionalAppResources(&config.Application{
					Name: "badgoose",
				}).Return([]*stack.AppRegionalResources{
					{
						Region:   "us-west-2",
						S3Bucket: "gooseBucket",
					},
				}, nil)
			},
			expectedError: nil,
		},
		"does not return an error if secret already exists": {
			inName: wantedName,
			inEnvConfigs: []*config.Environment{
				{
					Name: "test",
				},
			},
			inGitHubToken: "hunter2",
			inRepoURL:     "git@github.com:badgoose/goose.git",
			inAppName:     "badgoose",
			setupMocks: func(m pipelineInitMocks) {
				existsErr := &secretsmanager.ErrSecretAlreadyExists{}
				m.secretsmanager.EXPECT().CreateSecret("github-token-badgoose-goose", "hunter2").Return("", existsErr)
				m.workspace.EXPECT().WritePipelineManifest(gomock.Any(), wantedName).Return(wantedManifestFile, nil)
				m.workspace.EXPECT().WritePipelineBuildspec(gomock.Any(), wantedName).Return(wantedBuildspecFile, nil)
				m.workspace.EXPECT().Rel(wantedManifestFile).Return(wantedRelativePath, nil)
				m.parser.EXPECT().Parse(buildspecTemplatePath, gomock.Any()).Return(&template.Content{
					Buffer: bytes.NewBufferString("hello"),
				}, nil)
				m.store.EXPECT().GetApplication("badgoose").Return(&config.Application{
					Name: "badgoose",
				}, nil)
				m.cfnClient.EXPECT().GetRegionalAppResources(&config.Application{
					Name: "badgoose",
				}).Return([]*stack.AppRegionalResources{
					{
						Region:   "us-west-2",
						S3Bucket: "gooseBucket",
					},
				}, nil)
			},
			expectedError: nil,
		},
		"returns an error if can't write manifest": {
			inName: wantedName,
			inEnvConfigs: []*config.Environment{
				{
					Name: "test",
				},
			},
			inGitHubToken: "hunter2",
			inRepoURL:     "git@github.com:badgoose/goose.git",
			inAppName:     "badgoose",
			setupMocks: func(m pipelineInitMocks) {
				m.secretsmanager.EXPECT().CreateSecret("github-token-badgoose-goose", "hunter2").Return("some-arn", nil)
				m.workspace.EXPECT().WritePipelineManifest(gomock.Any(), wantedName).Return("", errors.New("some error"))
			},
			expectedError: errors.New("write pipeline manifest to workspace: some error"),
		},
		"returns an error if application cannot be retrieved": {
			inName: wantedName,
			inEnvConfigs: []*config.Environment{
				{
					Name: "test",
				},
			},
			inGitHubToken: "hunter2",
			inRepoURL:     "git@github.com:badgoose/goose.git",
			inAppName:     "badgoose",
			setupMocks: func(m pipelineInitMocks) {
				m.secretsmanager.EXPECT().CreateSecret("github-token-badgoose-goose", "hunter2").Return("some-arn", nil)
				m.workspace.EXPECT().WritePipelineManifest(gomock.Any(), wantedName).Return(wantedManifestFile, nil)
				m.workspace.EXPECT().Rel(wantedManifestFile).Return(wantedRelativePath, nil)
				m.store.EXPECT().GetApplication("badgoose").Return(nil, errors.New("some error"))
			},
			expectedError: errors.New("get application badgoose: some error"),
		},
		"returns an error if can't get regional application resources": {
			inName: wantedName,
			inEnvConfigs: []*config.Environment{
				{
					Name: "test",
				},
			},
			inGitHubToken: "hunter2",
			inRepoURL:     "git@github.com:badgoose/goose.git",
			inAppName:     "badgoose",
			setupMocks: func(m pipelineInitMocks) {
				m.secretsmanager.EXPECT().CreateSecret("github-token-badgoose-goose", "hunter2").Return("some-arn", nil)
				m.workspace.EXPECT().WritePipelineManifest(gomock.Any(), wantedName).Return(wantedManifestFile, nil)
				m.workspace.EXPECT().Rel(wantedManifestFile).Return(wantedRelativePath, nil)
				m.store.EXPECT().GetApplication("badgoose").Return(&config.Application{
					Name: "badgoose",
				}, nil)
				m.cfnClient.EXPECT().GetRegionalAppResources(&config.Application{
					Name: "badgoose",
				}).Return(nil, errors.New("some error"))
			},
			expectedError: fmt.Errorf("get regional application resources: some error"),
		},
		"returns an error if buildspec cannot be parsed": {
			inName: wantedName,
			inEnvConfigs: []*config.Environment{
				{
					Name: "test",
				},
			},
			inGitHubToken: "hunter2",
			inRepoURL:     "git@github.com:badgoose/goose.git",
			inAppName:     "badgoose",
			setupMocks: func(m pipelineInitMocks) {
				m.secretsmanager.EXPECT().CreateSecret("github-token-badgoose-goose", "hunter2").Return("some-arn", nil)
				m.workspace.EXPECT().WritePipelineManifest(gomock.Any(), wantedName).Return(wantedManifestFile, nil)
				m.workspace.EXPECT().WritePipelineBuildspec(gomock.Any(), wantedName).Times(0)
				m.workspace.EXPECT().Rel(wantedManifestFile).Return(wantedRelativePath, nil)
				m.parser.EXPECT().Parse(buildspecTemplatePath, gomock.Any()).Return(nil, errors.New("some error"))
				m.store.EXPECT().GetApplication("badgoose").Return(&config.Application{
					Name: "badgoose",
				}, nil)
				m.cfnClient.EXPECT().GetRegionalAppResources(&config.Application{
					Name: "badgoose",
				}).Return([]*stack.AppRegionalResources{
					{
						Region:   "us-west-2",
						S3Bucket: "gooseBucket",
					},
				}, nil)
			},
			expectedError: errors.New("some error"),
		},
		"does not return an error if buildspec and manifest already exists": {
			inName: wantedName,
			inEnvConfigs: []*config.Environment{
				{
					Name: "test",
				},
			},
			inGitHubToken: "hunter2",
			inRepoURL:     "git@github.com:badgoose/goose.git",
			inAppName:     "badgoose",
			setupMocks: func(m pipelineInitMocks) {
				m.secretsmanager.EXPECT().CreateSecret("github-token-badgoose-goose", "hunter2").Return("some-arn", nil)
				m.workspace.EXPECT().WritePipelineManifest(gomock.Any(), wantedName).Return("", manifestExistsErr)
				m.workspace.EXPECT().WritePipelineBuildspec(gomock.Any(), wantedName).Return("", buildspecExistsErr)
				m.workspace.EXPECT().Rel(wantedManifestFile).Return(wantedRelativePath, nil)
				m.parser.EXPECT().Parse(buildspecTemplatePath, gomock.Any()).Return(&template.Content{
					Buffer: bytes.NewBufferString("hello"),
				}, nil)
				m.store.EXPECT().GetApplication("badgoose").Return(&config.Application{
					Name: "badgoose",
				}, nil)
				m.cfnClient.EXPECT().GetRegionalAppResources(&config.Application{
					Name: "badgoose",
				}).Return([]*stack.AppRegionalResources{
					{
						Region:   "us-west-2",
						S3Bucket: "gooseBucket",
					},
				}, nil)
			},
			expectedError: nil,
		},
		"returns an error if can't write buildspec": {
			inName: wantedName,
			inEnvConfigs: []*config.Environment{
				{
					Name: "test",
				},
			},
			inGitHubToken: "hunter2",
			inRepoURL:     "git@github.com:badgoose/goose.git",
			inAppName:     "badgoose",
			setupMocks: func(m pipelineInitMocks) {
				m.secretsmanager.EXPECT().CreateSecret("github-token-badgoose-goose", "hunter2").Return("some-arn", nil)
				m.workspace.EXPECT().WritePipelineManifest(gomock.Any(), wantedName).Return(wantedManifestFile, nil)
				m.workspace.EXPECT().Rel(wantedManifestFile).Return(wantedRelativePath, nil)
				m.workspace.EXPECT().WritePipelineBuildspec(gomock.Any(), wantedName).Return("", errors.New("some error"))
				m.parser.EXPECT().Parse(buildspecTemplatePath, gomock.Any()).Return(&template.Content{
					Buffer: bytes.NewBufferString("hello"),
				}, nil)
				m.store.EXPECT().GetApplication("badgoose").Return(&config.Application{
					Name: "badgoose",
				}, nil)
				m.cfnClient.EXPECT().GetRegionalAppResources(&config.Application{
					Name: "badgoose",
				}).Return([]*stack.AppRegionalResources{
					{
						Region:   "us-west-2",
						S3Bucket: "gooseBucket",
					},
				}, nil)
			},
			expectedError: fmt.Errorf("write buildspec to workspace: some error"),
		},
	}

	for name, tc := range testCases {
		t.Run(name, func(t *testing.T) {
			// GIVEN
			ctrl := gomock.NewController(t)
			defer ctrl.Finish()

			mocks := pipelineInitMocks{
				workspace:      mocks.NewMockwsPipelineIniter(ctrl),
				secretsmanager: mocks.NewMocksecretsManager(ctrl),
				parser:         templatemocks.NewMockParser(ctrl),
				sessProvider:   mocks.NewMocksessionProvider(ctrl),
				cfnClient:      mocks.NewMockappResourcesGetter(ctrl),
				store:          mocks.NewMockstore(ctrl),
			}
			if tc.setupMocks != nil {
				tc.setupMocks(mocks)
			}

			memFs := &afero.Afero{Fs: afero.NewMemMapFs()}

			opts := &initPipelineOpts{
				initPipelineVars: initPipelineVars{
					name:              tc.inName,
					githubAccessToken: tc.inGitHubToken,
					appName:           tc.inAppName,
					repoBranch:        tc.inBranch,
					repoURL:           tc.inRepoURL,
				},
				workspace:      mocks.workspace,
				secretsmanager: mocks.secretsmanager,
				parser:         mocks.parser,
				sessProvider:   mocks.sessProvider,
				store:          mocks.store,
				cfnClient:      mocks.cfnClient,
				fs:             memFs,
				buffer:         tc.buffer,
				envConfigs:     tc.inEnvConfigs,
			}

			// WHEN
			require.NoError(t, opts.parseRepoDetails())
			err := opts.Execute()

			// THEN
			if tc.expectedError != nil {
				require.EqualError(t, err, tc.expectedError.Error())
			} else {
				require.NoError(t, err)
			}
		})
	}
}

func TestInitPipelineOpts_parseGitRemoteResult(t *testing.T) {
	testCases := map[string]struct {
		inRemoteResult string

		expectedURLs  []string
		expectedError error
	}{
		"matched format": {
			inRemoteResult: `badgoose	git@github.com:badgoose/grit.git (fetch)
badgoose	https://github.com/badgoose/cli.git (fetch)
origin	https://github.com/koke/grit (fetch)
koke	git://github.com/koke/grit.git (push)
https	https://git-codecommit.us-west-2.amazonaws.com/v1/repos/aws-sample (fetch)
fed	codecommit::us-west-2://aws-sample (fetch)
ssh	ssh://git-codecommit.us-west-2.amazonaws.com/v1/repos/aws-sample (push)
bb	https://huanjani@bitbucket.org/huanjani/aws-copilot-sample-service.git (push)`,

			expectedURLs: []string{"git@github.com:badgoose/grit", "https://github.com/badgoose/cli", "https://github.com/koke/grit", "git://github.com/koke/grit", "https://git-codecommit.us-west-2.amazonaws.com/v1/repos/aws-sample", "codecommit::us-west-2://aws-sample", "ssh://git-codecommit.us-west-2.amazonaws.com/v1/repos/aws-sample", "https://huanjani@bitbucket.org/huanjani/aws-copilot-sample-service"},
		},
		"don't add to URL list if it is not a GitHub or CodeCommit or Bitbucket URL": {
			inRemoteResult: `badgoose	verybad@gitlab.com/whatever (fetch)`,

			expectedURLs: []string{},
		},
	}

	for name, tc := range testCases {
		t.Run(name, func(t *testing.T) {
			// GIVEN
			opts := &initPipelineOpts{}

			// WHEN
			urls, err := opts.parseGitRemoteResult(tc.inRemoteResult)
			// THEN
			if tc.expectedError != nil {
				require.EqualError(t, err, tc.expectedError.Error())
			} else {
				require.ElementsMatch(t, tc.expectedURLs, urls)
			}
		})
	}
}

func TestInitPipelineGHRepoURL_parse(t *testing.T) {
	testCases := map[string]struct {
		inRepoURL ghRepoURL

		expectedDetails ghRepoDetails
		expectedError   error
	}{
		"successfully parses name without .git suffix": {
			inRepoURL: "https://github.com/badgoose/cli",

			expectedDetails: ghRepoDetails{
				name:  "cli",
				owner: "badgoose",
			},
		},
		"successfully parses repo name with .git suffix": {
			inRepoURL: "https://github.com/koke/grit.git",

			expectedDetails: ghRepoDetails{
				name:  "grit",
				owner: "koke",
			},
		},
		"returns an error if it is not a github URL": {
			inRepoURL: "https://git-codecommit.us-east-1.amazonaws.com/v1/repos/whatever",

			expectedError: fmt.Errorf("unable to parse the GitHub repository owner and name from https://git-codecommit.us-east-1.amazonaws.com/v1/repos/whatever: please pass the repository URL with the format `--url https://github.com/{owner}/{repositoryName}`"),
		},
	}

	for name, tc := range testCases {
		t.Run(name, func(t *testing.T) {
			// WHEN
			details, err := ghRepoURL.parse(tc.inRepoURL)

			// THEN
			if tc.expectedError != nil {
				require.EqualError(t, err, tc.expectedError.Error())
			} else {
				require.Equal(t, tc.expectedDetails, details)
			}
		})
	}
}

func TestInitPipelineCCRepoURL_parse(t *testing.T) {
	testCases := map[string]struct {
		inRepoURL ccRepoURL

		expectedDetails ccRepoDetails
		expectedError   error
	}{
		"successfully parses https url": {
			inRepoURL: "https://git-codecommit.sa-east-1.amazonaws.com/v1/repos/aws-sample",

			expectedDetails: ccRepoDetails{
				name:   "aws-sample",
				region: "sa-east-1",
			},
		},
		"successfully parses ssh url": {
			inRepoURL: "ssh://git-codecommit.us-east-2.amazonaws.com/v1/repos/aws-sample",

			expectedDetails: ccRepoDetails{
				name:   "aws-sample",
				region: "us-east-2",
			},
		},
		"successfully parses federated (GRC) url": {
			inRepoURL: "codecommit::us-gov-west-1://aws-sample",

			expectedDetails: ccRepoDetails{
				name:   "aws-sample",
				region: "us-gov-west-1",
			},
		},
	}

	for name, tc := range testCases {
		t.Run(name, func(t *testing.T) {
			// WHEN
			details, err := ccRepoURL.parse(tc.inRepoURL)

			// THEN
			if tc.expectedError != nil {
				require.EqualError(t, err, tc.expectedError.Error())
			} else {
				require.Equal(t, tc.expectedDetails, details)
			}
		})
	}
}

func TestInitPipelineBBRepoURL_parse(t *testing.T) {
	testCases := map[string]struct {
		inRepoURL bbRepoURL

		expectedDetails bbRepoDetails
		expectedError   error
	}{
		"successfully parses https url": {
			inRepoURL: "https://huanjani@bitbucket.org/huanjani/aws-copilot-sample-service",

			expectedDetails: bbRepoDetails{
				name:  "aws-copilot-sample-service",
				owner: "huanjani",
			},
		},
		"successfully parses ssh url": {
			inRepoURL: "ssh://git@bitbucket.org:huanjani/aws-copilot-sample-service",

			expectedDetails: bbRepoDetails{
				name:  "aws-copilot-sample-service",
				owner: "huanjani",
			},
		},
	}

	for name, tc := range testCases {
		t.Run(name, func(t *testing.T) {
			// WHEN
			details, err := bbRepoURL.parse(tc.inRepoURL)

			// THEN
			if tc.expectedError != nil {
				require.EqualError(t, err, tc.expectedError.Error())
			} else {
				require.Equal(t, tc.expectedDetails, details)
			}
		})
	}
}<|MERGE_RESOLUTION|>--- conflicted
+++ resolved
@@ -43,10 +43,7 @@
 		wantedName  = "mypipe"
 	)
 	mockError := errors.New("some error")
-<<<<<<< HEAD
 	fullName := fmt.Sprintf(fmtPipelineStackName, mockAppName, wantedName)
-=======
->>>>>>> 70170461
 	mockApp := &config.Application{
 		Name: mockAppName,
 	}
@@ -200,91 +197,6 @@
 
 			expectedError: fmt.Errorf("get pipeline name: mock error"),
 		},
-<<<<<<< HEAD
-		"returns error on duplicate deployed pipeline": {
-			inWsAppName: mockAppName,
-			inName:      wantedName,
-			inGitBranch: "main",
-			inRepoURL:   githubAnotherURL,
-			setupMocks: func(m pipelineInitMocks) {
-				m.store.EXPECT().GetApplication(mockAppName).Return(mockApp, nil)
-				m.pipelineLister.EXPECT().ListDeployedPipelines(mockAppName).Return([]deploy.Pipeline{
-					{
-						AppName:      mockAppName,
-						ResourceName: fullName,
-						Name:         fullName,
-						IsLegacy:     true,
-					},
-					{
-						AppName:      mockAppName,
-						ResourceName: "random",
-					},
-				}, nil)
-			},
-
-			expectedError: fmt.Errorf("pipeline %s already exists", wantedName),
-		},
-		"returns error on duplicate short name deployed pipeline": {
-			inWsAppName: mockAppName,
-			inName:      wantedName,
-			inRepoURL:   githubAnotherURL,
-			inGitBranch: "main",
-			setupMocks: func(m pipelineInitMocks) {
-				m.store.EXPECT().GetApplication(mockAppName).Return(mockApp, nil)
-				m.pipelineLister.EXPECT().ListDeployedPipelines(mockAppName).Return([]deploy.Pipeline{
-					{
-						AppName:      mockAppName,
-						ResourceName: fmt.Sprintf("%s-RANDOMRANDOM", fullName),
-						Name:         wantedName,
-						IsLegacy:     true,
-					},
-					{
-						AppName:      mockAppName,
-						ResourceName: "random",
-					},
-				}, nil)
-			},
-			expectedError: fmt.Errorf("pipeline %s already exists", wantedName),
-		},
-		"returns error if fail to check against deployed pipelines": {
-			inWsAppName: mockAppName,
-			inName:      wantedName,
-			inRepoURL:   githubAnotherURL,
-			inGitBranch: "main",
-			setupMocks: func(m pipelineInitMocks) {
-				m.store.EXPECT().GetApplication(mockAppName).Return(mockApp, nil)
-				m.pipelineLister.EXPECT().ListDeployedPipelines(mockAppName).Return(nil, mockError)
-			},
-			expectedError: errors.New("list pipelines for app my-app: some error"),
-		},
-		"returns error on duplicate local pipeline": {
-			inWsAppName: mockAppName,
-			inName:      wantedName,
-			inRepoURL:   githubAnotherURL,
-			inGitBranch: "main",
-			setupMocks: func(m pipelineInitMocks) {
-				m.store.EXPECT().GetApplication(mockAppName).Return(mockApp, nil)
-				m.pipelineLister.EXPECT().ListDeployedPipelines(mockAppName).Return([]deploy.Pipeline{}, nil)
-				m.workspace.EXPECT().ListPipelines().Return([]workspace.PipelineManifest{{Name: wantedName}}, nil)
-			},
-
-			expectedError: fmt.Errorf("pipeline %s's manifest already exists", wantedName),
-		},
-		"returns error if fail to check against local pipelines": {
-			inWsAppName: mockAppName,
-			inName:      wantedName,
-			inRepoURL:   githubAnotherURL,
-			inGitBranch: "main",
-			setupMocks: func(m pipelineInitMocks) {
-				m.store.EXPECT().GetApplication(mockAppName).Return(mockApp, nil)
-				m.pipelineLister.EXPECT().ListDeployedPipelines(mockAppName).Return([]deploy.Pipeline{}, nil)
-				m.workspace.EXPECT().ListPipelines().Return(nil, mockError)
-			},
-
-			expectedError: errors.New("get local pipelines: some error"),
-		},
-=======
->>>>>>> 70170461
 		"prompt for pipeline name": {
 			inWsAppName:    mockAppName,
 			inRepoURL:      githubAnotherURL,
