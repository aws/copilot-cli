// Copyright Amazon.com, Inc. or its affiliates. All Rights Reserved.
// SPDX-License-Identifier: Apache-2.0

package cli

import (
	"context"
	"fmt"
	"os"
	"os/signal"
	"strconv"
	"strings"
	"sync"
	"syscall"

	"github.com/aws/aws-sdk-go/aws"
	"github.com/aws/aws-sdk-go/aws/arn"
	"github.com/aws/aws-sdk-go/aws/session"
	sdksecretsmanager "github.com/aws/aws-sdk-go/service/secretsmanager"
	sdkssm "github.com/aws/aws-sdk-go/service/ssm"
	"github.com/aws/copilot-cli/cmd/copilot/template"
	"github.com/aws/copilot-cli/internal/pkg/aws/ecr"
	awsecs "github.com/aws/copilot-cli/internal/pkg/aws/ecs"
	"github.com/aws/copilot-cli/internal/pkg/aws/identity"
	"github.com/aws/copilot-cli/internal/pkg/aws/secretsmanager"
	"github.com/aws/copilot-cli/internal/pkg/aws/sessions"
	"github.com/aws/copilot-cli/internal/pkg/aws/ssm"
	clideploy "github.com/aws/copilot-cli/internal/pkg/cli/deploy"
	"github.com/aws/copilot-cli/internal/pkg/cli/group"
	"github.com/aws/copilot-cli/internal/pkg/config"
	"github.com/aws/copilot-cli/internal/pkg/deploy"
	"github.com/aws/copilot-cli/internal/pkg/deploy/cloudformation"
	"github.com/aws/copilot-cli/internal/pkg/docker/dockerengine"
	"github.com/aws/copilot-cli/internal/pkg/docker/scheduler"
	"github.com/aws/copilot-cli/internal/pkg/ecs"
	"github.com/aws/copilot-cli/internal/pkg/exec"
	"github.com/aws/copilot-cli/internal/pkg/manifest"
	"github.com/aws/copilot-cli/internal/pkg/repository"
	termcolor "github.com/aws/copilot-cli/internal/pkg/term/color"
	"github.com/aws/copilot-cli/internal/pkg/term/log"
	termprogress "github.com/aws/copilot-cli/internal/pkg/term/progress"
	"github.com/aws/copilot-cli/internal/pkg/term/prompt"
	"github.com/aws/copilot-cli/internal/pkg/term/selector"
	"github.com/aws/copilot-cli/internal/pkg/term/syncbuffer"
	"github.com/aws/copilot-cli/internal/pkg/workspace"
	"github.com/fatih/color"
	"github.com/spf13/afero"
	"github.com/spf13/cobra"
	"golang.org/x/sync/errgroup"
)

const (
	workloadAskPrompt = "Which workload would you like to run locally?"

	pauseContainerURI  = "public.ecr.aws/amazonlinux/amazonlinux:2023"
	pauseContainerName = "pause"
)

type runLocalVars struct {
	wkldName      string
	wkldType      string
	appName       string
	envName       string
	envOverrides  map[string]string
	portOverrides portOverrides
}

type runLocalOpts struct {
	runLocalVars

	sel             deploySelector
	ecsLocalClient  ecsLocalClient
	ssm             secretGetter
	secretsManager  secretGetter
	sessProvider    sessionProvider
	sess            *session.Session
	envSess         *session.Session
	targetEnv       *config.Environment
	targetApp       *config.Application
	store           store
	ws              wsWlDirReader
	cmd             execRunner
	dockerEngine    dockerEngineRunner
	repository      repositoryService
	containerSuffix string
	newColor        func() *color.Color
	prog            progress

	buildContainerImages func(mft manifest.DynamicWorkload) (map[string]string, error)
	configureClients     func(o *runLocalOpts) error
	labeledTermPrinter   func(fw syncbuffer.FileWriter, bufs []*syncbuffer.LabeledSyncBuffer, opts ...syncbuffer.LabeledTermPrinterOption) clideploy.LabeledTermPrinter
	unmarshal            func([]byte) (manifest.DynamicWorkload, error)
	newInterpolator      func(app, env string) interpolator
}

func newRunLocalOpts(vars runLocalVars) (*runLocalOpts, error) {
	sessProvider := sessions.ImmutableProvider(sessions.UserAgentExtras("run local"))
	defaultSess, err := sessProvider.Default()
	if err != nil {
		return nil, err
	}

	store := config.NewSSMStore(identity.New(defaultSess), sdkssm.New(defaultSess), aws.StringValue(defaultSess.Config.Region))
	deployStore, err := deploy.NewStore(sessProvider, store)
	if err != nil {
		return nil, err
	}

	ws, err := workspace.Use(afero.NewOsFs())
	if err != nil {
		return nil, err
	}
	labeledTermPrinter := func(fw syncbuffer.FileWriter, bufs []*syncbuffer.LabeledSyncBuffer, opts ...syncbuffer.LabeledTermPrinterOption) clideploy.LabeledTermPrinter {
		return syncbuffer.NewLabeledTermPrinter(fw, bufs, opts...)
	}
	opts := &runLocalOpts{
		runLocalVars:       vars,
		sel:                selector.NewDeploySelect(prompt.New(), store, deployStore),
		store:              store,
		ws:                 ws,
		newInterpolator:    newManifestInterpolator,
		sessProvider:       sessProvider,
		unmarshal:          manifest.UnmarshalWorkload,
		sess:               defaultSess,
		cmd:                exec.NewCmd(),
		dockerEngine:       dockerengine.New(exec.NewCmd()),
		labeledTermPrinter: labeledTermPrinter,
		newColor:           termcolor.ColorGenerator(),
		prog:               termprogress.NewSpinner(log.DiagnosticWriter),
	}
	opts.configureClients = func(o *runLocalOpts) error {
		defaultSessEnvRegion, err := o.sessProvider.DefaultWithRegion(o.targetEnv.Region)
		if err != nil {
			return fmt.Errorf("create default session with region %s: %w", o.targetEnv.Region, err)
		}
		o.envSess, err = o.sessProvider.FromRole(o.targetEnv.ManagerRoleARN, o.targetEnv.Region)
		if err != nil {
			return fmt.Errorf("create env session %s: %w", o.targetEnv.Region, err)
		}

		// EnvManagerRole has permissions to get task def and get SSM values.
		// However, it doesn't have permissions to get secrets from secrets manager,
		// so use the default sess and *hope* they have permissions.
		o.ecsLocalClient = ecs.New(o.envSess)
		o.ssm = ssm.New(o.envSess)
		o.secretsManager = secretsmanager.New(defaultSessEnvRegion)

		resources, err := cloudformation.New(o.sess, cloudformation.WithProgressTracker(os.Stderr)).GetAppResourcesByRegion(o.targetApp, o.targetEnv.Region)
		if err != nil {
			return fmt.Errorf("get application %s resources from region %s: %w", o.appName, o.envName, err)
		}
		repoName := clideploy.RepoName(o.appName, o.wkldName)
		o.repository = repository.NewWithURI(ecr.New(defaultSessEnvRegion), repoName, resources.RepositoryURLs[o.wkldName])
		return nil
	}
	opts.buildContainerImages = func(mft manifest.DynamicWorkload) (map[string]string, error) {
		gitShortCommit := imageTagFromGit(opts.cmd)
		image := clideploy.ContainerImageIdentifier{
			GitShortCommitTag: gitShortCommit,
		}
		out := &clideploy.UploadArtifactsOutput{}
		if err := clideploy.BuildContainerImages(&clideploy.ImageActionInput{
			Name:               opts.wkldName,
			WorkspacePath:      opts.ws.Path(),
			Image:              image,
			Mft:                mft.Manifest(),
			GitShortCommitTag:  gitShortCommit,
			Builder:            opts.repository,
			Login:              opts.repository.Login,
			CheckDockerEngine:  opts.dockerEngine.CheckDockerEngineRunning,
			LabeledTermPrinter: opts.labeledTermPrinter,
		}, out); err != nil {
			return nil, err
		}

		containerURIs := make(map[string]string, len(out.ImageDigests))
		for name, info := range out.ImageDigests {
			if len(info.RepoTags) == 0 {
				// this shouldn't happen, but just to avoid a panic in case
				return nil, fmt.Errorf("no repo tags for image %q", name)
			}
			containerURIs[name] = info.RepoTags[0]
		}
		return containerURIs, nil
	}
	return opts, nil
}

// Validate returns an error for any invalid optional flags.
func (o *runLocalOpts) Validate() error {
	if o.appName == "" {
		return errNoAppInWorkspace
	}
	// Ensure that the application name provided exists in the workspace
	app, err := o.store.GetApplication(o.appName)
	if err != nil {
		return fmt.Errorf("get application %s: %w", o.appName, err)
	}
	o.targetApp = app
	return nil
}

// Ask prompts the user for any unprovided required fields and validates them.
func (o *runLocalOpts) Ask() error {
	return o.validateAndAskWkldEnvName()
}

func (o *runLocalOpts) validateAndAskWkldEnvName() error {
	if o.envName != "" {
		env, err := o.store.GetEnvironment(o.appName, o.envName)
		if err != nil {
			return err
		}
		o.targetEnv = env
	}
	if o.wkldName != "" {
		if _, err := o.store.GetWorkload(o.appName, o.wkldName); err != nil {
			return err
		}
	}

	deployedWorkload, err := o.sel.DeployedWorkload(workloadAskPrompt, "", o.appName, selector.WithEnv(o.envName), selector.WithName(o.wkldName))
	if err != nil {
		return fmt.Errorf("select a deployed workload from application %s: %w", o.appName, err)
	}
	if o.envName == "" {
		env, err := o.store.GetEnvironment(o.appName, deployedWorkload.Env)
		if err != nil {
			return fmt.Errorf("get environment %q configuration: %w", o.envName, err)
		}
		o.targetEnv = env
	}

	o.wkldName = deployedWorkload.Name
	o.envName = deployedWorkload.Env
	o.wkldType = deployedWorkload.Type
	return nil
}

// Execute builds and runs the workload images locally.
func (o *runLocalOpts) Execute() error {
	if err := o.configureClients(o); err != nil {
		return err
	}

	ctx := context.Background()

	task, err := o.getTask(ctx)
	if err != nil {
		return fmt.Errorf("get task: %w", err)
	}
	mft, _, err := workloadManifest(&workloadManifestInput{
		name:         o.wkldName,
		appName:      o.appName,
		envName:      o.envName,
		ws:           o.ws,
		interpolator: o.newInterpolator(o.appName, o.envName),
		unmarshal:    o.unmarshal,
		sess:         o.envSess,
	})
	if err != nil {
		return err
	}

	containerURIs, err := o.buildContainerImages(mft)
	if err != nil {
		return fmt.Errorf("build images: %w", err)
	}

	// replace built images with the local built URI
	for name, uri := range containerURIs {
		ctr, ok := task.Containers[name]
		if !ok {
			return fmt.Errorf("built an image for %q, which doesn't exist in the task", name)
		}

		ctr.ImageURI = uri
		task.Containers[name] = ctr
	}

	ctx, cancel := context.WithCancel(ctx)
	defer cancel()

	idPrefix := fmt.Sprintf("%s-%s-%s-", o.appName, o.envName, o.wkldName)
	s := scheduler.NewScheduler(o.dockerEngine.(dockerengine.DockerCmdClient), idPrefix, func(name string, ctr scheduler.ContainerDefinition) dockerengine.RunLogOptions {
		return dockerengine.RunLogOptions{
			Color:      o.newColor(),
			Output:     os.Stderr,
			LinePrefix: fmt.Sprintf("[%s] ", name),
		}
	})

	sigCh := make(chan os.Signal, 1)
	signal.Notify(sigCh, syscall.SIGINT, syscall.SIGTERM)

	errCh := s.Start()
	s.RunTask(task)

	for {
		select {
		// we loop until errCh closes, since Start()
		// closes errCh when the scheduler is completely done.
		case err, ok := <-errCh:
			if !ok {
				return nil
			}

			fmt.Printf("error: %s\n", err)
			s.Stop()
		case <-sigCh:
			signal.Stop(sigCh)
			s.Stop()
		}
	}
}

func (o *runLocalOpts) getTask(ctx context.Context) (scheduler.Task, error) {
	td, err := o.ecsLocalClient.TaskDefinition(o.appName, o.envName, o.wkldName)
	if err != nil {
		return scheduler.Task{}, fmt.Errorf("get task definition: %w", err)
	}

	envVars, err := o.getEnvVars(ctx, td)
	if err != nil {
		return scheduler.Task{}, fmt.Errorf("get env vars: %w", err)
	}

	task := scheduler.Task{
		Containers: make(map[string]scheduler.ContainerDefinition),
	}

	for _, ctr := range td.ContainerDefinitions {
		name := aws.StringValue(ctr.Name)
		def := scheduler.ContainerDefinition{
			ImageURI: aws.StringValue(ctr.Image),
			EnvVars:  envVars[name].EnvVars(),
			Secrets:  envVars[name].Secrets(),
			Ports:    make(map[string]string, len(ctr.PortMappings)),
		}

<<<<<<< HEAD
		for _, port := range ctr.PortMappings {
			hostPort := strconv.FormatInt(aws.Int64Value(port.HostPort), 10)
			ctrPort := hostPort
			if port.ContainerPort != nil {
				ctrPort = strconv.FormatInt(aws.Int64Value(port.ContainerPort), 10)
=======
	// go routine to check if pause container is running
	go func() {
		for {
			isRunning, err := o.dockerEngine.IsContainerRunning(ctx, containerNameWithSuffix)
			if err != nil {
				errCh <- fmt.Errorf("check if container is running: %w", err)
				return
			}
			if isRunning {
				errCh <- nil
				return
>>>>>>> 16bfc4ac
			}

			for _, override := range o.portOverrides {
				if override.container == ctrPort {
					hostPort = override.host
					break
				}
			}

			def.Ports[hostPort] = ctrPort
		}

		task.Containers[name] = def
	}

	return task, nil
}

<<<<<<< HEAD
type containerEnv map[string]envVarValue
=======
func (o *runLocalOpts) cleanUpContainers(ctx context.Context, containerURIs map[string]string) error {
	cleanUp := func(id string) error {
		o.prog.Start(fmt.Sprintf("Stopping %q", id))
		if err := o.dockerEngine.Stop(ctx, id); err != nil {
			o.prog.Stop(log.Serrorf("Failed to stop %q\n", id))
			return fmt.Errorf("stop: %w", err)
		}
>>>>>>> 16bfc4ac

type envVarValue struct {
	Value    string
	Secret   bool
	Override bool
}

func (c containerEnv) EnvVars() map[string]string {
	if c == nil {
		return nil
	}

	out := make(map[string]string)
	for k, v := range c {
		if !v.Secret {
			out[k] = v.Value
		}
	}
	return out
}

func (c containerEnv) Secrets() map[string]string {
	if c == nil {
		return nil
	}

	out := make(map[string]string)
	for k, v := range c {
		if v.Secret {
			out[k] = v.Value
		}
	}
	return out
}

// getEnvVars uses env overrides passed by flags and environment variables/secrets
// specified in the Task Definition to return a set of environment varibles for each
// continer defined in the TaskDefinition. The returned map is a map of container names,
// each of which contains a mapping of key->envVarValue, which defines if the variable is a secret or not.
func (o *runLocalOpts) getEnvVars(ctx context.Context, taskDef *awsecs.TaskDefinition) (map[string]containerEnv, error) {
	creds, err := o.sess.Config.Credentials.GetWithContext(ctx)
	if err != nil {
		return nil, fmt.Errorf("get IAM credentials: %w", err)
	}

	envVars := make(map[string]containerEnv)
	for _, ctr := range taskDef.ContainerDefinitions {
		name := aws.StringValue(ctr.Name)
		envVars[name] = map[string]envVarValue{
			"AWS_ACCESS_KEY_ID": {
				Value: creds.AccessKeyID,
			},
			"AWS_SECRET_ACCESS_KEY": {
				Value: creds.SecretAccessKey,
			},
			"AWS_SESSION_TOKEN": {
				Value: creds.SessionToken,
			},
		}
		if o.sess.Config.Region != nil {
			val := envVarValue{
				Value: aws.StringValue(o.sess.Config.Region),
			}
			envVars[name]["AWS_DEFAULT_REGION"] = val
			envVars[name]["AWS_REGION"] = val
		}
	}

	for _, e := range taskDef.EnvironmentVariables() {
		envVars[e.Container][e.Name] = envVarValue{
			Value: e.Value,
		}
	}

	if err := o.fillEnvOverrides(envVars); err != nil {
		return nil, fmt.Errorf("parse env overrides: %w", err)
	}

	if err := o.fillSecrets(ctx, envVars, taskDef); err != nil {
		return nil, fmt.Errorf("get secrets: %w", err)
	}
	return envVars, nil
}

// fillEnvOverrides parses environment variable overrides passed via flag.
// The expected format of the flag values is KEY=VALUE, with an optional container name
// in the format of [containerName]:KEY=VALUE. If the container name is omitted,
// the environment variable override is applied to all containers in the task definition.
func (o *runLocalOpts) fillEnvOverrides(envVars map[string]containerEnv) error {
	for k, v := range o.envOverrides {
		if !strings.Contains(k, ":") {
			// apply override to all containers
			for ctr := range envVars {
				envVars[ctr][k] = envVarValue{
					Value:    v,
					Override: true,
				}
			}
			continue
		}

		// only apply override to the specified container
		split := strings.SplitN(k, ":", 2)
		ctr, key := split[0], split[1] // len(split) will always be 2 since we know there is a ":"
		if _, ok := envVars[ctr]; !ok {
			return fmt.Errorf("%q targets invalid container", k)
		}
		envVars[ctr][key] = envVarValue{
			Value:    v,
			Override: true,
		}
	}

	return nil
}

// fillSecrets collects non-overridden secrets from the task definition and
// makes requests to SSM and Secrets Manager to get their value.
func (o *runLocalOpts) fillSecrets(ctx context.Context, envVars map[string]containerEnv, taskDef *awsecs.TaskDefinition) error {
	// figure out which secrets we need to get, set value to ValueFrom
	unique := make(map[string]string)
	for _, s := range taskDef.Secrets() {
		cur, ok := envVars[s.Container][s.Name]
		if cur.Override {
			// ignore secrets that were overridden
			continue
		}
		if ok {
			return fmt.Errorf("secret names must be unique, but an environment variable %q already exists", s.Name)
		}

		envVars[s.Container][s.Name] = envVarValue{
			Value:  s.ValueFrom,
			Secret: true,
		}
		unique[s.ValueFrom] = ""
	}

	// get value of all needed secrets
	g, ctx := errgroup.WithContext(ctx)
	mu := &sync.Mutex{}
	mu.Lock() // lock until finished ranging over unique
	for valueFrom := range unique {
		valueFrom := valueFrom
		g.Go(func() error {
			val, err := o.getSecret(ctx, valueFrom)
			if err != nil {
				return fmt.Errorf("get secret %q: %w", valueFrom, err)
			}

			mu.Lock()
			defer mu.Unlock()
			unique[valueFrom] = val
			return nil
		})
	}
	mu.Unlock()
	if err := g.Wait(); err != nil {
		return err
	}

	// replace secrets with resolved values
	for ctr, vars := range envVars {
		for key, val := range vars {
			if val.Secret {
				envVars[ctr][key] = envVarValue{
					Value:  unique[val.Value],
					Secret: true,
				}
			}
		}
	}

	return nil
}

func (o *runLocalOpts) getSecret(ctx context.Context, valueFrom string) (string, error) {
	// SSM secrets can be specified as parameter name instead of an ARN.
	// Default to ssm if valueFrom is not an ARN.
	getter := o.ssm
	if parsed, err := arn.Parse(valueFrom); err == nil { // only overwrite if successful
		switch parsed.Service {
		case sdkssm.ServiceName:
			getter = o.ssm
		case sdksecretsmanager.ServiceName:
			getter = o.secretsManager
		default:
			return "", fmt.Errorf("invalid ARN; not a SSM or Secrets Manager ARN")
		}
	}

	return getter.GetSecretValue(ctx, valueFrom)
}

// BuildRunLocalCmd builds the command for running a workload locally
func BuildRunLocalCmd() *cobra.Command {
	vars := runLocalVars{}
	cmd := &cobra.Command{
		Use:   "run local",
		Short: "Run the workload locally.",
		Long:  "Run the workload locally.",
		RunE: runCmdE(func(cmd *cobra.Command, args []string) error {
			opts, err := newRunLocalOpts(vars)
			if err != nil {
				return err
			}
			return run(opts)
		}),
		Annotations: map[string]string{
			"group": group.Develop,
		},
	}
	cmd.SetUsageTemplate(template.Usage)

	cmd.Flags().StringVarP(&vars.wkldName, nameFlag, nameFlagShort, "", workloadFlagDescription)
	cmd.Flags().StringVarP(&vars.envName, envFlag, envFlagShort, "", envFlagDescription)
	cmd.Flags().StringVarP(&vars.appName, appFlag, appFlagShort, tryReadingAppName(), appFlagDescription)
	cmd.Flags().Var(&vars.portOverrides, portOverrideFlag, portOverridesFlagDescription)
	cmd.Flags().StringToStringVar(&vars.envOverrides, envVarOverrideFlag, nil, envVarOverrideFlagDescription)
	return cmd
}<|MERGE_RESOLUTION|>--- conflicted
+++ resolved
@@ -338,25 +338,11 @@
 			Ports:    make(map[string]string, len(ctr.PortMappings)),
 		}
 
-<<<<<<< HEAD
 		for _, port := range ctr.PortMappings {
 			hostPort := strconv.FormatInt(aws.Int64Value(port.HostPort), 10)
 			ctrPort := hostPort
 			if port.ContainerPort != nil {
 				ctrPort = strconv.FormatInt(aws.Int64Value(port.ContainerPort), 10)
-=======
-	// go routine to check if pause container is running
-	go func() {
-		for {
-			isRunning, err := o.dockerEngine.IsContainerRunning(ctx, containerNameWithSuffix)
-			if err != nil {
-				errCh <- fmt.Errorf("check if container is running: %w", err)
-				return
-			}
-			if isRunning {
-				errCh <- nil
-				return
->>>>>>> 16bfc4ac
 			}
 
 			for _, override := range o.portOverrides {
@@ -375,17 +361,7 @@
 	return task, nil
 }
 
-<<<<<<< HEAD
 type containerEnv map[string]envVarValue
-=======
-func (o *runLocalOpts) cleanUpContainers(ctx context.Context, containerURIs map[string]string) error {
-	cleanUp := func(id string) error {
-		o.prog.Start(fmt.Sprintf("Stopping %q", id))
-		if err := o.dockerEngine.Stop(ctx, id); err != nil {
-			o.prog.Stop(log.Serrorf("Failed to stop %q\n", id))
-			return fmt.Errorf("stop: %w", err)
-		}
->>>>>>> 16bfc4ac
 
 type envVarValue struct {
 	Value    string
