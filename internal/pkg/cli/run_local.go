// Copyright Amazon.com, Inc. or its affiliates. All Rights Reserved.
// SPDX-License-Identifier: Apache-2.0

package cli

import (
	"context"
	"errors"
	"fmt"
	"net"
	"os"
	"os/signal"
	"path/filepath"
	"slices"
	"strconv"
	"strings"
	"sync"
	"syscall"
	"time"

	"github.com/aws/aws-sdk-go/aws"
	"github.com/aws/aws-sdk-go/aws/arn"
	"github.com/aws/aws-sdk-go/aws/request"
	"github.com/aws/aws-sdk-go/aws/session"
	sdkecs "github.com/aws/aws-sdk-go/service/ecs"
	"github.com/aws/aws-sdk-go/service/rds"
	sdksecretsmanager "github.com/aws/aws-sdk-go/service/secretsmanager"
	sdkssm "github.com/aws/aws-sdk-go/service/ssm"
	cmdtemplate "github.com/aws/copilot-cli/cmd/copilot/template"
	"github.com/aws/copilot-cli/internal/pkg/aws/ecr"
	awsecs "github.com/aws/copilot-cli/internal/pkg/aws/ecs"
	"github.com/aws/copilot-cli/internal/pkg/aws/identity"
	"github.com/aws/copilot-cli/internal/pkg/aws/resourcegroups"
	"github.com/aws/copilot-cli/internal/pkg/aws/secretsmanager"
	"github.com/aws/copilot-cli/internal/pkg/aws/sessions"
	"github.com/aws/copilot-cli/internal/pkg/aws/ssm"
	clideploy "github.com/aws/copilot-cli/internal/pkg/cli/deploy"
	"github.com/aws/copilot-cli/internal/pkg/cli/file"
	"github.com/aws/copilot-cli/internal/pkg/cli/group"
	"github.com/aws/copilot-cli/internal/pkg/config"
	"github.com/aws/copilot-cli/internal/pkg/deploy"
	"github.com/aws/copilot-cli/internal/pkg/deploy/cloudformation"
	"github.com/aws/copilot-cli/internal/pkg/describe"
	"github.com/aws/copilot-cli/internal/pkg/docker/dockerengine"
	"github.com/aws/copilot-cli/internal/pkg/docker/orchestrator"
	"github.com/aws/copilot-cli/internal/pkg/ecs"
	"github.com/aws/copilot-cli/internal/pkg/exec"
	"github.com/aws/copilot-cli/internal/pkg/manifest"
	"github.com/aws/copilot-cli/internal/pkg/repository"
	"github.com/aws/copilot-cli/internal/pkg/template"
	termcolor "github.com/aws/copilot-cli/internal/pkg/term/color"
	"github.com/aws/copilot-cli/internal/pkg/term/log"
	termprogress "github.com/aws/copilot-cli/internal/pkg/term/progress"
	"github.com/aws/copilot-cli/internal/pkg/term/prompt"
	"github.com/aws/copilot-cli/internal/pkg/term/selector"
	"github.com/aws/copilot-cli/internal/pkg/term/syncbuffer"
	"github.com/aws/copilot-cli/internal/pkg/workspace"
	"github.com/fsnotify/fsnotify"
	"github.com/spf13/afero"
	"github.com/spf13/cobra"
	"golang.org/x/sync/errgroup"
)

const (
	workloadAskPrompt = "Which workload would you like to run locally?"
)

type containerOrchestrator interface {
	Start() <-chan error
	RunTask(orchestrator.Task, ...orchestrator.RunTaskOption)
	Stop()
}

type hostFinder interface {
	Hosts(context.Context) ([]orchestrator.Host, error)
}

<<<<<<< HEAD
type taggedResourceGetter interface {
	GetResourcesByTags(string, map[string]string) ([]*resourcegroups.Resource, error)
}

type rdsDescriber interface {
	DescribeDBInstancesPagesWithContext(context.Context, *rds.DescribeDBInstancesInput, func(*rds.DescribeDBInstancesOutput, bool) bool, ...request.Option) error
=======
type recursiveWatcher interface {
	Add(path string) error
	Close() error
	Events() <-chan fsnotify.Event
	Errors() <-chan error
>>>>>>> 90d3af37
}

type runLocalVars struct {
	wkldName      string
	wkldType      string
	appName       string
	envName       string
	envOverrides  map[string]string
	watch         bool
	portOverrides portOverrides
	proxy         bool
	proxyNetwork  net.IPNet
}

type runLocalOpts struct {
	runLocalVars

	sel                 deploySelector
	ecsClient           ecsClient
	ssm                 secretGetter
	secretsManager      secretGetter
	sessProvider        sessionProvider
	sess                *session.Session
	envManagerSess      *session.Session
	targetEnv           *config.Environment
	targetApp           *config.Application
	store               store
	ws                  wsWlDirReader
	cmd                 execRunner
	dockerEngine        dockerEngineRunner
	repository          repositoryService
	prog                progress
	orchestrator        containerOrchestrator
	hostFinder          hostFinder
	envChecker          versionCompatibilityChecker
	debounceTime        time.Duration
	newRecursiveWatcher func() (recursiveWatcher, error)

	buildContainerImages func(mft manifest.DynamicWorkload) (map[string]string, error)
	configureClients     func() error
	labeledTermPrinter   func(fw syncbuffer.FileWriter, bufs []*syncbuffer.LabeledSyncBuffer, opts ...syncbuffer.LabeledTermPrinterOption) clideploy.LabeledTermPrinter
	unmarshal            func([]byte) (manifest.DynamicWorkload, error)
	newInterpolator      func(app, env string) interpolator
}

func newRunLocalOpts(vars runLocalVars) (*runLocalOpts, error) {
	sessProvider := sessions.ImmutableProvider(sessions.UserAgentExtras("run local"))
	defaultSess, err := sessProvider.Default()
	if err != nil {
		return nil, err
	}

	store := config.NewSSMStore(identity.New(defaultSess), sdkssm.New(defaultSess), aws.StringValue(defaultSess.Config.Region))
	deployStore, err := deploy.NewStore(sessProvider, store)
	if err != nil {
		return nil, err
	}

	ws, err := workspace.Use(afero.NewOsFs())
	if err != nil {
		return nil, err
	}
	labeledTermPrinter := func(fw syncbuffer.FileWriter, bufs []*syncbuffer.LabeledSyncBuffer, opts ...syncbuffer.LabeledTermPrinterOption) clideploy.LabeledTermPrinter {
		return syncbuffer.NewLabeledTermPrinter(fw, bufs, opts...)
	}
	o := &runLocalOpts{
		runLocalVars:       vars,
		sel:                selector.NewDeploySelect(prompt.New(), store, deployStore),
		store:              store,
		ws:                 ws,
		newInterpolator:    newManifestInterpolator,
		sessProvider:       sessProvider,
		unmarshal:          manifest.UnmarshalWorkload,
		sess:               defaultSess,
		cmd:                exec.NewCmd(),
		dockerEngine:       dockerengine.New(exec.NewCmd()),
		labeledTermPrinter: labeledTermPrinter,
		prog:               termprogress.NewSpinner(log.DiagnosticWriter),
	}
	o.configureClients = func() error {
		defaultSessEnvRegion, err := o.sessProvider.DefaultWithRegion(o.targetEnv.Region)
		if err != nil {
			return fmt.Errorf("create default session with region %s: %w", o.targetEnv.Region, err)
		}
		o.envManagerSess, err = o.sessProvider.FromRole(o.targetEnv.ManagerRoleARN, o.targetEnv.Region)
		if err != nil {
			return fmt.Errorf("create env manager session %s: %w", o.targetEnv.Region, err)
		}

		// EnvManagerRole has permissions to get task def and get SSM values.
		// However, it doesn't have permissions to get secrets from secrets manager,
		// so use the default sess and *hope* they have permissions.
		o.ecsClient = ecs.New(o.envManagerSess)
		o.ssm = ssm.New(o.envManagerSess)
		o.secretsManager = secretsmanager.New(defaultSessEnvRegion)

		resources, err := cloudformation.New(o.sess, cloudformation.WithProgressTracker(os.Stderr)).GetAppResourcesByRegion(o.targetApp, o.targetEnv.Region)
		if err != nil {
			return fmt.Errorf("get application %s resources from region %s: %w", o.appName, o.envName, err)
		}
		repoName := clideploy.RepoName(o.appName, o.wkldName)
		o.repository = repository.NewWithURI(ecr.New(defaultSessEnvRegion), repoName, resources.RepositoryURLs[o.wkldName])

		idPrefix := fmt.Sprintf("%s-%s-%s-", o.appName, o.envName, o.wkldName)
		colorGen := termcolor.ColorGenerator()
		o.orchestrator = orchestrator.New(o.dockerEngine, idPrefix, func(name string, ctr orchestrator.ContainerDefinition) dockerengine.RunLogOptions {
			return dockerengine.RunLogOptions{
				Color:      colorGen(),
				Output:     os.Stderr,
				LinePrefix: fmt.Sprintf("[%s] ", name),
			}
		})

		o.hostFinder = &hostDiscoverer{
			app:  o.appName,
			env:  o.envName,
			wkld: o.wkldName,
			ecs:  ecs.New(o.envManagerSess),
			rg:   resourcegroups.New(o.envManagerSess),
			rds:  rds.New(o.envManagerSess),
		}
		envDesc, err := describe.NewEnvDescriber(describe.NewEnvDescriberConfig{
			App:         o.appName,
			Env:         o.envName,
			ConfigStore: store,
		})
		if err != nil {
			return fmt.Errorf("create env describer: %w", err)
		}
		o.envChecker = envDesc
		return nil
	}
	o.buildContainerImages = func(mft manifest.DynamicWorkload) (map[string]string, error) {
		gitShortCommit := imageTagFromGit(o.cmd)
		image := clideploy.ContainerImageIdentifier{
			GitShortCommitTag: gitShortCommit,
		}
		out := &clideploy.UploadArtifactsOutput{}
		if err := clideploy.BuildContainerImages(&clideploy.ImageActionInput{
			Name:               o.wkldName,
			WorkspacePath:      o.ws.Path(),
			Image:              image,
			Mft:                mft.Manifest(),
			GitShortCommitTag:  gitShortCommit,
			Builder:            o.repository,
			Login:              o.repository.Login,
			CheckDockerEngine:  o.dockerEngine.CheckDockerEngineRunning,
			LabeledTermPrinter: o.labeledTermPrinter,
		}, out); err != nil {
			return nil, err
		}

		containerURIs := make(map[string]string, len(out.ImageDigests))
		for name, info := range out.ImageDigests {
			if len(info.RepoTags) == 0 {
				// this shouldn't happen, but just to avoid a panic in case
				return nil, fmt.Errorf("no repo tags for image %q", name)
			}
			containerURIs[name] = info.RepoTags[0]
		}
		return containerURIs, nil
	}
	o.debounceTime = 5 * time.Second
	o.newRecursiveWatcher = func() (recursiveWatcher, error) {
		return file.NewRecursiveWatcher(0)
	}
	return o, nil
}

// Validate returns an error for any invalid optional flags.
func (o *runLocalOpts) Validate() error {
	if o.appName == "" {
		return errNoAppInWorkspace
	}
	// Ensure that the application name provided exists in the workspace
	app, err := o.store.GetApplication(o.appName)
	if err != nil {
		return fmt.Errorf("get application %s: %w", o.appName, err)
	}
	o.targetApp = app
	return nil
}

// Ask prompts the user for any unprovided required fields and validates them.
func (o *runLocalOpts) Ask() error {
	return o.validateAndAskWkldEnvName()
}

func (o *runLocalOpts) validateAndAskWkldEnvName() error {
	if o.envName != "" {
		env, err := o.store.GetEnvironment(o.appName, o.envName)
		if err != nil {
			return err
		}
		o.targetEnv = env
	}
	if o.wkldName != "" {
		if _, err := o.store.GetWorkload(o.appName, o.wkldName); err != nil {
			return err
		}
	}

	deployedWorkload, err := o.sel.DeployedWorkload(workloadAskPrompt, "", o.appName, selector.WithEnv(o.envName), selector.WithName(o.wkldName))
	if err != nil {
		return fmt.Errorf("select a deployed workload from application %s: %w", o.appName, err)
	}
	if o.envName == "" {
		env, err := o.store.GetEnvironment(o.appName, deployedWorkload.Env)
		if err != nil {
			return fmt.Errorf("get environment %q configuration: %w", o.envName, err)
		}
		o.targetEnv = env
	}

	o.wkldName = deployedWorkload.Name
	o.envName = deployedWorkload.Env
	o.wkldType = deployedWorkload.Type
	return nil
}

// Execute builds and runs the workload images locally.
func (o *runLocalOpts) Execute() error {
	if err := o.configureClients(); err != nil {
		return err
	}

	ctx := context.Background()

	task, err := o.prepareTask(ctx)
	if err != nil {
		return err
	}

	var hosts []orchestrator.Host
	var ssmTarget string
	if o.proxy {
		if err := validateMinEnvVersion(o.ws, o.envChecker, o.appName, o.envName, template.RunLocalProxyMinEnvVersion, "run local --proxy"); err != nil {
			return err
		}

		hosts, err = o.hostFinder.Hosts(ctx)
		if err != nil {
			return fmt.Errorf("find hosts to connect to: %w", err)
		}

		ssmTarget, err = o.getSSMTarget(ctx)
		if err != nil {
			return fmt.Errorf("get proxy target container: %w", err)
		}
	}

	sigCh := make(chan os.Signal, 1)
	signal.Notify(sigCh, syscall.SIGINT, syscall.SIGTERM)

	errCh := o.orchestrator.Start()
	var runTaskOpts []orchestrator.RunTaskOption
	if o.proxy {
		runTaskOpts = append(runTaskOpts, orchestrator.RunTaskWithProxy(ssmTarget, o.proxyNetwork, hosts...))
	}
	o.orchestrator.RunTask(task, runTaskOpts...)

	var watchCh <-chan interface{}
	var watchErrCh <-chan error
	stopCh := make(chan struct{})
	if o.watch {
		watchCh, watchErrCh, err = o.watchLocalFiles(stopCh)
		if err != nil {
			return fmt.Errorf("setup watch: %s", err)
		}
	}

	for {
		select {
		case err, ok := <-errCh:
			// we loop until errCh closes, since Start()
			// closes errCh when the orchestrator is completely done.
			if !ok {
				close(stopCh)
				return nil
			}

			log.Errorf("error: %s\n", err)
			o.orchestrator.Stop()
		case <-sigCh:
			signal.Stop(sigCh)
			o.orchestrator.Stop()
		case <-watchErrCh:
			log.Errorf("watch: %s\n", err)
			o.orchestrator.Stop()
		case <-watchCh:
			task, err = o.prepareTask(ctx)
			if err != nil {
				log.Errorf("rerun task: %s\n", err)
				o.orchestrator.Stop()
				break
			}
			o.orchestrator.RunTask(task)
		}
	}
}

// getSSMTarget returns a AWS SSM target for a running container
// that supports ECS Service Exec.
func (o *runLocalOpts) getSSMTarget(ctx context.Context) (string, error) {
	svc, err := o.ecsClient.DescribeService(o.appName, o.envName, o.wkldName)
	if err != nil {
		return "", fmt.Errorf("describe service: %w", err)
	}

	for _, task := range svc.Tasks {
		// TaskArn should have the format: arn:aws:ecs:us-west-2:123456789:task/clusterName/taskName
		taskARN, err := arn.Parse(aws.StringValue(task.TaskArn))
		if err != nil {
			return "", fmt.Errorf("parse task arn: %w", err)
		}

		split := strings.Split(taskARN.Resource, "/")
		if len(split) != 3 {
			return "", fmt.Errorf("task ARN in unexpected format: %q", taskARN)
		}
		taskName := split[2]

		for _, ctr := range task.Containers {
			id := aws.StringValue(ctr.RuntimeId)
			hasECSExec := slices.ContainsFunc(ctr.ManagedAgents, func(a *sdkecs.ManagedAgent) bool {
				return aws.StringValue(a.Name) == "ExecuteCommandAgent" && aws.StringValue(a.LastStatus) == "RUNNING"
			})
			if id != "" && hasECSExec && aws.StringValue(ctr.LastStatus) == "RUNNING" {
				return fmt.Sprintf("ecs:%s_%s_%s", svc.ClusterName, taskName, aws.StringValue(ctr.RuntimeId)), nil
			}
		}
	}

	return "", errors.New("no running tasks have running containers with ecs exec enabled")
}

func (o *runLocalOpts) getTask(ctx context.Context) (orchestrator.Task, error) {
	td, err := o.ecsClient.TaskDefinition(o.appName, o.envName, o.wkldName)
	if err != nil {
		return orchestrator.Task{}, fmt.Errorf("get task definition: %w", err)
	}

	envVars, err := o.getEnvVars(ctx, td)
	if err != nil {
		return orchestrator.Task{}, fmt.Errorf("get env vars: %w", err)
	}

	task := orchestrator.Task{
		Containers: make(map[string]orchestrator.ContainerDefinition, len(td.ContainerDefinitions)),
	}

	if o.proxy {
		pauseSecrets, err := sessionEnvVars(ctx, o.envManagerSess)
		if err != nil {
			return orchestrator.Task{}, fmt.Errorf("get pause container secrets: %w", err)
		}
		task.PauseSecrets = pauseSecrets
	}

	for _, ctr := range td.ContainerDefinitions {
		name := aws.StringValue(ctr.Name)
		def := orchestrator.ContainerDefinition{
			ImageURI: aws.StringValue(ctr.Image),
			EnvVars:  envVars[name].EnvVars(),
			Secrets:  envVars[name].Secrets(),
			Ports:    make(map[string]string, len(ctr.PortMappings)),
		}

		for _, port := range ctr.PortMappings {
			hostPort := strconv.FormatInt(aws.Int64Value(port.HostPort), 10)
			ctrPort := hostPort
			if port.ContainerPort != nil {
				ctrPort = strconv.FormatInt(aws.Int64Value(port.ContainerPort), 10)
			}

			for _, override := range o.portOverrides {
				if override.container == ctrPort {
					hostPort = override.host
					break
				}
			}

			def.Ports[hostPort] = ctrPort
		}

		task.Containers[name] = def
	}

	return task, nil
}

func (o *runLocalOpts) prepareTask(ctx context.Context) (orchestrator.Task, error) {
	task, err := o.getTask(ctx)
	if err != nil {
		return orchestrator.Task{}, fmt.Errorf("get task: %w", err)
	}

	mft, _, err := workloadManifest(&workloadManifestInput{
		name:         o.wkldName,
		appName:      o.appName,
		envName:      o.envName,
		ws:           o.ws,
		interpolator: o.newInterpolator(o.appName, o.envName),
		unmarshal:    o.unmarshal,
		sess:         o.envManagerSess,
	})
	if err != nil {
		return orchestrator.Task{}, err
	}

	containerURIs, err := o.buildContainerImages(mft)
	if err != nil {
		return orchestrator.Task{}, fmt.Errorf("build images: %w", err)
	}

	// replace built images with the local built URI
	for name, uri := range containerURIs {
		ctr, ok := task.Containers[name]
		if !ok {
			return orchestrator.Task{}, fmt.Errorf("built an image for %q, which doesn't exist in the task", name)
		}

		ctr.ImageURI = uri
		task.Containers[name] = ctr
	}

	return task, nil
}

func (o *runLocalOpts) watchLocalFiles(stopCh <-chan struct{}) (<-chan interface{}, <-chan error, error) {
	workspacePath := o.ws.Path()

	watchCh := make(chan interface{})
	watchErrCh := make(chan error)

	watcher, err := o.newRecursiveWatcher()
	if err != nil {
		return nil, nil, fmt.Errorf("file: %w", err)
	}

	if err = watcher.Add(workspacePath); err != nil {
		return nil, nil, err
	}

	watcherEvents := watcher.Events()
	watcherErrors := watcher.Errors()

	debounceTimer := time.NewTimer(o.debounceTime)
	if !debounceTimer.Stop() {
		// flush the timer in case stop is called after the timer finishes
		<-debounceTimer.C
	}

	go func() {
		for {
			select {
			case <-stopCh:
				watcher.Close()
				return
			case err, ok := <-watcherErrors:
				watchErrCh <- err
				if !ok {
					watcher.Close()
					return
				}
			case event, ok := <-watcherEvents:
				if !ok {
					watcher.Close()
					return
				}

				// skip chmod events
				if event.Has(fsnotify.Chmod) {
					break
				}

				// check if any subdirectories within copilot directory are hidden
				isHidden := false
				parent := workspacePath
				suffix, _ := strings.CutPrefix(event.Name, parent+"/")
				// fsnotify events are always of form /a/b/c, don't use filepath.Split as that's OS dependent
				for _, child := range strings.Split(suffix, "/") {
					parent = filepath.Join(parent, child)
					subdirHidden, err := file.IsHiddenFile(child)
					if err != nil {
						break
					}
					if subdirHidden {
						isHidden = true
					}
				}

				// TODO(Aiden): implement dockerignore blacklist for update
				if !isHidden {
					debounceTimer.Reset(o.debounceTime)
				}
			case <-debounceTimer.C:
				watchCh <- nil
			}
		}
	}()

	return watchCh, watchErrCh, nil
}

func sessionEnvVars(ctx context.Context, sess *session.Session) (map[string]string, error) {
	creds, err := sess.Config.Credentials.GetWithContext(ctx)
	if err != nil {
		return nil, fmt.Errorf("get IAM credentials: %w", err)
	}

	env := map[string]string{
		"AWS_ACCESS_KEY_ID":     creds.AccessKeyID,
		"AWS_SECRET_ACCESS_KEY": creds.SecretAccessKey,
		"AWS_SESSION_TOKEN":     creds.SessionToken,
	}
	if sess.Config.Region != nil {
		env["AWS_DEFAULT_REGION"] = aws.StringValue(sess.Config.Region)
		env["AWS_REGION"] = aws.StringValue(sess.Config.Region)
	}
	return env, nil
}

type containerEnv map[string]envVarValue

type envVarValue struct {
	Value    string
	Secret   bool
	Override bool
}

func (c containerEnv) EnvVars() map[string]string {
	if c == nil {
		return nil
	}

	out := make(map[string]string)
	for k, v := range c {
		if !v.Secret {
			out[k] = v.Value
		}
	}
	return out
}

func (c containerEnv) Secrets() map[string]string {
	if c == nil {
		return nil
	}

	out := make(map[string]string)
	for k, v := range c {
		if v.Secret {
			out[k] = v.Value
		}
	}
	return out
}

// getEnvVars uses env overrides passed by flags and environment variables/secrets
// specified in the Task Definition to return a set of environment varibles for each
// container defined in the TaskDefinition. The returned map is a map of container names,
// each of which contains a mapping of key->envVarValue, which defines if the variable is a secret or not.
func (o *runLocalOpts) getEnvVars(ctx context.Context, taskDef *awsecs.TaskDefinition) (map[string]containerEnv, error) {
	envVars := make(map[string]containerEnv, len(taskDef.ContainerDefinitions))
	for _, ctr := range taskDef.ContainerDefinitions {
		envVars[aws.StringValue(ctr.Name)] = make(map[string]envVarValue)
	}

	for _, e := range taskDef.EnvironmentVariables() {
		envVars[e.Container][e.Name] = envVarValue{
			Value: e.Value,
		}
	}

	if err := o.fillEnvOverrides(envVars); err != nil {
		return nil, fmt.Errorf("parse env overrides: %w", err)
	}

	if err := o.fillSecrets(ctx, envVars, taskDef); err != nil {
		return nil, fmt.Errorf("get secrets: %w", err)
	}

	// inject session variables if they haven't been already set
	sessionVars, err := sessionEnvVars(ctx, o.sess)
	if err != nil {
		return nil, err
	}

	for ctr := range envVars {
		for k, v := range sessionVars {
			if _, ok := envVars[ctr][k]; !ok {
				envVars[ctr][k] = envVarValue{
					Value:  v,
					Secret: true,
				}
			}
		}
	}

	return envVars, nil
}

// fillEnvOverrides parses environment variable overrides passed via flag.
// The expected format of the flag values is KEY=VALUE, with an optional container name
// in the format of [containerName]:KEY=VALUE. If the container name is omitted,
// the environment variable override is applied to all containers in the task definition.
func (o *runLocalOpts) fillEnvOverrides(envVars map[string]containerEnv) error {
	for k, v := range o.envOverrides {
		if !strings.Contains(k, ":") {
			// apply override to all containers
			for ctr := range envVars {
				envVars[ctr][k] = envVarValue{
					Value:    v,
					Override: true,
				}
			}
			continue
		}

		// only apply override to the specified container
		split := strings.SplitN(k, ":", 2)
		ctr, key := split[0], split[1] // len(split) will always be 2 since we know there is a ":"
		if _, ok := envVars[ctr]; !ok {
			return fmt.Errorf("%q targets invalid container", k)
		}
		envVars[ctr][key] = envVarValue{
			Value:    v,
			Override: true,
		}
	}

	return nil
}

// fillSecrets collects non-overridden secrets from the task definition and
// makes requests to SSM and Secrets Manager to get their value.
func (o *runLocalOpts) fillSecrets(ctx context.Context, envVars map[string]containerEnv, taskDef *awsecs.TaskDefinition) error {
	// figure out which secrets we need to get, set value to ValueFrom
	unique := make(map[string]string)
	for _, s := range taskDef.Secrets() {
		cur, ok := envVars[s.Container][s.Name]
		if cur.Override {
			// ignore secrets that were overridden
			continue
		}
		if ok {
			return fmt.Errorf("secret names must be unique, but an environment variable %q already exists", s.Name)
		}

		envVars[s.Container][s.Name] = envVarValue{
			Value:  s.ValueFrom,
			Secret: true,
		}
		unique[s.ValueFrom] = ""
	}

	// get value of all needed secrets
	g, ctx := errgroup.WithContext(ctx)
	mu := &sync.Mutex{}
	mu.Lock() // lock until finished ranging over unique
	for valueFrom := range unique {
		valueFrom := valueFrom
		g.Go(func() error {
			val, err := o.getSecret(ctx, valueFrom)
			if err != nil {
				return fmt.Errorf("get secret %q: %w", valueFrom, err)
			}

			mu.Lock()
			defer mu.Unlock()
			unique[valueFrom] = val
			return nil
		})
	}
	mu.Unlock()
	if err := g.Wait(); err != nil {
		return err
	}

	// replace secrets with resolved values
	for ctr, vars := range envVars {
		for key, val := range vars {
			if val.Secret {
				envVars[ctr][key] = envVarValue{
					Value:  unique[val.Value],
					Secret: true,
				}
			}
		}
	}

	return nil
}

func (o *runLocalOpts) getSecret(ctx context.Context, valueFrom string) (string, error) {
	// SSM secrets can be specified as parameter name instead of an ARN.
	// Default to ssm if valueFrom is not an ARN.
	getter := o.ssm
	if parsed, err := arn.Parse(valueFrom); err == nil { // only overwrite if successful
		switch parsed.Service {
		case sdkssm.ServiceName:
			getter = o.ssm
		case sdksecretsmanager.ServiceName:
			getter = o.secretsManager
		default:
			return "", fmt.Errorf("invalid ARN; not a SSM or Secrets Manager ARN")
		}
	}

	return getter.GetSecretValue(ctx, valueFrom)
}

type hostDiscoverer struct {
	ecs  ecsClient
	app  string
	env  string
	wkld string

	rg  taggedResourceGetter
	rds rdsDescriber
}

func (h *hostDiscoverer) Hosts(ctx context.Context) ([]orchestrator.Host, error) {
	svcs, err := h.ecs.ServiceConnectServices(h.app, h.env, h.wkld)
	if err != nil {
		return nil, fmt.Errorf("get service connect services: %w", err)
	}

	var hosts []orchestrator.Host
	for _, svc := range svcs {
		// find the primary deployment with service connect enabled
		idx := slices.IndexFunc(svc.Deployments, func(dep *sdkecs.Deployment) bool {
			return aws.StringValue(dep.Status) == "PRIMARY" && aws.BoolValue(dep.ServiceConnectConfiguration.Enabled)
		})
		if idx == -1 {
			continue
		}

		for _, sc := range svc.Deployments[idx].ServiceConnectConfiguration.Services {
			for _, alias := range sc.ClientAliases {
				hosts = append(hosts, orchestrator.Host{
					Name: aws.StringValue(alias.DnsName),
					Port: uint16(aws.Int64Value(alias.Port)),
				})
			}
		}
	}

	// get rds instances
	dbs, err := h.rg.GetResourcesByTags(resourcegroups.ResourceTypeRDSInstance, map[string]string{
		deploy.AppTagKey: h.app,
		deploy.EnvTagKey: h.env,
	})
	switch {
	case err != nil:
		return nil, fmt.Errorf("get tagged rds instances: %w", err)
	case len(dbs) == 0:
		return hosts, nil
	}

	filter := &rds.Filter{
		Name: aws.String("db-instance-id"),
	}
	for i := range dbs {
		filter.Values = append(filter.Values, aws.String(dbs[i].ARN))
	}

	err = h.rds.DescribeDBInstancesPagesWithContext(ctx, &rds.DescribeDBInstancesInput{
		Filters: []*rds.Filter{filter},
	}, func(out *rds.DescribeDBInstancesOutput, lastPage bool) bool {
		for _, db := range out.DBInstances {
			if db.Endpoint != nil {
				hosts = append(hosts, orchestrator.Host{
					Name: aws.StringValue(db.Endpoint.Address),
					Port: uint16(aws.Int64Value(db.Endpoint.Port)),
				})
			}
		}
		return true
	})
	if err != nil {
		return nil, fmt.Errorf("describe db instances: %w", err)
	}

	return hosts, nil
}

// BuildRunLocalCmd builds the command for running a workload locally
func BuildRunLocalCmd() *cobra.Command {
	vars := runLocalVars{}
	cmd := &cobra.Command{
		Use:   "run local",
		Short: "Run the workload locally.",
		Long:  "Run the workload locally.",
		RunE: runCmdE(func(cmd *cobra.Command, args []string) error {
			opts, err := newRunLocalOpts(vars)
			if err != nil {
				return err
			}
			return run(opts)
		}),
		Annotations: map[string]string{
			"group": group.Develop,
		},
	}
	cmd.SetUsageTemplate(cmdtemplate.Usage)

	cmd.Flags().StringVarP(&vars.wkldName, nameFlag, nameFlagShort, "", workloadFlagDescription)
	cmd.Flags().StringVarP(&vars.envName, envFlag, envFlagShort, "", envFlagDescription)
	cmd.Flags().StringVarP(&vars.appName, appFlag, appFlagShort, tryReadingAppName(), appFlagDescription)
	cmd.Flags().BoolVar(&vars.watch, watchFlag, false, watchFlagDescription)
	cmd.Flags().Var(&vars.portOverrides, portOverrideFlag, portOverridesFlagDescription)
	cmd.Flags().StringToStringVar(&vars.envOverrides, envVarOverrideFlag, nil, envVarOverrideFlagDescription)
	cmd.Flags().BoolVar(&vars.proxy, proxyFlag, false, proxyFlagDescription)
	cmd.Flags().IPNetVar(&vars.proxyNetwork, proxyNetworkFlag, net.IPNet{
		// docker uses 172.17.0.0/16 for networking by default
		// so we'll default to different /16 from the 172.16.0.0/12
		// private network defined by RFC 1918.
		IP:   net.IPv4(172, 20, 0, 0),
		Mask: net.CIDRMask(16, 32),
	}, proxyNetworkFlag)
	return cmd
}<|MERGE_RESOLUTION|>--- conflicted
+++ resolved
@@ -75,20 +75,19 @@
 	Hosts(context.Context) ([]orchestrator.Host, error)
 }
 
-<<<<<<< HEAD
 type taggedResourceGetter interface {
 	GetResourcesByTags(string, map[string]string) ([]*resourcegroups.Resource, error)
 }
 
 type rdsDescriber interface {
 	DescribeDBInstancesPagesWithContext(context.Context, *rds.DescribeDBInstancesInput, func(*rds.DescribeDBInstancesOutput, bool) bool, ...request.Option) error
-=======
+}
+
 type recursiveWatcher interface {
 	Add(path string) error
 	Close() error
 	Events() <-chan fsnotify.Event
 	Errors() <-chan error
->>>>>>> 90d3af37
 }
 
 type runLocalVars struct {
