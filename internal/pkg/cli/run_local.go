--- conflicted
+++ resolved
@@ -437,7 +437,6 @@
 		return orchestrator.Task{}, fmt.Errorf("get env vars: %w", err)
 	}
 
-<<<<<<< HEAD
 	if o.useTaskRole {
 		taskRoleCredsVars, err := o.taskRoleCredentials(ctx)
 		if err != nil {
@@ -454,9 +453,8 @@
 			}
 		}
 	}
-=======
+  
 	containerDeps := o.getContainerDependencies(td)
->>>>>>> 479306cc
 
 	task := orchestrator.Task{
 		Containers: make(map[string]orchestrator.ContainerDefinition, len(td.ContainerDefinitions)),
