--- conflicted
+++ resolved
@@ -438,7 +438,6 @@
 // continer defined in the TaskDefinition. The returned map is a map of container names,
 // each of which contains a mapping of key->envVarValue, which defines if the variable is a secret or not.
 func (o *localRunOpts) getEnvVars(ctx context.Context, taskDef *awsecs.TaskDefinition) (map[string]containerEnv, error) {
-<<<<<<< HEAD
 	creds, err := o.sess.Config.Credentials.GetWithContext(ctx)
 	if err != nil {
 		return nil, fmt.Errorf("get IAM credentials: %w", err)
@@ -457,11 +456,6 @@
 				Value: creds.SessionToken,
 			},
 		}
-=======
-	envVars := make(map[string]containerEnv)
-	for _, ctr := range taskDef.ContainerDefinitions {
-		envVars[aws.StringValue(ctr.Name)] = make(map[string]envVarValue)
->>>>>>> 5d727f3c
 	}
 
 	for _, e := range taskDef.EnvironmentVariables() {
@@ -522,12 +516,8 @@
 		if cur.Override {
 			// ignore secrets that were overridden
 			continue
-<<<<<<< HEAD
-		} else if ok {
-=======
 		}
 		if ok {
->>>>>>> 5d727f3c
 			return fmt.Errorf("secret names must be unique, but an environment variable %q already exists", s.Name)
 		}
 
@@ -577,12 +567,8 @@
 }
 
 func (o *localRunOpts) getSecret(ctx context.Context, valueFrom string) (string, error) {
-<<<<<<< HEAD
-	// default to ssm
-=======
 	// SSM secrets can be specified as parameter name instead of an ARN.
 	// Default to ssm if valueFrom is not an ARN.
->>>>>>> 5d727f3c
 	getter := o.ssm
 	if parsed, err := arn.Parse(valueFrom); err == nil { // only overwrite if successful
 		switch parsed.Service {
