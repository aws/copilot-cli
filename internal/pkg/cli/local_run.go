--- conflicted
+++ resolved
@@ -298,10 +298,6 @@
 	ctx, cancel := context.WithCancel(ctx)
 	defer cancel()
 
-<<<<<<< HEAD
-	err = o.runContainers(context.Background(), containerURIs, envVars)
-	if err != nil {
-=======
 	g, ctx := errgroup.WithContext(ctx)
 	gotSigInt := &atomic.Bool{}
 
@@ -317,11 +313,10 @@
 			return fmt.Errorf("run pause container: %w", err)
 		}
 
-		err := o.runContainers(ctx, o.imageInfoList, envVars)
+		err := o.runContainers(ctx, containerURIs, envVars)
 		if gotSigInt.Load() {
 			return nil
 		}
->>>>>>> 32e8556d
 		return err
 	})
 
@@ -340,7 +335,7 @@
 			fmt.Printf("\nStopping containers...\n\n")
 		}
 
-		return o.cleanUpContainers(context.Background())
+		return o.cleanUpContainers(context.Background(), containerURIs)
 	})
 
 	return g.Wait()
@@ -439,7 +434,7 @@
 	return g.Wait()
 }
 
-func (o *localRunOpts) cleanUpContainers(ctx context.Context) error {
+func (o *localRunOpts) cleanUpContainers(ctx context.Context, containerURIs map[string]string) error {
 	cleanUp := func(id string) error {
 		fmt.Printf("Cleaning up %q\n", id)
 
@@ -454,8 +449,8 @@
 
 	var errs []error
 
-	for _, image := range o.imageInfoList {
-		ctr := fmt.Sprintf("%s-%s", image.ContainerName, o.containerSuffix)
+	for name := range containerURIs {
+		ctr := fmt.Sprintf("%s-%s", name, o.containerSuffix)
 		if err := cleanUp(ctr); err != nil {
 			errs = append(errs, fmt.Errorf("clean up %q: %w", ctr, err))
 		}
