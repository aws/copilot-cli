// Copyright Amazon.com, Inc. or its affiliates. All Rights Reserved.
// SPDX-License-Identifier: Apache-2.0

package cli

import (
	"bytes"
	"errors"
	"fmt"
	"io"
	"testing"

	"github.com/aws/copilot-cli/internal/pkg/cli/mocks"
	"github.com/aws/copilot-cli/internal/pkg/config"
	"github.com/aws/copilot-cli/internal/pkg/deploy"
	deploycfn "github.com/aws/copilot-cli/internal/pkg/deploy/cloudformation"
	deploymock "github.com/aws/copilot-cli/internal/pkg/deploy/cloudformation/mocks"
	"github.com/aws/copilot-cli/internal/pkg/deploy/cloudformation/stack"
	"github.com/aws/copilot-cli/internal/pkg/manifest"
	"github.com/aws/copilot-cli/internal/pkg/workspace"
	"github.com/golang/mock/gomock"
	"github.com/stretchr/testify/require"
)

type packagePipelineMocks struct {
	store                  *mocks.Mockstore
	prompt                 *mocks.Mockprompter
	prog                   *mocks.Mockprogress
	deployer               *mocks.MockpipelineDeployer
<<<<<<< HEAD
	pipelineStackConfig    *deploymock.MockStackConfiguration
=======
	pipelineStackConfig    *mocks.MockstackConfiguration
>>>>>>> 8f1f663e
	ws                     *mocks.MockwsPipelineReader
	actionCmd              *mocks.MockactionCommand
	deployedPipelineLister *mocks.MockdeployedPipelineLister
}

func TestPipelinePackageOpts_Execute(t *testing.T) {
	const (
		appName              = "badgoose"
		region               = "us-west-2"
		accountID            = "123456789012"
		pipelineName         = "pipepiper"
		badPipelineName      = "pipeline-badgoose-honkpipes"
		pipelineManifestPath = "someStuff/someMoreStuff/aws-copilot-sample-service/copilot/pipelines/pipepiper/manifest.yml"
		relativePath         = "/copilot/pipelines/pipepiper/manifest.yml"
	)
	pipeline := workspace.PipelineManifest{
		Name: pipelineName,
		Path: pipelineManifestPath,
	}
	mockPipelineManifest := &manifest.Pipeline{
		Name:    "pipepiper",
		Version: 1,
		Source: &manifest.Source{
			ProviderName: "GitHub",
			Properties: map[string]interface{}{
				"repository": "aws/somethingCool",
				"branch":     "main",
			},
		},
		Stages: []manifest.PipelineStage{
			{
				Name:         "chicken",
				TestCommands: []string{"make test", "echo 'made test'"},
			},
			{
				Name:         "wings",
				TestCommands: []string{"echo 'bok bok bok'"},
			},
		},
	}

	mockResources := []*stack.AppRegionalResources{
		{
			S3Bucket:  "someBucket",
			KMSKeyARN: "someKey",
		},
	}
	mockEnv := &config.Environment{
		Name:      "test",
		App:       appName,
		Region:    region,
		AccountID: accountID,
	}

	var someError = errors.New("some error")

	testCases := map[string]struct {
		callMocks     func(m packagePipelineMocks)
		expectedError error
	}{

		"returns an error if fail to get the list of pipelines": {
			callMocks: func(m packagePipelineMocks) {
				gomock.InOrder(
					m.ws.EXPECT().ListPipelines().Return(nil, someError),
				)
			},
			expectedError: fmt.Errorf("list all pipelines in the workspace: some error"),
		},
		"returns an error if fail to read pipeline file": {
			callMocks: func(m packagePipelineMocks) {
				gomock.InOrder(
					m.ws.EXPECT().ListPipelines().Return([]workspace.PipelineManifest{pipeline}, nil),
					m.ws.EXPECT().ReadPipelineManifest(pipelineManifestPath).Return(mockPipelineManifest, someError),
				)
			},
			expectedError: fmt.Errorf("read pipeline manifest: some error"),
		},
		"returns an error if unable to unmarshal pipeline file": {
			callMocks: func(m packagePipelineMocks) {
				gomock.InOrder(
					m.ws.EXPECT().ListPipelines().Return([]workspace.PipelineManifest{pipeline}, nil),
					m.ws.EXPECT().ReadPipelineManifest(pipelineManifestPath).Return(nil, someError),
				)
			},
			expectedError: fmt.Errorf("read pipeline manifest: some error"),
		},
		"returns an error if pipeline name fails validation": {
			callMocks: func(m packagePipelineMocks) {
				mockBadPipelineManifest := &manifest.Pipeline{
					Name:    "12345678101234567820123456783012345678401234567850123456786012345678701234567880123456789012345671001",
					Version: 1,
					Source: &manifest.Source{
						ProviderName: "GitHub",
						Properties: map[string]interface{}{
							"repository": "aws/somethingCool",
							"branch":     "main",
						},
					},
				}
				gomock.InOrder(
					m.ws.EXPECT().ListPipelines().Return([]workspace.PipelineManifest{pipeline}, nil),
					m.ws.EXPECT().ReadPipelineManifest(pipelineManifestPath).Return(mockBadPipelineManifest, nil),
				)
			},
			expectedError: fmt.Errorf("validate pipeline manifest: pipeline name '12345678101234567820123456783012345678401234567850123456786012345678701234567880123456789012345671001' must be shorter than 100 characters"),
		},
		"returns an error if provider is not a supported type": {
			callMocks: func(m packagePipelineMocks) {
				mockBadPipelineManifest := &manifest.Pipeline{
					Name:    badPipelineName,
					Version: 1,
					Source: &manifest.Source{
						ProviderName: "NotGitHub",
						Properties: map[string]interface{}{
							"access_token_secret": "github-token-badgoose-backend",
							"repository":          "aws/somethingCool",
							"branch":              "main",
						},
					},
				}
				gomock.InOrder(
					m.ws.EXPECT().ListPipelines().Return([]workspace.PipelineManifest{pipeline}, nil),
					m.ws.EXPECT().ReadPipelineManifest(pipelineManifestPath).Return(mockBadPipelineManifest, nil),
				)
			},
			expectedError: fmt.Errorf("read source from manifest: invalid repo source provider: NotGitHub"),
		},
		"returns an error while converting manifest path to relative path from workspace root": {
			callMocks: func(m packagePipelineMocks) {
				gomock.InOrder(
					m.ws.EXPECT().ListPipelines().Return([]workspace.PipelineManifest{pipeline}, nil),
					m.ws.EXPECT().ReadPipelineManifest(pipelineManifestPath).Return(mockPipelineManifest, nil),
					m.ws.EXPECT().Rel(pipelineManifestPath).Return("", someError),
				)
			},
			expectedError: fmt.Errorf("convert manifest path to relative path: some error"),
		},
		"returns an error if unable to convert environments to deployment stage": {
			callMocks: func(m packagePipelineMocks) {
				gomock.InOrder(
					m.ws.EXPECT().ListPipelines().Return([]workspace.PipelineManifest{pipeline}, nil),
					m.ws.EXPECT().ReadPipelineManifest(pipelineManifestPath).Return(mockPipelineManifest, nil),
					m.ws.EXPECT().Rel(pipelineManifestPath).Return(relativePath, nil),
					m.actionCmd.EXPECT().Execute().Return(someError),
				)
			},
			expectedError: fmt.Errorf("convert environments to deployment stage: get local services: some error"),
		},
		"returns an error if fails to fetch an application": {
			callMocks: func(m packagePipelineMocks) {
				gomock.InOrder(
					m.ws.EXPECT().ListPipelines().Return([]workspace.PipelineManifest{pipeline}, nil),
					m.ws.EXPECT().ReadPipelineManifest(pipelineManifestPath).Return(mockPipelineManifest, nil),
					m.ws.EXPECT().Rel(pipelineManifestPath).Return(relativePath, nil),
					m.actionCmd.EXPECT().Execute().Times(2),

					// convertStages
					m.store.EXPECT().GetEnvironment(appName, "chicken").Return(mockEnv, nil).Times(1),
					m.store.EXPECT().GetEnvironment(appName, "wings").Return(mockEnv, nil).Times(1),

					m.store.EXPECT().GetApplication(appName).Return(nil, someError),
				)
			},
			expectedError: fmt.Errorf("get application %v configuration: some error", appName),
		},
		"returns an error if fails to get cross-regional resources": {
			callMocks: func(m packagePipelineMocks) {
				gomock.InOrder(
					m.ws.EXPECT().ListPipelines().Return([]workspace.PipelineManifest{pipeline}, nil),
					m.ws.EXPECT().ReadPipelineManifest(pipelineManifestPath).Return(mockPipelineManifest, nil),
					m.ws.EXPECT().Rel(pipelineManifestPath).Return(relativePath, nil),
					m.actionCmd.EXPECT().Execute().Times(2),

					// convertStages
					m.store.EXPECT().GetEnvironment(appName, "chicken").Return(mockEnv, nil).Times(1),
					m.store.EXPECT().GetEnvironment(appName, "wings").Return(mockEnv, nil).Times(1),

					m.store.EXPECT().GetApplication(appName).Return(&config.Application{
						Name: appName,
					}, nil),

					// getArtifactBuckets
					m.deployer.EXPECT().GetRegionalAppResources(gomock.Any()).Return(mockResources, someError),
				)
			},
			expectedError: fmt.Errorf("get cross-regional resources: some error"),
		},
		"error if failed to generate the template": {
			callMocks: func(m packagePipelineMocks) {
				gomock.InOrder(
					m.ws.EXPECT().ListPipelines().Return([]workspace.PipelineManifest{pipeline}, nil),
					m.ws.EXPECT().ReadPipelineManifest(pipelineManifestPath).Return(mockPipelineManifest, nil),
					m.ws.EXPECT().Rel(pipelineManifestPath).Return(relativePath, nil),
					m.actionCmd.EXPECT().Execute().Times(2),

					// convertStages
					m.store.EXPECT().GetEnvironment(appName, "chicken").Return(mockEnv, nil).Times(1),
					m.store.EXPECT().GetEnvironment(appName, "wings").Return(mockEnv, nil).Times(1),

					m.store.EXPECT().GetApplication(appName).Return(&config.Application{
						Name: appName,
					}, nil),

					// getArtifactBuckets
					m.deployer.EXPECT().GetRegionalAppResources(gomock.Any()).Return(mockResources, nil),

					// check if the pipeline has been deployed using a legacy naming.
					m.deployedPipelineLister.EXPECT().ListDeployedPipelines(appName).Return([]deploy.Pipeline{}, nil),
					m.ws.EXPECT().PipelineOverridesPath(pipelineName).Return("path"),
					m.pipelineStackConfig.EXPECT().Template().Return("", someError),
				)

			},
			expectedError: fmt.Errorf("generate stack template: some error"),
		},
	}
	for name, tc := range testCases {
		t.Run(name, func(t *testing.T) {
			// GIVEN
			ctrl := gomock.NewController(t)
			defer ctrl.Finish()

			mockPipelineDeployer := mocks.NewMockpipelineDeployer(ctrl)
			mockStore := mocks.NewMockstore(ctrl)
			mockWorkspace := mocks.NewMockwsPipelineReader(ctrl)
			mockProgress := mocks.NewMockprogress(ctrl)
			mockPrompt := mocks.NewMockprompter(ctrl)
			mockActionCmd := mocks.NewMockactionCommand(ctrl)
<<<<<<< HEAD
			mockPipelineStackConfig := deploymock.NewMockStackConfiguration(ctrl)
=======
			mockPipelineStackConfig := mocks.NewMockstackConfiguration(ctrl)
>>>>>>> 8f1f663e

			mocks := packagePipelineMocks{
				store:                  mockStore,
				prompt:                 mockPrompt,
				prog:                   mockProgress,
				deployer:               mockPipelineDeployer,
				ws:                     mockWorkspace,
				actionCmd:              mockActionCmd,
				pipelineStackConfig:    mockPipelineStackConfig,
				deployedPipelineLister: mocks.NewMockdeployedPipelineLister(ctrl),
			}

			tc.callMocks(mocks)

			opts := &packagePipelineOpts{
				packagePipelineVars: packagePipelineVars{
					appName: appName,
					name:    pipelineName,
				},
				pipelineDeployer: mockPipelineDeployer,
				pipelineStackConfig: func(in *deploy.CreatePipelineInput) deploycfn.StackConfiguration {
					return mockPipelineStackConfig
				},
				ws:    mockWorkspace,
				store: mockStore,
				newSvcListCmd: func(w io.Writer, app string) cmd {
					return mockActionCmd
				},
				newJobListCmd: func(w io.Writer, app string) cmd {
					return mockActionCmd
				},
				configureDeployedPipelineLister: func() deployedPipelineLister {
					return mocks.deployedPipelineLister
				},
				svcBuffer: bytes.NewBufferString(`{"services":[{"app":"badgoose","name":"frontend","type":""}]}`),
				jobBuffer: bytes.NewBufferString(`{"jobs":[{"app":"badgoose","name":"backend","type":""}]}`),
			}

			// WHEN
			err := opts.Execute()

			// THEN
			if tc.expectedError != nil {
				require.Error(t, err)
				require.Equal(t, tc.expectedError.Error(), err.Error())
			} else {
				require.NoError(t, err)
			}
		})
	}
}<|MERGE_RESOLUTION|>--- conflicted
+++ resolved
@@ -14,7 +14,6 @@
 	"github.com/aws/copilot-cli/internal/pkg/config"
 	"github.com/aws/copilot-cli/internal/pkg/deploy"
 	deploycfn "github.com/aws/copilot-cli/internal/pkg/deploy/cloudformation"
-	deploymock "github.com/aws/copilot-cli/internal/pkg/deploy/cloudformation/mocks"
 	"github.com/aws/copilot-cli/internal/pkg/deploy/cloudformation/stack"
 	"github.com/aws/copilot-cli/internal/pkg/manifest"
 	"github.com/aws/copilot-cli/internal/pkg/workspace"
@@ -27,11 +26,7 @@
 	prompt                 *mocks.Mockprompter
 	prog                   *mocks.Mockprogress
 	deployer               *mocks.MockpipelineDeployer
-<<<<<<< HEAD
-	pipelineStackConfig    *deploymock.MockStackConfiguration
-=======
 	pipelineStackConfig    *mocks.MockstackConfiguration
->>>>>>> 8f1f663e
 	ws                     *mocks.MockwsPipelineReader
 	actionCmd              *mocks.MockactionCommand
 	deployedPipelineLister *mocks.MockdeployedPipelineLister
@@ -261,11 +256,7 @@
 			mockProgress := mocks.NewMockprogress(ctrl)
 			mockPrompt := mocks.NewMockprompter(ctrl)
 			mockActionCmd := mocks.NewMockactionCommand(ctrl)
-<<<<<<< HEAD
-			mockPipelineStackConfig := deploymock.NewMockStackConfiguration(ctrl)
-=======
 			mockPipelineStackConfig := mocks.NewMockstackConfiguration(ctrl)
->>>>>>> 8f1f663e
 
 			mocks := packagePipelineMocks{
 				store:                  mockStore,
