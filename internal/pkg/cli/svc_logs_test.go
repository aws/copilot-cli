--- conflicted
+++ resolved
@@ -6,11 +6,12 @@
 import (
 	"errors"
 	"fmt"
+	"testing"
+	"time"
+
 	"github.com/aws/aws-sdk-go/aws"
 	awsecs "github.com/aws/copilot-cli/internal/pkg/aws/ecs"
 	"github.com/aws/copilot-cli/internal/pkg/ecs"
-	"testing"
-	"time"
 
 	"github.com/aws/copilot-cli/internal/pkg/cli/mocks"
 	"github.com/aws/copilot-cli/internal/pkg/config"
@@ -288,15 +289,6 @@
 	mockLimit := int64(10)
 	var mockNilLimit *int64
 	testCases := map[string]struct {
-<<<<<<< HEAD
-		inputSvc  string
-		follow    bool
-		limit     int
-		endTime   int64
-		startTime int64
-		taskIDs   []string
-		container string
-=======
 		inputSvc          string
 		inputApp          string
 		inputEnv          string
@@ -306,7 +298,7 @@
 		startTime         int64
 		taskIDs           []string
 		inputPreviousTask bool
->>>>>>> 3090a49b
+		container         string
 
 		setupMocks func(mocks wkldLogsMock)
 
@@ -321,20 +313,6 @@
 			taskIDs:   []string{"mockTaskID"},
 			container: "datadog",
 
-<<<<<<< HEAD
-			mocklogsSvc: func(ctrl *gomock.Controller) logEventsWriter {
-				m := mocks.NewMocklogEventsWriter(ctrl)
-				m.EXPECT().WriteLogEvents(gomock.Any()).Do(func(param logging.WriteLogEventsOpts) {
-					require.Equal(t, param.TaskIDs, []string{"mockTaskID"})
-					require.Equal(t, param.EndTime, &mockEndTime)
-					require.Equal(t, param.StartTime, &mockStartTime)
-					require.Equal(t, param.Follow, true)
-					require.Equal(t, param.Limit, &mockLimit)
-					require.Equal(t, param.ContainerName, "datadog")
-				}).Return(nil)
-
-				return m
-=======
 			setupMocks: func(m wkldLogsMock) {
 				gomock.InOrder(
 					m.logSvcWriter.EXPECT().WriteLogEvents(gomock.Any()).Do(func(param logging.WriteLogEventsOpts) {
@@ -343,9 +321,9 @@
 						require.Equal(t, param.StartTime, &mockStartTime)
 						require.Equal(t, param.Follow, true)
 						require.Equal(t, param.Limit, &mockLimit)
+						require.Equal(t, param.ContainerName, "datadog")
 					}).Return(nil),
 				)
->>>>>>> 3090a49b
 			},
 
 			wantedError: nil,
@@ -474,21 +452,14 @@
 
 			svcLogs := &svcLogsOpts{
 				wkldLogsVars: wkldLogsVars{
-<<<<<<< HEAD
 					name:          tc.inputSvc,
+					appName:       tc.inputApp,
+					envName:       tc.inputEnv,
 					follow:        tc.follow,
 					limit:         tc.limit,
 					taskIDs:       tc.taskIDs,
+					previous:      tc.inputPreviousTask,
 					containerName: tc.container,
-=======
-					name:     tc.inputSvc,
-					appName:  tc.inputApp,
-					envName:  tc.inputEnv,
-					follow:   tc.follow,
-					limit:    tc.limit,
-					taskIDs:  tc.taskIDs,
-					previous: tc.inputPreviousTask,
->>>>>>> 3090a49b
 				},
 				wkldLogOpts: wkldLogOpts{
 					startTime:          &tc.startTime,
