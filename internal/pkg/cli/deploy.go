// Copyright Amazon.com, Inc. or its affiliates. All Rights Reserved.
// SPDX-License-Identifier: Apache-2.0

package cli

import (
	"fmt"
	"github.com/aws/copilot-cli/internal/pkg/deploy/cloudformation"
	"github.com/aws/copilot-cli/internal/pkg/initialize"
	"strings"

	"github.com/aws/aws-sdk-go/aws"
	"github.com/aws/aws-sdk-go/service/ssm"
	"github.com/aws/copilot-cli/internal/pkg/aws/identity"
	"github.com/aws/copilot-cli/internal/pkg/manifest/manifestinfo"
	"github.com/aws/copilot-cli/internal/pkg/version"
	"github.com/spf13/afero"

	"github.com/aws/copilot-cli/internal/pkg/exec"

	"github.com/aws/copilot-cli/cmd/copilot/template"
	"github.com/aws/copilot-cli/internal/pkg/aws/sessions"
	"github.com/aws/copilot-cli/internal/pkg/cli/group"
	"github.com/aws/copilot-cli/internal/pkg/config"
	"github.com/aws/copilot-cli/internal/pkg/manifest"
	"github.com/aws/copilot-cli/internal/pkg/term/log"
	termprogress "github.com/aws/copilot-cli/internal/pkg/term/progress"
	"github.com/aws/copilot-cli/internal/pkg/term/prompt"
	"github.com/aws/copilot-cli/internal/pkg/term/selector"
	"github.com/aws/copilot-cli/internal/pkg/workspace"
	"github.com/spf13/cobra"
)

const (
	svcWkldType = "svc"
	jobWkldType = "job"
)

type deployVars struct {
	deployWkldVars
	yesInitWkld bool
	noInitWkld  bool
}

type deployOpts struct {
	deployVars

	deployWkld       actionCommand
	newWorkloadAdder func() wkldInitializerWithoutManifest
	setupDeployCmd   func(*deployOpts, string)

	sel    wsSelector
	store  store
	ws     wsWlDirReader
	prompt prompter

	// values for logging
	wlType string
}

func newDeployOpts(vars deployVars) (*deployOpts, error) {
	sessProvider := sessions.ImmutableProvider(sessions.UserAgentExtras("deploy"))
	defaultSess, err := sessProvider.Default()
	if err != nil {
		return nil, fmt.Errorf("default session: %v", err)
	}
	store := config.NewSSMStore(identity.New(defaultSess), ssm.New(defaultSess), aws.StringValue(defaultSess.Config.Region))
	ws, err := workspace.Use(afero.NewOsFs())
	if err != nil {
		return nil, err
	}
	prompter := prompt.New()
	return &deployOpts{
<<<<<<< HEAD
		deployVars: vars,
		store:      store,
		sel:        selector.NewLocalWorkloadSelector(prompter, store, ws),
		ws:         ws,
		prompt:     prompter,
		newWorkloadAdder: func() wkldInitializerWithoutManifest {
			return &initialize.WorkloadInitializer{
				Store:    store,
				Deployer: cloudformation.New(defaultSess),
				Ws:       ws,
				Prog:     termprogress.NewSpinner(log.DiagnosticWriter),
			}
		},
=======
		deployWkldVars: vars,
		store:          store,
		sel:            selector.NewLocalWorkloadSelector(prompter, store, ws, selector.OnlyInitializedWorkloads),
		ws:             ws,
		prompt:         prompter,

>>>>>>> 86efee66
		setupDeployCmd: func(o *deployOpts, workloadType string) {
			switch {
			case contains(workloadType, manifestinfo.JobTypes()):
				opts := &deployJobOpts{
					deployWkldVars: o.deployWkldVars,

					store:           o.store,
					ws:              o.ws,
					newInterpolator: newManifestInterpolator,
					unmarshal:       manifest.UnmarshalWorkload,
					sel:             selector.NewLocalWorkloadSelector(o.prompt, o.store, ws, selector.OnlyInitializedWorkloads),
					cmd:             exec.NewCmd(),
					templateVersion: version.LatestTemplateVersion(),
					sessProvider:    sessProvider,
				}
				opts.newJobDeployer = func() (workloadDeployer, error) {
					return newJobDeployer(opts)
				}
				o.deployWkld = opts
			case contains(workloadType, manifestinfo.ServiceTypes()):
				opts := &deploySvcOpts{
					deployWkldVars: o.deployWkldVars,

					store:           o.store,
					ws:              o.ws,
					newInterpolator: newManifestInterpolator,
					unmarshal:       manifest.UnmarshalWorkload,
					spinner:         termprogress.NewSpinner(log.DiagnosticWriter),
					sel:             selector.NewLocalWorkloadSelector(o.prompt, o.store, ws, selector.OnlyInitializedWorkloads),
					prompt:          o.prompt,
					cmd:             exec.NewCmd(),
					sessProvider:    sessProvider,
					templateVersion: version.LatestTemplateVersion(),
				}
				opts.newSvcDeployer = func() (workloadDeployer, error) {
					return newSvcDeployer(opts)
				}
				o.deployWkld = opts
			}
		},
	}, nil
}

func (o *deployOpts) maybeInitWkld() error {
	// Confirm that the workload needs to be initialized after asking for the name.
	initializedWorkloads, err := o.store.ListWorkloads(o.appName)
	if err != nil {
		return fmt.Errorf("retrieve workloads: %w", err)
	}
	wlNames := make([]string, len(initializedWorkloads))
	for i := range initializedWorkloads {
		wlNames[i] = initializedWorkloads[i].Name
	}

	// Workload is already initialized. Return early.
	if contains(o.name, wlNames) {
		return nil
	}

	// Get workload type and confirm readable manifest.
	mf, err := o.ws.ReadWorkloadManifest(o.name)
	if err != nil {
		return fmt.Errorf("read manifest for workload %s: %w", o.name, err)
	}
	workloadType, err := mf.WorkloadType()
	if err != nil {
		return fmt.Errorf("get workload type from manifest for workload %s: %w", o.name, err)
	}

	if !contains(workloadType, manifestinfo.WorkloadTypes()) {
		return fmt.Errorf("unrecognized workload type %q in manifest for workload %s", workloadType, o.name)
	}

	// User specified not to initialize workloads even if needed.
	if o.noInitWkld {
		return fmt.Errorf("workload %s is uninitialized but --%s was specified", o.name, noInitWorkloadFlag)
	}

	// If init-wkld and no-init-wkld flags aren't set, prompt customer to initialize.
	if !o.yesInitWkld {
		o.yesInitWkld, err = o.prompt.Confirm(fmt.Sprintf("Found manifest for uninitialized %s %q. Initialize it?", workloadType, o.name), "This workload will be initialized, then deployed.", prompt.WithConfirmFinalMessage())
		if err != nil {
			return fmt.Errorf("confirm initialize workload: %w", err)
		}
	}

	// User selected no.
	if !o.yesInitWkld {
		return nil
	}

	wkldAdder := o.newWorkloadAdder()
	if err = wkldAdder.AddWorkloadToApp(o.appName, o.name, workloadType); err != nil {
		return fmt.Errorf("add workload to app: %w", err)
	}
	return nil
}

func (o *deployOpts) Run() error {
	if err := o.askName(); err != nil {
		return err
	}

	if err := o.maybeInitWkld(); err != nil {
		return err
	}

	if err := o.loadWkld(); err != nil {
		return err
	}
	if err := o.deployWkld.Execute(); err != nil {
		return fmt.Errorf("execute %s deploy: %w", o.wlType, err)
	}
	if err := o.deployWkld.RecommendActions(); err != nil {
		return err
	}
	return nil
}

func (o *deployOpts) askName() error {
	if o.name != "" {
		return nil
	}
	name, err := o.sel.Workload("Select a service or job in your workspace", "")
	if err != nil {
		return fmt.Errorf("select service or job: %w", err)
	}
	o.name = name
	return nil
}

func (o *deployOpts) loadWkld() error {
	if err := o.loadWkldCmd(); err != nil {
		return err
	}
	if err := o.deployWkld.Ask(); err != nil {
		return fmt.Errorf("ask %s deploy: %w", o.wlType, err)
	}
	if err := o.deployWkld.Validate(); err != nil {
		return fmt.Errorf("validate %s deploy: %w", o.wlType, err)
	}
	return nil
}

func (o *deployOpts) loadWkldCmd() error {
	wl, err := o.store.GetWorkload(o.appName, o.name)
	if err != nil {
		return fmt.Errorf("retrieve %s from application %s: %w", o.appName, o.name, err)
	}
	o.setupDeployCmd(o, wl.Type)
	if strings.Contains(strings.ToLower(wl.Type), jobWkldType) {
		o.wlType = jobWkldType
		return nil
	}
	o.wlType = svcWkldType
	return nil
}

// BuildDeployCmd is the deploy command.
func BuildDeployCmd() *cobra.Command {
	vars := deployVars{}
	cmd := &cobra.Command{
		Use:   "deploy",
		Short: "Deploy a Copilot job or service.",
		Long:  "Deploy a Copilot job or service.",
		Example: `
  Deploys a service named "frontend" to a "test" environment.
  /code $ copilot deploy --name frontend --env test
  Deploys a job named "mailer" with additional resource tags to a "prod" environment.
  /code $ copilot deploy -n mailer -e prod --resource-tags source/revision=bb133e7,deployment/initiator=manual`,
		RunE: runCmdE(func(cmd *cobra.Command, args []string) error {
			opts, err := newDeployOpts(vars)
			if err != nil {
				return err
			}
			if err := opts.Run(); err != nil {
				return err
			}
			return nil
		}),
	}
	cmd.Flags().StringVarP(&vars.appName, appFlag, appFlagShort, tryReadingAppName(), appFlagDescription)
	cmd.Flags().StringVarP(&vars.name, nameFlag, nameFlagShort, "", workloadFlagDescription)
	cmd.Flags().StringVarP(&vars.envName, envFlag, envFlagShort, "", envFlagDescription)
	cmd.Flags().StringVar(&vars.imageTag, imageTagFlag, "", imageTagFlagDescription)
	cmd.Flags().StringToStringVar(&vars.resourceTags, resourceTagsFlag, nil, resourceTagsFlagDescription)
	cmd.Flags().BoolVar(&vars.forceNewUpdate, forceFlag, false, forceFlagDescription)
	cmd.Flags().BoolVar(&vars.disableRollback, noRollbackFlag, false, noRollbackFlagDescription)
	cmd.Flags().BoolVar(&vars.allowWkldDowngrade, allowDowngradeFlag, false, allowDowngradeFlagDescription)
<<<<<<< HEAD
	cmd.Flags().BoolVar(&vars.yesInitWkld, yesInitWorkloadFlag, false, yesInitWorkloadFlagDescription)
	cmd.Flags().BoolVar(&vars.noInitWkld, noInitWorkloadFlag, false, noInitWorkloadFlagDescription)
=======
	cmd.Flags().BoolVar(&vars.detach, detachFlag, false, detachFlagDescription)
>>>>>>> 86efee66

	cmd.MarkFlagsMutuallyExclusive(yesInitWorkloadFlag, noInitWorkloadFlag)
	cmd.SetUsageTemplate(template.Usage)
	cmd.Annotations = map[string]string{
		"group": group.Release,
	}
	return cmd
}<|MERGE_RESOLUTION|>--- conflicted
+++ resolved
@@ -71,12 +71,11 @@
 	}
 	prompter := prompt.New()
 	return &deployOpts{
-<<<<<<< HEAD
 		deployVars: vars,
-		store:      store,
-		sel:        selector.NewLocalWorkloadSelector(prompter, store, ws),
-		ws:         ws,
-		prompt:     prompter,
+		store:            store,
+		sel:              selector.NewLocalWorkloadSelector(prompter, store, ws),
+		ws:               ws,
+		prompt:           prompter,
 		newWorkloadAdder: func() wkldInitializerWithoutManifest {
 			return &initialize.WorkloadInitializer{
 				Store:    store,
@@ -85,14 +84,6 @@
 				Prog:     termprogress.NewSpinner(log.DiagnosticWriter),
 			}
 		},
-=======
-		deployWkldVars: vars,
-		store:          store,
-		sel:            selector.NewLocalWorkloadSelector(prompter, store, ws, selector.OnlyInitializedWorkloads),
-		ws:             ws,
-		prompt:         prompter,
-
->>>>>>> 86efee66
 		setupDeployCmd: func(o *deployOpts, workloadType string) {
 			switch {
 			case contains(workloadType, manifestinfo.JobTypes()):
@@ -103,7 +94,7 @@
 					ws:              o.ws,
 					newInterpolator: newManifestInterpolator,
 					unmarshal:       manifest.UnmarshalWorkload,
-					sel:             selector.NewLocalWorkloadSelector(o.prompt, o.store, ws, selector.OnlyInitializedWorkloads),
+					sel:             selector.NewLocalWorkloadSelector(o.prompt, o.store, ws),
 					cmd:             exec.NewCmd(),
 					templateVersion: version.LatestTemplateVersion(),
 					sessProvider:    sessProvider,
@@ -121,7 +112,7 @@
 					newInterpolator: newManifestInterpolator,
 					unmarshal:       manifest.UnmarshalWorkload,
 					spinner:         termprogress.NewSpinner(log.DiagnosticWriter),
-					sel:             selector.NewLocalWorkloadSelector(o.prompt, o.store, ws, selector.OnlyInitializedWorkloads),
+					sel:             selector.NewLocalWorkloadSelector(o.prompt, o.store, ws),
 					prompt:          o.prompt,
 					cmd:             exec.NewCmd(),
 					sessProvider:    sessProvider,
@@ -282,12 +273,9 @@
 	cmd.Flags().BoolVar(&vars.forceNewUpdate, forceFlag, false, forceFlagDescription)
 	cmd.Flags().BoolVar(&vars.disableRollback, noRollbackFlag, false, noRollbackFlagDescription)
 	cmd.Flags().BoolVar(&vars.allowWkldDowngrade, allowDowngradeFlag, false, allowDowngradeFlagDescription)
-<<<<<<< HEAD
+	cmd.Flags().BoolVar(&vars.detach, detachFlag, false, detachFlagDescription)
 	cmd.Flags().BoolVar(&vars.yesInitWkld, yesInitWorkloadFlag, false, yesInitWorkloadFlagDescription)
 	cmd.Flags().BoolVar(&vars.noInitWkld, noInitWorkloadFlag, false, noInitWorkloadFlagDescription)
-=======
-	cmd.Flags().BoolVar(&vars.detach, detachFlag, false, detachFlagDescription)
->>>>>>> 86efee66
 
 	cmd.MarkFlagsMutuallyExclusive(yesInitWorkloadFlag, noInitWorkloadFlag)
 	cmd.SetUsageTemplate(template.Usage)
