--- conflicted
+++ resolved
@@ -284,22 +284,14 @@
 		App: deploy.AppInformation{
 			Name: conf.App,
 		},
-<<<<<<< HEAD
 		Name:                conf.Name,
+    ArtifactBucketKeyARN: artifactBucketKeyARN,
+		ArtifactBucketARN:    artifactBucketARN,
 		CustomResourcesURLs: customResourcesURLs,
 		ImportVPCConfig:     importedVPC,
 		AdjustVPCConfig:     adjustedVPC,
 		CFNServiceRoleARN:   conf.ExecutionRoleARN,
 		Telemetry:           conf.Telemetry,
-=======
-		Name:                 conf.Name,
-		ArtifactBucketKeyARN: artifactBucketKeyARN,
-		ArtifactBucketARN:    artifactBucketARN,
-		CustomResourcesURLs:  customResourcesURLs,
-		ImportVPCConfig:      importedVPC,
-		AdjustVPCConfig:      adjustedVPC,
-		CFNServiceRoleARN:    conf.ExecutionRoleARN,
->>>>>>> 23de35ff
 	}); err != nil {
 		return fmt.Errorf("upgrade environment %s from version %s to version %s: %v", conf.Name, fromVersion, toVersion, err)
 	}
@@ -323,18 +315,12 @@
 			App: deploy.AppInformation{
 				Name: conf.App,
 			},
-<<<<<<< HEAD
 			Name:                conf.Name,
+      ArtifactBucketKeyARN: artifactBucketKeyARN,
+			ArtifactBucketARN:    artifactBucketARN,
 			CustomResourcesURLs: customResourcesURLs,
 			CFNServiceRoleARN:   conf.ExecutionRoleARN,
 			Telemetry:           conf.Telemetry,
-=======
-			Name:                 conf.Name,
-			ArtifactBucketKeyARN: artifactBucketKeyARN,
-			ArtifactBucketARN:    artifactBucketARN,
-			CustomResourcesURLs:  customResourcesURLs,
-			CFNServiceRoleARN:    conf.ExecutionRoleARN,
->>>>>>> 23de35ff
 		}, albWorkloads...); err != nil {
 			return fmt.Errorf("upgrade environment %s from version %s to version %s: %v", conf.Name, fromVersion, toVersion, err)
 		}
