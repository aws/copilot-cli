// Copyright Amazon.com, Inc. or its affiliates. All Rights Reserved.
// SPDX-License-Identifier: Apache-2.0

package cli

import (
	"errors"
	"fmt"
	"os"
	"strings"

	"github.com/aws/aws-sdk-go/aws/arn"
	"github.com/aws/aws-sdk-go/service/ssm"
	"github.com/aws/copilot-cli/internal/pkg/aws/identity"
	"github.com/aws/copilot-cli/internal/pkg/deploy/cloudformation/stack"

	"github.com/aws/aws-sdk-go/aws"
	"github.com/aws/aws-sdk-go/service/resourcegroupstaggingapi"
	awscfn "github.com/aws/copilot-cli/internal/pkg/aws/cloudformation"
	"github.com/aws/copilot-cli/internal/pkg/aws/iam"
	"github.com/aws/copilot-cli/internal/pkg/aws/s3"
	"github.com/aws/copilot-cli/internal/pkg/aws/sessions"
	"github.com/aws/copilot-cli/internal/pkg/config"
	"github.com/aws/copilot-cli/internal/pkg/deploy"
	"github.com/aws/copilot-cli/internal/pkg/deploy/cloudformation"
	stackdescr "github.com/aws/copilot-cli/internal/pkg/describe/stack"
	"github.com/aws/copilot-cli/internal/pkg/term/color"
	"github.com/aws/copilot-cli/internal/pkg/term/log"
	termprogress "github.com/aws/copilot-cli/internal/pkg/term/progress"
	"github.com/aws/copilot-cli/internal/pkg/term/prompt"
	"github.com/aws/copilot-cli/internal/pkg/term/selector"
	"github.com/spf13/cobra"
	"gopkg.in/yaml.v3"
)

const (
	envDeleteAppNameHelpPrompt = "An environment will be deleted in the selected application."
	envDeleteNamePrompt        = "Which environment would you like to delete?"
	fmtDeleteEnvPrompt         = "Are you sure you want to delete environment %q from application %q?"
)

const (
	fmtRetainEnvRolesStart    = "Retain IAM roles before deleting the %q environment"
	fmtRetainEnvRolesFailed   = "Failed to retain IAM roles for the %q environment\n"
	fmtRetainEnvRolesComplete = "Retained IAM roles for the %q environment\n"

	fmtDeleteEnvStart     = "Deleting IAM roles and deregistering environment %q from application %q."
	fmtDeleteEnvIAMFailed = "Failed to delete IAM roles of environment %q from application %q.\n"
	fmtDeleteEnvSSMFailed = "Failed to deregister environment %q from application %q.\n"
	fmtDeleteEnvComplete  = "Deleted environment %q from application %q.\n"
)

var (
	envDeleteAppNamePrompt = fmt.Sprintf("In which %s would you like to delete the environment?", color.Emphasize("application"))
)

var (
	errEnvDeleteCancelled = errors.New("env delete cancelled - no changes made")
)

type resourceGetter interface {
	GetResources(*resourcegroupstaggingapi.GetResourcesInput) (*resourcegroupstaggingapi.GetResourcesOutput, error)
}

type deleteEnvVars struct {
	appName          string
	name             string
	skipConfirmation bool
}

type deleteEnvOpts struct {
	deleteEnvVars

	// Interfaces for dependencies.
	store             environmentStore
	rg                resourceGetter
	deployer          environmentDeployer
	envDeleterFromApp envDeleterFromApp
	iam               roleDeleter
	s3                bucketEmptier
	envStackDescriber stackDescriber
	prog              progress
	prompt            prompter
	sel               configSelector

	// cached data to avoid fetching the same information multiple times.
	envConfig *config.Environment
	appConfig *config.Application

	// initRuntimeClients is overridden in tests.
	initRuntimeClients func(*deleteEnvOpts) error
}

func newDeleteEnvOpts(vars deleteEnvVars) (*deleteEnvOpts, error) {
	sessProvider := sessions.ImmutableProvider(sessions.UserAgentExtras("env delete"))
	defaultSess, err := sessProvider.Default()
	if err != nil {
		return nil, fmt.Errorf("default session: %v", err)
	}
	store := config.NewSSMStore(identity.New(defaultSess), ssm.New(defaultSess), aws.StringValue(defaultSess.Config.Region))

	prompter := prompt.New()
	return &deleteEnvOpts{
		deleteEnvVars: vars,

		store:  store,
		prog:   termprogress.NewSpinner(log.DiagnosticWriter),
		sel:    selector.NewConfigSelector(prompter, store),
		prompt: prompter,

		initRuntimeClients: func(o *deleteEnvOpts) error {
			env, err := o.getEnvConfig()
			if err != nil {
				return err
			}
			sess, err := sessProvider.FromRole(env.ManagerRoleARN, env.Region)
			if err != nil {
				return fmt.Errorf("create session from environment manager role %s in region %s: %w", env.ManagerRoleARN, env.Region, err)
			}
			o.rg = resourcegroupstaggingapi.New(sess)
			o.iam = iam.New(sess)
			o.s3 = s3.New(sess)
			o.envStackDescriber = stackdescr.NewStackDescriber(stack.NameForEnv(o.appName, o.name), sess)
			o.deployer = cloudformation.New(sess, cloudformation.WithProgressTracker(os.Stderr))
			o.envDeleterFromApp = cloudformation.New(defaultSess, cloudformation.WithProgressTracker(os.Stderr))
			return nil
		},
	}, nil
}

// Validate returns an error if the individual user inputs are invalid.
func (o *deleteEnvOpts) Validate() error {
	if o.name != "" {
		if err := o.validateEnvName(); err != nil {
			return err
		}
	}
	return nil
}

// Ask prompts for fields that are required but not passed in.
func (o *deleteEnvOpts) Ask() error {
	if err := o.askAppName(); err != nil {
		return err
	}
	if err := o.askEnvName(); err != nil {
		return err
	}
	if o.skipConfirmation {
		return nil
	}
	deleteConfirmed, err := o.prompt.Confirm(fmt.Sprintf(fmtDeleteEnvPrompt, o.name, o.appName), "", prompt.WithConfirmFinalMessage())
	if err != nil {
		return fmt.Errorf("confirm to delete environment %s: %w", o.name, err)
	}
	if !deleteConfirmed {
		return errEnvDeleteCancelled
	}
	return nil
}

// Execute deletes the environment from the application by:
// 1. Emptying environment managed S3 buckets.
// 2. Deleting the cloudformation stack.
// 3. Deleting the EnvManagerRole and CFNExecutionRole.
// 4. Deleting the parameter from the SSM store.
// The environment is removed from the store only if other delete operations succeed.
// Execute assumes that Validate is invoked first.
func (o *deleteEnvOpts) Execute() error {
	if err := o.initRuntimeClients(o); err != nil {
		return err
	}
	if err := o.validateNoRunningServices(); err != nil {
		return err
	}

	o.prog.Start(fmt.Sprintf(fmtRetainEnvRolesStart, o.name))
	if err := o.ensureRolesAreRetained(); err != nil {
		o.prog.Stop(log.Serrorf(fmtRetainEnvRolesFailed, o.name))
		return err
	}
	o.prog.Stop(log.Ssuccessf(fmtRetainEnvRolesComplete, o.name))

<<<<<<< HEAD
=======
	o.prog.Start(fmt.Sprintf("Emptying S3 buckets managed by the %q environment\n", o.name))
	if err := o.emptyBuckets(); err != nil {
		o.prog.Stop(log.Serrorf("Failed to empty buckets managed by the %q environment\n", o.name))
		// Handle error and recommend action, don't exit program
		switch t := err.(type) {
		case *errBucketEmptyingFailed:
			log.Errorln(t.Error())
			log.Warningln(t.RecommendActions())
		default:
			log.Errorln(fmt.Errorf("empty s3 buckets: %w", err))
		}
	} else {
		o.prog.Stop(log.Ssuccessf("Emptied S3 buckets managed by the %q environment\n", o.name))
	}

>>>>>>> 86efee66
	// DeleteStack streams the deletion events; we don't need a spinner over top of it.
	if err := o.deleteStack(); err != nil {
		return err
	}

	// Un-delegate DNS and optionally delete stackset instance.
	o.prog.Start("Cleaning up app-level resources and permissions\n")
	if err := o.cleanUpAppResources(); err != nil {
		o.prog.Stop(log.Serrorf("Failed to remove environment resources from app %q\n", o.appName))
		return err
	}
	o.prog.Stop(log.Ssuccessf("Cleaned up app-level resources for the %q environment\n", o.name))

	o.prog.Start(fmt.Sprintf(fmtDeleteEnvStart, o.name, o.appName))
	if err := o.tryDeleteRoles(); err != nil {
		o.prog.Stop(log.Serrorf(fmtDeleteEnvIAMFailed, o.name, o.appName))
		return err
	}
	// Only remove from SSM if the stack and roles were deleted. Otherwise, the command will error when re-run.
	if err := o.deleteFromStore(); err != nil {
		o.prog.Stop(log.Serrorf(fmtDeleteEnvSSMFailed, o.name, o.appName))
		return err
	}
	o.prog.Stop(log.Ssuccessf(fmtDeleteEnvComplete, o.name, o.appName))
	return nil
}

// RecommendActions is a no-op for this command.
func (o *deleteEnvOpts) RecommendActions() error {
	return nil
}

func (o *deleteEnvOpts) validateEnvName() error {
	if _, err := o.getEnvConfig(); err != nil {
		return err
	}
	return nil
}

func (o *deleteEnvOpts) askAppName() error {
	if o.appName != "" {
		return nil
	}

	app, err := o.sel.Application(envDeleteAppNamePrompt, envDeleteAppNameHelpPrompt)
	if err != nil {
		return fmt.Errorf("ask for application: %w", err)
	}
	o.appName = app
	return nil
}

func (o *deleteEnvOpts) askEnvName() error {
	if o.name != "" {
		return nil
	}
	env, err := o.sel.Environment(envDeleteNamePrompt, "", o.appName)
	if err != nil {
		return fmt.Errorf("select environment to delete: %w", err)
	}
	o.name = env
	return nil
}

func (o *deleteEnvOpts) validateNoRunningServices() error {
	stacks, err := o.rg.GetResources(&resourcegroupstaggingapi.GetResourcesInput{
		ResourceTypeFilters: []*string{aws.String("cloudformation")},
		TagFilters: []*resourcegroupstaggingapi.TagFilter{
			{
				Key:    aws.String(deploy.ServiceTagKey),
				Values: []*string{}, // Matches any service stack.
			},
			{
				Key:    aws.String(deploy.EnvTagKey),
				Values: []*string{aws.String(o.name)},
			},
			{
				Key:    aws.String(deploy.AppTagKey),
				Values: []*string{aws.String(o.appName)},
			},
		},
	})
	if err != nil {
		return fmt.Errorf("find service cloudformation stacks: %w", err)
	}
	if len(stacks.ResourceTagMappingList) > 0 {
		var svcNames []string
		for _, cfnStack := range stacks.ResourceTagMappingList {
			for _, t := range cfnStack.Tags {
				if *t.Key != deploy.ServiceTagKey {
					continue
				}
				svcNames = append(svcNames, *t.Value)
			}
		}
		return fmt.Errorf("service '%s' still exist within the environment %s", strings.Join(svcNames, ", "), o.name)
	}
	return nil
}

// ensureRolesAreRetained guarantees that the CloudformationExecutionRole and the EnvironmentManagerRole
// are retained when the environment cloudformation stack is deleted.
//
// This method is needed because the environment stack is deleted using the CloudformationExecutionRole which means
// that the role has to be retained in order for us to delete the stack. Similarly, only the EnvironmentManagerRole
// has permissions to delete the CloudformationExecutionRole so it must be retained.
// In earlier versions of the CLI, pre-commit 7e5428a, environment stacks were created without these roles retained.
// In case we encounter a legacy stack, we need to first update the stack to make sure these roles are retained and then
// proceed with the regular flow.
func (o *deleteEnvOpts) ensureRolesAreRetained() error {
	body, err := o.deployer.Template(stack.NameForEnv(o.appName, o.name))
	if err != nil {
		var stackDoesNotExist *awscfn.ErrStackNotFound
		if errors.As(err, &stackDoesNotExist) {
			return nil
		}
		return fmt.Errorf("get template body for environment %s in application %s: %v", o.name, o.appName, err)
	}

	// Check if the execution role and the manager role are retained by the stack.
	tpl := struct {
		Resources yaml.Node `yaml:"Resources"`
	}{}
	if err := yaml.Unmarshal([]byte(body), &tpl); err != nil {
		return fmt.Errorf("unmarshal environment template body %s-%s to retrieve Resources: %w", o.appName, o.name, err)
	}
	roles := struct {
		ExecRole    yaml.Node `yaml:"CloudformationExecutionRole"`
		ManagerRole yaml.Node `yaml:"EnvironmentManagerRole"`
	}{}
	if err := tpl.Resources.Decode(&roles); err != nil {
		return fmt.Errorf("decode EnvironmentManagerRole and CloudformationExecutionRole from Resources: %w", err)
	}
	type roleProperties struct {
		DeletionPolicy string `yaml:"DeletionPolicy"`
	}
	var execRoleProps roleProperties
	if err := roles.ExecRole.Decode(&execRoleProps); err != nil {
		return fmt.Errorf("decode CloudformationExecutionRole's deletion policy: %w", err)
	}
	var managerRoleProps roleProperties
	if err := roles.ManagerRole.Decode(&managerRoleProps); err != nil {
		return fmt.Errorf("decode EnvironmentManagerRole's deletion policy: %w", err)
	}
	const retainPolicy = "Retain"
	retainsExecRole := execRoleProps.DeletionPolicy == retainPolicy
	retainsManagerRole := managerRoleProps.DeletionPolicy == retainPolicy
	if retainsExecRole && retainsManagerRole {
		// Nothing to do, this is **not** a legacy environment stack. Exit successfully.
		return nil
	}

	// Otherwise, update the body with the new deletion policies.
	newBody := body
	if !retainsExecRole {
		parts := strings.Split(newBody, "  CloudformationExecutionRole:\n")
		newBody = parts[0] + "  CloudformationExecutionRole:\n    DeletionPolicy: Retain\n" + parts[1]
	}
	if !retainsManagerRole {
		parts := strings.Split(newBody, "  EnvironmentManagerRole:\n")
		newBody = parts[0] + "  EnvironmentManagerRole:\n    DeletionPolicy: Retain\n" + parts[1]
	}

	env, err := o.getEnvConfig()
	if err != nil {
		return err
	}
	if err := o.deployer.UpdateEnvironmentTemplate(o.appName, o.name, newBody, env.ExecutionRoleARN); err != nil {
		return fmt.Errorf("update environment stack to retain environment roles: %w", err)
	}
	return nil
}

// emptyBuckets returns nil if buckets were deleted successfully. Otherwise, returns the error.
func (o *deleteEnvOpts) emptyBuckets() error {
	s3buckets, err := o.rg.GetResources(&resourcegroupstaggingapi.GetResourcesInput{
		ResourceTypeFilters: aws.StringSlice([]string{"s3:bucket"}),
		TagFilters: []*resourcegroupstaggingapi.TagFilter{
			{
				Key:    aws.String(stack.StackNameTagKey),
				Values: []*string{aws.String(stack.NameForEnv(o.appName, o.name))},
			},
			{
				Key:    aws.String(stack.LogicalIDTagKey),
				Values: aws.StringSlice(stack.EnvManagedS3BucketLogicalIds),
			},
			{
				Key:    aws.String(deploy.EnvTagKey),
				Values: []*string{aws.String(o.name)},
			},
			{
				Key:    aws.String(deploy.AppTagKey),
				Values: []*string{aws.String(o.appName)},
			},
		},
	})

	if err != nil {
		return fmt.Errorf("find s3 bucket resources: %w", err)
	}

	envResources, err := o.envStackDescriber.Resources()
	if err != nil {
		return fmt.Errorf("find stack resources: %w", err)
	}

	var stackBucketARNs []string
	for _, resource := range envResources {
		if contains(resource.LogicalID, stack.EnvManagedS3BucketLogicalIds) {
			stackBucketARNs = append(stackBucketARNs, resource.PhysicalID)
		}
	}

	var failedBuckets []string
	var bucketErrors []error
	for _, resourceTagMapping := range s3buckets.ResourceTagMappingList {
		bucketARN, err := arn.Parse(aws.StringValue(resourceTagMapping.ResourceARN))
		if err != nil {
			return fmt.Errorf("parse the arn %s: %w", aws.StringValue(resourceTagMapping.ResourceARN), err)
		}

		// Attempt to empty all buckets found via GetResources API call
		if err = o.s3.EmptyBucket(bucketARN.Resource); err != nil {
			failedBuckets = append(failedBuckets, bucketARN.Resource)
			bucketErrors = append(bucketErrors, err)
			continue
		}

		// Warn about hanging bucket when bucket is found via API call but is not in the env CFN stack
		// Those found via API call but not CFN stack cannot be deleted by Copilot
		if !contains(bucketARN.String(), stackBucketARNs) {
			log.Warningf(`Bucket %q was emptied, but was not found in the Cloudformation stack. This resource is now dangling, and can be deleted from the S3 console.\n`, bucketARN)
		}
	}

	if len(failedBuckets) > 0 {
		return &errBucketEmptyingFailed{
			failedBuckets: failedBuckets,
			bucketErrors:  bucketErrors,
		}
	}

	return nil
}

// deleteStack returns nil if the stack was deleted successfully. Otherwise, returns the error.
func (o *deleteEnvOpts) deleteStack() error {
	env, err := o.getEnvConfig()
	if err != nil {
		return err
	}
	if err := o.deployer.DeleteEnvironment(o.appName, o.name, env.ExecutionRoleARN); err != nil {
		return fmt.Errorf("delete environment %s stack: %w", o.name, err)
	}
	return nil
}

func (o *deleteEnvOpts) cleanUpAppResources() error {
	// Get list of environments and check if there are any other environments in this account OR region.
	envs, err := o.store.ListEnvironments(o.appName)
	if err != nil {
		return err
	}
	currentEnv, err := o.getEnvConfig()
	if err != nil {
		return err
	}
	app, err := o.getAppConfig()
	if err != nil {
		return err
	}

	if err := o.envDeleterFromApp.RemoveEnvFromApp(&cloudformation.RemoveEnvFromAppOpts{
		App:          app,
		EnvToDelete:  currentEnv,
		Environments: envs,
	}); err != nil {
		return fmt.Errorf("remove environment %s from application %s: %w", currentEnv.Name, app.Name, err)
	}
	return nil
}

// tryDeleteRoles attempts to delete the retained IAM roles part of an environment stack.
// The operation is best-effort because of the ManagerRole. Since the iam client is created with a
// session that assumes the ManagerRole, attempting to delete the same role can result in the following error:
// "AccessDenied: User: arn:aws:sts::1111:assumed-role/app-env-EnvManagerRole is not authorized to perform:
// iam:DeleteRole on resource: role app-env-EnvManagerRole"
// This error occurs because to delete a role you have to first remove all of its policies, so the role loses
// permission to delete itself and then attempts to delete itself. We think that due to eventual consistency this
// operation succeeds most of the time but on occasions we have observed it to fail.
func (o *deleteEnvOpts) tryDeleteRoles() error {
	env, err := o.getEnvConfig()
	if err != nil {
		return err
	}
	_ = o.iam.DeleteRole(env.ExecutionRoleARN)
	_ = o.iam.DeleteRole(env.ManagerRoleARN)
	return nil
}

func (o *deleteEnvOpts) deleteFromStore() error {
	if err := o.store.DeleteEnvironment(o.appName, o.name); err != nil {
		return fmt.Errorf("delete environment %s configuration from application %s", o.name, o.appName)
	}
	return nil
}

func (o *deleteEnvOpts) getEnvConfig() (*config.Environment, error) {
	if o.envConfig != nil {
		// Already fetched once, return.
		return o.envConfig, nil
	}
	env, err := o.store.GetEnvironment(o.appName, o.name)
	if err != nil {
		return nil, fmt.Errorf("get environment %s configuration from app %s: %v", o.name, o.appName, err)
	}
	o.envConfig = env
	return env, nil
}

func (o *deleteEnvOpts) getAppConfig() (*config.Application, error) {
	if o.appConfig != nil {
		// Already fetched; return.
		return o.appConfig, nil
	}
	app, err := o.store.GetApplication(o.appName)
	if err != nil {
		return nil, fmt.Errorf("get application %q configuration: %w", o.appName, err)
	}
	o.appConfig = app
	return app, nil
}

// buildEnvDeleteCmd builds the command to delete environment(s).
func buildEnvDeleteCmd() *cobra.Command {
	vars := deleteEnvVars{}
	cmd := &cobra.Command{
		Use:   "delete",
		Short: "Deletes an environment from your application.",
		Example: `
  Delete the "test" environment.
  /code $ copilot env delete --name test

  Delete the "test" environment without prompting.
  /code $ copilot env delete --name test --yes`,
		RunE: runCmdE(func(cmd *cobra.Command, args []string) error {
			opts, err := newDeleteEnvOpts(vars)
			if err != nil {
				return err
			}
			return run(opts)
		}),
	}
	cmd.Flags().StringVarP(&vars.appName, appFlag, appFlagShort, tryReadingAppName(), appFlagDescription)
	cmd.Flags().StringVarP(&vars.name, nameFlag, nameFlagShort, "", envFlagDescription)
	cmd.Flags().BoolVar(&vars.skipConfirmation, yesFlag, false, yesFlagDescription)
	return cmd
}<|MERGE_RESOLUTION|>--- conflicted
+++ resolved
@@ -181,8 +181,6 @@
 	}
 	o.prog.Stop(log.Ssuccessf(fmtRetainEnvRolesComplete, o.name))
 
-<<<<<<< HEAD
-=======
 	o.prog.Start(fmt.Sprintf("Emptying S3 buckets managed by the %q environment\n", o.name))
 	if err := o.emptyBuckets(); err != nil {
 		o.prog.Stop(log.Serrorf("Failed to empty buckets managed by the %q environment\n", o.name))
@@ -198,7 +196,6 @@
 		o.prog.Stop(log.Ssuccessf("Emptied S3 buckets managed by the %q environment\n", o.name))
 	}
 
->>>>>>> 86efee66
 	// DeleteStack streams the deletion events; we don't need a spinner over top of it.
 	if err := o.deleteStack(); err != nil {
 		return err
