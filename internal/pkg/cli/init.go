// Copyright Amazon.com, Inc. or its affiliates. All Rights Reserved.
// SPDX-License-Identifier: Apache-2.0

// Package cli contains the copilot commands.
package cli

import (
	"errors"
	"fmt"
	"os"

	awscfn "github.com/aws/copilot-cli/internal/pkg/aws/cloudformation"
	"github.com/aws/copilot-cli/internal/pkg/aws/iam"
	"github.com/aws/copilot-cli/internal/pkg/describe"
	"github.com/aws/copilot-cli/internal/pkg/docker/dockerfile"
	"github.com/aws/copilot-cli/internal/pkg/manifest/manifestinfo"
	"github.com/aws/copilot-cli/internal/pkg/version"

	"github.com/aws/copilot-cli/internal/pkg/deploy"
	"github.com/aws/copilot-cli/internal/pkg/docker/dockerengine"

	"github.com/aws/aws-sdk-go/aws"
	"github.com/aws/aws-sdk-go/service/ssm"
	cmdtemplate "github.com/aws/copilot-cli/cmd/copilot/template"
	"github.com/aws/copilot-cli/internal/pkg/aws/identity"
	"github.com/aws/copilot-cli/internal/pkg/aws/sessions"
	"github.com/aws/copilot-cli/internal/pkg/cli/group"
	"github.com/aws/copilot-cli/internal/pkg/config"
	"github.com/aws/copilot-cli/internal/pkg/deploy/cloudformation"
	"github.com/aws/copilot-cli/internal/pkg/exec"
	"github.com/aws/copilot-cli/internal/pkg/initialize"
	"github.com/aws/copilot-cli/internal/pkg/manifest"
	"github.com/aws/copilot-cli/internal/pkg/term/color"
	"github.com/aws/copilot-cli/internal/pkg/term/log"
	termprogress "github.com/aws/copilot-cli/internal/pkg/term/progress"
	"github.com/aws/copilot-cli/internal/pkg/term/prompt"
	"github.com/aws/copilot-cli/internal/pkg/term/selector"
	"github.com/aws/copilot-cli/internal/pkg/workspace"
	"github.com/spf13/afero"
	"github.com/spf13/cobra"
)

const (
	defaultEnvironmentName = "test"
)

const (
<<<<<<< HEAD
	initShouldDeployPrompt      = "Would you like to deploy a test environment?"
	initShouldDeployHelpPrompt  = "An environment with your service deployed to it. This will allow you to test your service before placing it in production."
=======
	initShouldDeployPrompt      = "Would you like to deploy an environment?"
	initShouldDeployHelpPrompt  = "An environment to deploy your service into."
>>>>>>> 86efee66
	initExistingEnvSelectPrompt = "Which environment would you like to deploy to?"
	initExistingEnvSelectHelp   = "Select an existing environment, or create a new one."

	envPromptCreateNew = "Create a new environment"
)

type initVars struct {
	// Flags unique to "init" that's not provided by other sub-commands.
<<<<<<< HEAD
	shouldDeploy    bool
	shouldNotDeploy bool
	appName         string
	envName         string
	wkldType        string
	svcName         string
	dockerfilePath  string
	image           string
	imageTag        string
=======
	shouldDeploy   bool
	appName        string
	envName        string
	wkldType       string
	svcName        string
	dockerfilePath string
	image          string
	imageTag       string
>>>>>>> 86efee66

	// Service specific flags
	port uint16

	// Scheduled Job specific flags
	schedule string
	retries  int
	timeout  string
}

type initOpts struct {
	initVars

	ShouldDeploy bool // true means we should create a test environment and deploy the service to it. Defaults to false.

	// Sub-commands to execute.
	initAppCmd   actionCommand
	initWlCmd    actionCommand
	initEnvCmd   actionCommand
	deployEnvCmd cmd
	deploySvcCmd actionCommand
	deployJobCmd actionCommand

	// Pointers to flag values part of sub-commands.
	// Since the sub-commands implement the actionCommand interface, without pointers to their internal fields
	// we have to resort to type-casting the interface. These pointers simplify data access.
	appName      *string
	envName      *string
	port         *uint16
	schedule     *string
	initWkldVars *initWkldVars

	prompt prompter
<<<<<<< HEAD
=======
	sel    configSelector
>>>>>>> 86efee66
	store  environmentStore

	setupWorkloadInit           func(*initOpts, string) error
	useExistingWorkspaceForCMDs func(*initOpts) error
}

func newInitOpts(vars initVars) (*initOpts, error) {
	fs := afero.NewOsFs()
	sessProvider := sessions.ImmutableProvider(sessions.UserAgentExtras("init"))
	defaultSess, err := sessProvider.Default()
	if err != nil {
		return nil, err
	}
	configStore := config.NewSSMStore(identity.New(defaultSess), ssm.New(defaultSess), aws.StringValue(defaultSess.Config.Region))
	prompt := prompt.New()
	sel := selector.NewConfigSelector(prompt, configStore)
	deployStore, err := deploy.NewStore(sessProvider, configStore)
	if err != nil {
		return nil, err
	}
	snsSel := selector.NewDeploySelect(prompt, configStore, deployStore)
	spin := termprogress.NewSpinner(log.DiagnosticWriter)
	id := identity.New(defaultSess)
	deployer := cloudformation.New(defaultSess, cloudformation.WithProgressTracker(os.Stderr))
	iamClient := iam.New(defaultSess)
	initAppCmd := &initAppOpts{
		initAppVars: initAppVars{
			name: vars.appName,
		},
		store:    configStore,
		prompt:   prompt,
		identity: id,
		cfn:      deployer,
		prog:     spin,
		isSessionFromEnvVars: func() (bool, error) {
			return sessions.AreCredsFromEnvVars(defaultSess)
		},
		existingWorkspace: func() (wsAppManager, error) {
			return workspace.Use(fs)
		},
		newWorkspace: func(appName string) (wsAppManager, error) {
			return workspace.Create(appName, fs)
		},
		iam:            iamClient,
		iamRoleManager: iamClient,
	}
	initEnvCmd := &initEnvOpts{
		store:       configStore,
		appDeployer: deployer,
		prog:        spin,
		prompt:      prompt,
		identity:    id,
		newAppVersionGetter: func(appName string) (versionGetter, error) {
			return describe.NewAppDescriber(appName)
		},
		appCFN:          cloudformation.New(defaultSess, cloudformation.WithProgressTracker(os.Stderr)),
		sess:            defaultSess,
		templateVersion: version.LatestTemplateVersion(),
	}
	deployEnvCmd := &deployEnvOpts{
		store:           configStore,
		sessionProvider: sessProvider,
		identity:        id,
		fs:              fs,
		newInterpolator: newManifestInterpolator,
		newEnvVersionGetter: func(appName, envName string) (versionGetter, error) {
			return describe.NewEnvDescriber(describe.NewEnvDescriberConfig{
				App:         appName,
				Env:         envName,
				ConfigStore: configStore,
			})
		},
		templateVersion: version.LatestTemplateVersion(),
	}
	deploySvcCmd := &deploySvcOpts{
		deployWkldVars: deployWkldVars{
<<<<<<< HEAD
			envName:  vars.envName,
=======
>>>>>>> 86efee66
			imageTag: vars.imageTag,
		},

		store:           configStore,
		prompt:          prompt,
		newInterpolator: newManifestInterpolator,
		unmarshal:       manifest.UnmarshalWorkload,
		spinner:         spin,
		cmd:             exec.NewCmd(),
		sessProvider:    sessProvider,
		templateVersion: version.LatestTemplateVersion(),
	}
	deploySvcCmd.newSvcDeployer = func() (workloadDeployer, error) {
		return newSvcDeployer(deploySvcCmd)
	}
	deployJobCmd := &deployJobOpts{
		deployWkldVars: deployWkldVars{
<<<<<<< HEAD
			envName:  vars.envName,
=======
>>>>>>> 86efee66
			imageTag: vars.imageTag,
		},
		store:           configStore,
		newInterpolator: newManifestInterpolator,
		unmarshal:       manifest.UnmarshalWorkload,
		cmd:             exec.NewCmd(),
		sessProvider:    sessProvider,
		templateVersion: version.LatestTemplateVersion(),
	}
	deployJobCmd.newJobDeployer = func() (workloadDeployer, error) {
		return newJobDeployer(deployJobCmd)
	}

	cmd := exec.NewCmd()

	useExistingWorkspaceClient := func(o *initOpts) error {
		ws, err := workspace.Use(fs)
		if err != nil {
			return err
		}
		sel := selector.NewLocalWorkloadSelector(prompt, configStore, ws, selector.OnlyInitializedWorkloads)
		initEnvCmd.manifestWriter = ws
		deployEnvCmd.ws = ws
		deployEnvCmd.newEnvDeployer = func() (envDeployer, error) {
			return newEnvDeployer(deployEnvCmd, ws)
		}
		deploySvcCmd.ws = ws
		deploySvcCmd.sel = sel
		deployJobCmd.ws = ws
		deployJobCmd.sel = sel
		if initWkCmd, ok := o.initWlCmd.(*initSvcOpts); ok {
			initWkCmd.init = &initialize.WorkloadInitializer{Store: configStore, Ws: ws, Prog: spin, Deployer: deployer}
		}
		if initWkCmd, ok := o.initWlCmd.(*initJobOpts); ok {
			initWkCmd.init = &initialize.WorkloadInitializer{Store: configStore, Ws: ws, Prog: spin, Deployer: deployer}
		}
		return nil
	}
	return &initOpts{
		initVars:     vars,
		ShouldDeploy: vars.shouldDeploy,

		initAppCmd:   initAppCmd,
		initEnvCmd:   initEnvCmd,
		deployEnvCmd: deployEnvCmd,
		deploySvcCmd: deploySvcCmd,
		deployJobCmd: deployJobCmd,

		appName: &initAppCmd.name,
		envName: &initEnvCmd.name,

		prompt: prompt,
<<<<<<< HEAD
=======
		sel:    sel,
>>>>>>> 86efee66
		store:  configStore,

		setupWorkloadInit: func(o *initOpts, wkldType string) error {
			wkldVars := initWkldVars{
				appName:        *o.appName,
				wkldType:       wkldType,
				name:           vars.svcName,
				dockerfilePath: vars.dockerfilePath,
				image:          vars.image,
			}
			dfSel, err := selector.NewDockerfileSelector(prompt, fs)
			if err != nil {
				return fmt.Errorf("initiate dockerfile selector: %w", err)
			}
			switch t := wkldType; {
			case manifestinfo.IsTypeAJob(t):
				jobVars := initJobVars{
					initWkldVars: wkldVars,
					schedule:     vars.schedule,
					retries:      vars.retries,
					timeout:      vars.timeout,
				}

				opts := initJobOpts{
					initJobVars: jobVars,

					fs:               fs,
					store:            configStore,
					dockerfileSel:    dfSel,
					scheduleSelector: selector.NewStaticSelector(prompt),
					prompt:           prompt,
					newAppVersionGetter: func(appName string) (versionGetter, error) {
						return describe.NewAppDescriber(appName)
					},
					dockerEngine:      dockerengine.New(cmd),
					wsPendingCreation: true,
					initParser: func(s string) dockerfileParser {
						return dockerfile.New(fs, s)
					},
					templateVersion: version.LatestTemplateVersion(),
					initEnvDescriber: func(appName string, envName string) (envDescriber, error) {
						envDescriber, err := describe.NewEnvDescriber(describe.NewEnvDescriberConfig{
							App:         appName,
							Env:         envName,
							ConfigStore: configStore,
						})
						if err != nil {
							return nil, err
						}
						return envDescriber, nil
					},
				}
				o.initWlCmd = &opts
				o.schedule = &opts.schedule // Surfaced via pointer for logging
				o.initWkldVars = &opts.initWkldVars
			case manifestinfo.IsTypeAService(t):
				svcVars := initSvcVars{
					initWkldVars: wkldVars,
					port:         vars.port,
					ingressType:  ingressTypeInternet,
				}
				opts := initSvcOpts{
					initSvcVars: svcVars,

					fs:       fs,
					sel:      dfSel,
					store:    configStore,
					topicSel: snsSel,
					prompt:   prompt,
					newAppVersionGetter: func(appName string) (versionGetter, error) {
						return describe.NewAppDescriber(appName)
					},
					dockerEngine:      dockerengine.New(cmd),
					wsPendingCreation: true,
					templateVersion:   version.LatestTemplateVersion(),
				}
				opts.dockerfile = func(path string) dockerfileParser {
					if opts.df != nil {
						return opts.df
					}
					opts.df = dockerfile.New(opts.fs, opts.dockerfilePath)
					return opts.df
				}
				opts.initEnvDescriber = func(appName string, envName string) (envDescriber, error) {
					envDescriber, err := describe.NewEnvDescriber(describe.NewEnvDescriberConfig{
						App:         appName,
						Env:         envName,
						ConfigStore: opts.store,
					})
					if err != nil {
						return nil, err
					}
					return envDescriber, nil
				}
				o.initWlCmd = &opts
				o.port = &opts.port // Surfaced via pointer for logging.
				o.initWkldVars = &opts.initWkldVars
			default:
				return fmt.Errorf("unrecognized workload type")
			}
			return nil
		},
		useExistingWorkspaceForCMDs: useExistingWorkspaceClient,
	}, nil
}

// Run executes "app init", "env init", "svc init" and "svc deploy".
func (o *initOpts) Run() error {
	if !workspace.IsInGitRepository(afero.NewOsFs()) {
		log.Warningln("It's best to run this command in the root of your Git repository.")
	}
	log.Infoln(color.Help(`Welcome to the Copilot CLI! We're going to walk you through some questions
to help you get set up with a containerized application on AWS. An application is a collection of
containerized services that operate together.`))
	log.Infoln()

	if err := o.loadApp(); err != nil {
		return err
	}

	if err := o.loadWkld(); err != nil {
		return err
	}

	o.logWorkloadTypeAck()

	log.Infoln()
	if err := o.initAppCmd.Execute(); err != nil {
		return fmt.Errorf("execute app init: %w", err)
	}
	if err := o.useExistingWorkspaceForCMDs(o); err != nil {
		return fmt.Errorf("set up workspace client for commands: %w", err)
	}
	if err := o.initWlCmd.Execute(); err != nil {
		return fmt.Errorf("execute %s init: %w", o.wkldType, err)
	}

	if err := o.deployEnv(); err != nil {
		return err
	}
	return o.deploy()
}

func (o *initOpts) logWorkloadTypeAck() {
	if manifestinfo.IsTypeAJob(o.initWkldVars.wkldType) {
		log.Infof("Ok great, we'll set up a %s named %s in application %s running on the schedule %s.\n",
			color.HighlightUserInput(o.initWkldVars.wkldType), color.HighlightUserInput(o.initWkldVars.name), color.HighlightUserInput(o.initWkldVars.appName), color.HighlightUserInput(*o.schedule))
		return
	}
	log.Infof("Ok great, we'll set up a %s named %s in application %s.\n", color.HighlightUserInput(o.initWkldVars.wkldType), color.HighlightUserInput(o.initWkldVars.name), color.HighlightUserInput(o.initWkldVars.appName))
}

func (o *initOpts) deploy() error {
	if manifestinfo.IsTypeAJob(o.initWkldVars.wkldType) {
		return o.deployJob()
	}
	return o.deploySvc()
}
func (o *initOpts) loadApp() error {
	if err := o.initAppCmd.Ask(); err != nil {
		return fmt.Errorf("ask app init: %w", err)
	}
	if err := o.initAppCmd.Validate(); err != nil {
		return err
	}
	return nil
}

func (o *initOpts) loadWkld() error {
	err := o.loadWkldCmd()
	if err != nil {
		return err
	}
	if err := o.initWlCmd.Validate(); err != nil {
		return fmt.Errorf("validate %s: %w", o.wkldType, err)
	}
	if err := o.initWlCmd.Ask(); err != nil {
		return fmt.Errorf("ask %s: %w", o.wkldType, err)
	}

	return nil
}

func (o *initOpts) loadWkldCmd() error {
	wkldType, err := o.askWorkload()
	if err != nil {
		return err
	}
	if err := o.setupWorkloadInit(o, wkldType); err != nil {
		return err
	}

	return nil
}

func (o *initOpts) askWorkload() (string, error) {
	if o.wkldType != "" {
		return o.wkldType, nil
	}
	wkldInitTypePrompt := "Which " + color.Emphasize("workload type") + " best represents your architecture?"
	// Build the workload help prompt from existing helps text.
	wkldHelp := fmt.Sprintf("%s\n\n%s", svcInitSvcTypeHelpPrompt, jobInitTypeHelp)
	t, err := o.prompt.SelectOption(wkldInitTypePrompt, wkldHelp, append(svcTypePromptOpts(), jobTypePromptOpts()...), prompt.WithFinalMessage("Workload type:"))
	if err != nil {
		return "", fmt.Errorf("select workload type: %w", err)
	}
	o.wkldType = t
	return t, nil
}

// deployEnv prompts the user to deploy a test environment if the application doesn't already have one.
func (o *initOpts) deployEnv() error {
	log.Infoln("All right, you're all set for local development.")
	if err := o.askShouldDeploy(); err != nil {
		return err
	}
	if !o.ShouldDeploy {
		// User chose not to deploy the service, exit.
		return nil
	}
	if initEnvCmd, ok := o.initEnvCmd.(*initEnvOpts); ok {
		// Set the application name from app init to the env init command. Set an env name if available.
		initEnvCmd.appName = *o.appName
<<<<<<< HEAD
		initEnvCmd.name = *o.envName
	}

	if err := o.askEnvName(); err != nil {
		return err
	}
	if err := o.initEnvCmd.Execute(); err != nil {
=======
		initEnvCmd.name = o.initVars.envName
	}

	if err := o.askEnvNameAndMaybeInit(); err != nil {
>>>>>>> 86efee66
		return err
	}

	if deployEnvCmd, ok := o.deployEnvCmd.(*deployEnvOpts); ok {
		// Set the application name from app init to the env deploy command.
		deployEnvCmd.appName = *o.appName
		deployEnvCmd.name = *o.envName
	}

	if err := o.deployEnvCmd.Execute(); err != nil {
		var errEmptyChangeSet *awscfn.ErrChangeSetEmpty
		if !errors.As(err, &errEmptyChangeSet) {
			return err
		}
	}
	return nil
}

func (o *initOpts) deploySvc() error {
	if !o.ShouldDeploy {
		return nil
	}
	if deployOpts, ok := o.deploySvcCmd.(*deploySvcOpts); ok {
		// Set the service's name and app name to the deploy sub-command.
		deployOpts.name = o.initWkldVars.name
		deployOpts.appName = *o.appName
		deployOpts.envName = *o.envName
	}

	if err := o.deploySvcCmd.Ask(); err != nil {
		return err
	}
	if err := o.deploySvcCmd.Execute(); err != nil {
		return err
	}
	if err := o.deploySvcCmd.RecommendActions(); err != nil {
		return err
	}
	return nil
}

func (o *initOpts) deployJob() error {
	if !o.ShouldDeploy {
		return nil
	}
	if deployOpts, ok := o.deployJobCmd.(*deployJobOpts); ok {
		// Set the service's name and app name to the deploy sub-command.
		deployOpts.name = o.initWkldVars.name
		deployOpts.appName = *o.appName
		deployOpts.envName = *o.envName
	}

	if err := o.deployJobCmd.Ask(); err != nil {
		return err
	}
	if err := o.deployJobCmd.Execute(); err != nil {
		return err
	}
	if err := o.deployJobCmd.RecommendActions(); err != nil {
		return err
	}
	return nil
}

func (o *initOpts) askShouldDeploy() error {
	// --no-deploy was specified.
	if o.shouldNotDeploy {
		o.ShouldDeploy = false
		return nil
	}
	// --deploy was specified
	if o.shouldDeploy {
		o.ShouldDeploy = true
		return nil
	}
	// Neither deploy nor no-deploy was specified.
	v, err := o.prompt.Confirm(initShouldDeployPrompt, initShouldDeployHelpPrompt, prompt.WithFinalMessage("Deploy:"))
	if err != nil {
		return fmt.Errorf("failed to confirm deployment: %w", err)
	}
	o.ShouldDeploy = v
	return nil
}

<<<<<<< HEAD
func (o *initOpts) askEnvName() error {
	if o.initVars.envName != "" {
		return nil
	}
	envs, err := o.store.ListEnvironments(*o.appName)
	if err != nil {
		return fmt.Errorf("list environments: %w", err)
	}
	// Configure prompt options based on number of environments.
	promptOpts := []prompt.PromptConfig{prompt.WithFinalMessage("Environment name:")}
	if len(envs) == 0 {
		promptOpts = append(promptOpts, prompt.WithDefaultInput(defaultEnvironmentName))
	} else {
		log.Infoln("It looks like you have existing environments in this application.")
		// Set up selection options.
		options := make([]string, len(envs))
		for e := range envs {
			options[e] = envs[e].Name
		}
		options = append(options, envPromptCreateNew)
		// Select one of existing envs or create a new one.
		v, err := o.prompt.SelectOne(initExistingEnvSelectPrompt, initExistingEnvSelectHelp, options)
=======
func (o *initOpts) askEnvNameAndMaybeInit() error {
	if o.initVars.envName == "" {
		// Select one of existing envs or create a new one.
		selectedEnv, err := o.sel.Environment(initExistingEnvSelectPrompt, initExistingEnvSelectHelp, *o.appName, envPromptCreateNew)
>>>>>>> 86efee66
		if err != nil {
			return fmt.Errorf("select environment: %w", err)
		}
		// Customer has selected an existing environment. Return early.
<<<<<<< HEAD
		if v != envPromptCreateNew {
			if initEnvCmd, ok := o.initEnvCmd.(*initEnvOpts); ok {
				initEnvCmd.name = v
			}
			return nil
		}
	}

	v, err := o.prompt.Get(envInitNamePrompt, envInitNameHelpPrompt, validateEnvironmentName, promptOpts...)
	if err != nil {
		return fmt.Errorf("get environment name: %w", err)
	}
	if initEnvCmd, ok := o.initEnvCmd.(*initEnvOpts); ok {
		initEnvCmd.name = v
	}
=======
		if selectedEnv != envPromptCreateNew {
			return nil
		}

		o.initVars.envName, err = o.prompt.Get(envInitNamePrompt, envInitNameHelpPrompt, validateEnvironmentName, prompt.WithFinalMessage("Environment name:"))
		if err != nil {
			return fmt.Errorf("get environment name: %w", err)
		}
		if initEnvCmd, ok := o.initEnvCmd.(*initEnvOpts); ok {
			initEnvCmd.name = o.initVars.envName
		}
	}

	// If the environment doesn't exist, initialize it. If it does exist, return early.
	_, err := o.store.GetEnvironment(*o.appName, o.initVars.envName)
	// nil error means environment exists and we don't need to init.
	if err == nil {
		return nil
	}
	// ErrNoSuchEnvironment means we need to initialize the environment, so we can continue.
	// If the error isn't ErrNoSuchEnvironment, surface it by erroring out.
	var noSuchEnv *config.ErrNoSuchEnvironment
	if !errors.As(err, &noSuchEnv) {
		return err
	}

	log.Infof("Environment %s does not yet exist in application %s; initializing it.\n", o.initVars.envName, o.initVars.appName)
	if err := o.initEnvCmd.Execute(); err != nil {
		return err
	}
	log.Successf("Provisioned bootstrap resources for environment %s.\n", o.initVars.envName)

>>>>>>> 86efee66
	return nil
}

// BuildInitCmd builds the command for bootstrapping an application.
func BuildInitCmd() *cobra.Command {
	vars := initVars{}
	cmd := &cobra.Command{
		Use:   "init",
		Short: "Create a new ECS or App Runner application.",
		Long:  "Create a new ECS or App Runner application.",
		RunE: runCmdE(func(cmd *cobra.Command, args []string) error {
			opts, err := newInitOpts(vars)
			if err != nil {
				return err
			}
			if err := opts.Run(); err != nil {
				return err
			}
			if !opts.ShouldDeploy {
				log.Info("\nNo problem, you can deploy your service later:\n")
				log.Infof("- Run %s to create your environment.\n", color.HighlightCode("copilot env init"))
				log.Infof("- Run %s to deploy your service.\n", color.HighlightCode("copilot deploy"))
			}
			log.Infoln(`- Be a part of the Copilot ✨community✨!
  Ask or answer a question, submit a feature request...
  Visit 👉 https://aws.github.io/copilot-cli/community/get-involved/ to see how!`)
			return nil
		}),
	}
	cmd.Flags().StringVarP(&vars.appName, appFlag, appFlagShort, tryReadingAppName(), appFlagDescription)
	cmd.Flags().StringVarP(&vars.envName, envFlag, envFlagShort, "", envFlagDescription)
	cmd.Flags().StringVarP(&vars.svcName, nameFlag, nameFlagShort, "", workloadFlagDescription)
	cmd.Flags().StringVarP(&vars.wkldType, typeFlag, typeFlagShort, "", wkldTypeFlagDescription)
	cmd.Flags().StringVarP(&vars.dockerfilePath, dockerFileFlag, dockerFileFlagShort, "", dockerFileFlagDescription)
	cmd.Flags().StringVarP(&vars.image, imageFlag, imageFlagShort, "", imageFlagDescription)
	cmd.Flags().BoolVar(&vars.shouldDeploy, deployFlag, false, deployFlagDescription)
	cmd.Flags().BoolVar(&vars.shouldNotDeploy, noDeployFlag, false, noDeployFlagDescription)
	cmd.Flags().StringVar(&vars.imageTag, imageTagFlag, "", imageTagFlagDescription)
	cmd.Flags().Uint16Var(&vars.port, svcPortFlag, 0, svcPortFlagDescription)
	cmd.Flags().StringVar(&vars.schedule, scheduleFlag, "", scheduleFlagDescription)
	cmd.Flags().StringVar(&vars.timeout, timeoutFlag, "", timeoutFlagDescription)
	cmd.Flags().IntVar(&vars.retries, retriesFlag, 0, retriesFlagDescription)
	cmd.SetUsageTemplate(cmdtemplate.Usage)
	cmd.Annotations = map[string]string{
		"group": group.GettingStarted,
	}
	cmd.MarkFlagsMutuallyExclusive(deployFlag, noDeployFlag)
	return cmd
}<|MERGE_RESOLUTION|>--- conflicted
+++ resolved
@@ -45,13 +45,8 @@
 )
 
 const (
-<<<<<<< HEAD
-	initShouldDeployPrompt      = "Would you like to deploy a test environment?"
-	initShouldDeployHelpPrompt  = "An environment with your service deployed to it. This will allow you to test your service before placing it in production."
-=======
 	initShouldDeployPrompt      = "Would you like to deploy an environment?"
 	initShouldDeployHelpPrompt  = "An environment to deploy your service into."
->>>>>>> 86efee66
 	initExistingEnvSelectPrompt = "Which environment would you like to deploy to?"
 	initExistingEnvSelectHelp   = "Select an existing environment, or create a new one."
 
@@ -60,7 +55,6 @@
 
 type initVars struct {
 	// Flags unique to "init" that's not provided by other sub-commands.
-<<<<<<< HEAD
 	shouldDeploy    bool
 	shouldNotDeploy bool
 	appName         string
@@ -70,16 +64,6 @@
 	dockerfilePath  string
 	image           string
 	imageTag        string
-=======
-	shouldDeploy   bool
-	appName        string
-	envName        string
-	wkldType       string
-	svcName        string
-	dockerfilePath string
-	image          string
-	imageTag       string
->>>>>>> 86efee66
 
 	// Service specific flags
 	port uint16
@@ -113,10 +97,7 @@
 	initWkldVars *initWkldVars
 
 	prompt prompter
-<<<<<<< HEAD
-=======
 	sel    configSelector
->>>>>>> 86efee66
 	store  environmentStore
 
 	setupWorkloadInit           func(*initOpts, string) error
@@ -193,10 +174,6 @@
 	}
 	deploySvcCmd := &deploySvcOpts{
 		deployWkldVars: deployWkldVars{
-<<<<<<< HEAD
-			envName:  vars.envName,
-=======
->>>>>>> 86efee66
 			imageTag: vars.imageTag,
 		},
 
@@ -214,10 +191,6 @@
 	}
 	deployJobCmd := &deployJobOpts{
 		deployWkldVars: deployWkldVars{
-<<<<<<< HEAD
-			envName:  vars.envName,
-=======
->>>>>>> 86efee66
 			imageTag: vars.imageTag,
 		},
 		store:           configStore,
@@ -270,10 +243,7 @@
 		envName: &initEnvCmd.name,
 
 		prompt: prompt,
-<<<<<<< HEAD
-=======
 		sel:    sel,
->>>>>>> 86efee66
 		store:  configStore,
 
 		setupWorkloadInit: func(o *initOpts, wkldType string) error {
@@ -497,20 +467,10 @@
 	if initEnvCmd, ok := o.initEnvCmd.(*initEnvOpts); ok {
 		// Set the application name from app init to the env init command. Set an env name if available.
 		initEnvCmd.appName = *o.appName
-<<<<<<< HEAD
 		initEnvCmd.name = *o.envName
 	}
 
-	if err := o.askEnvName(); err != nil {
-		return err
-	}
-	if err := o.initEnvCmd.Execute(); err != nil {
-=======
-		initEnvCmd.name = o.initVars.envName
-	}
-
 	if err := o.askEnvNameAndMaybeInit(); err != nil {
->>>>>>> 86efee66
 		return err
 	}
 
@@ -595,56 +555,14 @@
 	return nil
 }
 
-<<<<<<< HEAD
-func (o *initOpts) askEnvName() error {
-	if o.initVars.envName != "" {
-		return nil
-	}
-	envs, err := o.store.ListEnvironments(*o.appName)
-	if err != nil {
-		return fmt.Errorf("list environments: %w", err)
-	}
-	// Configure prompt options based on number of environments.
-	promptOpts := []prompt.PromptConfig{prompt.WithFinalMessage("Environment name:")}
-	if len(envs) == 0 {
-		promptOpts = append(promptOpts, prompt.WithDefaultInput(defaultEnvironmentName))
-	} else {
-		log.Infoln("It looks like you have existing environments in this application.")
-		// Set up selection options.
-		options := make([]string, len(envs))
-		for e := range envs {
-			options[e] = envs[e].Name
-		}
-		options = append(options, envPromptCreateNew)
-		// Select one of existing envs or create a new one.
-		v, err := o.prompt.SelectOne(initExistingEnvSelectPrompt, initExistingEnvSelectHelp, options)
-=======
 func (o *initOpts) askEnvNameAndMaybeInit() error {
 	if o.initVars.envName == "" {
 		// Select one of existing envs or create a new one.
 		selectedEnv, err := o.sel.Environment(initExistingEnvSelectPrompt, initExistingEnvSelectHelp, *o.appName, envPromptCreateNew)
->>>>>>> 86efee66
 		if err != nil {
 			return fmt.Errorf("select environment: %w", err)
 		}
 		// Customer has selected an existing environment. Return early.
-<<<<<<< HEAD
-		if v != envPromptCreateNew {
-			if initEnvCmd, ok := o.initEnvCmd.(*initEnvOpts); ok {
-				initEnvCmd.name = v
-			}
-			return nil
-		}
-	}
-
-	v, err := o.prompt.Get(envInitNamePrompt, envInitNameHelpPrompt, validateEnvironmentName, promptOpts...)
-	if err != nil {
-		return fmt.Errorf("get environment name: %w", err)
-	}
-	if initEnvCmd, ok := o.initEnvCmd.(*initEnvOpts); ok {
-		initEnvCmd.name = v
-	}
-=======
 		if selectedEnv != envPromptCreateNew {
 			return nil
 		}
@@ -677,7 +595,6 @@
 	}
 	log.Successf("Provisioned bootstrap resources for environment %s.\n", o.initVars.envName)
 
->>>>>>> 86efee66
 	return nil
 }
 
