// Copyright Amazon.com, Inc. or its affiliates. All Rights Reserved.
// SPDX-License-Identifier: Apache-2.0

// Package cli contains the copilot commands.
package cli

import (
	"errors"
	"fmt"
	"os"

	awscfn "github.com/aws/copilot-cli/internal/pkg/aws/cloudformation"
	"github.com/aws/copilot-cli/internal/pkg/aws/iam"
	"github.com/aws/copilot-cli/internal/pkg/describe"
	"github.com/aws/copilot-cli/internal/pkg/docker/dockerfile"
	"github.com/aws/copilot-cli/internal/pkg/manifest/manifestinfo"

	"github.com/aws/copilot-cli/internal/pkg/deploy"
	"github.com/aws/copilot-cli/internal/pkg/docker/dockerengine"

	"github.com/aws/aws-sdk-go/aws"
	"github.com/aws/aws-sdk-go/service/ssm"
	cmdtemplate "github.com/aws/copilot-cli/cmd/copilot/template"
	"github.com/aws/copilot-cli/internal/pkg/aws/identity"
	"github.com/aws/copilot-cli/internal/pkg/aws/sessions"
	"github.com/aws/copilot-cli/internal/pkg/cli/group"
	"github.com/aws/copilot-cli/internal/pkg/config"
	"github.com/aws/copilot-cli/internal/pkg/deploy/cloudformation"
	"github.com/aws/copilot-cli/internal/pkg/exec"
	"github.com/aws/copilot-cli/internal/pkg/initialize"
	"github.com/aws/copilot-cli/internal/pkg/manifest"
	"github.com/aws/copilot-cli/internal/pkg/term/color"
	"github.com/aws/copilot-cli/internal/pkg/term/log"
	termprogress "github.com/aws/copilot-cli/internal/pkg/term/progress"
	"github.com/aws/copilot-cli/internal/pkg/term/prompt"
	"github.com/aws/copilot-cli/internal/pkg/term/selector"
	"github.com/aws/copilot-cli/internal/pkg/workspace"
	"github.com/spf13/afero"
	"github.com/spf13/cobra"
)

const (
	defaultEnvironmentName = "test"
)

const (
	initShouldDeployPrompt     = "Would you like to deploy a test environment?"
	initShouldDeployHelpPrompt = "An environment with your service deployed to it. This will allow you to test your service before placing it in production."
)

type initVars struct {
	// Flags unique to "init" that's not provided by other sub-commands.
	shouldDeploy   bool
	appName        string
	wkldType       string
	svcName        string
	dockerfilePath string
	image          string
	imageTag       string

	// Service specific flags
	port uint16

	// Scheduled Job specific flags
	schedule string
	retries  int
	timeout  string
}

type initOpts struct {
	initVars

	ShouldDeploy          bool // true means we should create a test environment and deploy the service to it. Defaults to false.
	promptForShouldDeploy bool // true means that the user set the ShouldDeploy flag explicitly.

	// Sub-commands to execute.
	initAppCmd   actionCommand
	initWlCmd    actionCommand
	initEnvCmd   actionCommand
	deployEnvCmd cmd
	deploySvcCmd actionCommand
	deployJobCmd actionCommand

	// Pointers to flag values part of sub-commands.
	// Since the sub-commands implement the actionCommand interface, without pointers to their internal fields
	// we have to resort to type-casting the interface. These pointers simplify data access.
	appName      *string
	port         *uint16
	schedule     *string
	initWkldVars *initWkldVars

	prompt prompter

	setupWorkloadInit           func(*initOpts, string) error
	useExistingWorkspaceForCMDs func(*initOpts) error
}

func newInitOpts(vars initVars) (*initOpts, error) {
	fs := afero.NewOsFs()
	ws, err := workspace.Use(fs)
	if err != nil {
		return nil, err
	}
	sessProvider := sessions.ImmutableProvider(sessions.UserAgentExtras("init"))
	defaultSess, err := sessProvider.Default()
	if err != nil {
		return nil, err
	}
	configStore := config.NewSSMStore(identity.New(defaultSess), ssm.New(defaultSess), aws.StringValue(defaultSess.Config.Region))
	prompt := prompt.New()
	deployStore, err := deploy.NewStore(sessProvider, configStore)
	if err != nil {
		return nil, err
	}
	snsSel := selector.NewDeploySelect(prompt, configStore, deployStore)
	spin := termprogress.NewSpinner(log.DiagnosticWriter)
	id := identity.New(defaultSess)
	deployer := cloudformation.New(defaultSess, cloudformation.WithProgressTracker(os.Stderr))
	iamClient := iam.New(defaultSess)
	initAppCmd := &initAppOpts{
		initAppVars: initAppVars{
			name: vars.appName,
		},
		store:    configStore,
		prompt:   prompt,
		identity: id,
		cfn:      deployer,
		prog:     spin,
		isSessionFromEnvVars: func() (bool, error) {
			return sessions.AreCredsFromEnvVars(defaultSess)
		},
		existingWorkspace: func() (wsAppManager, error) {
			return workspace.Use(fs)
		},
		newWorkspace: func(appName string) (wsAppManager, error) {
			return workspace.Create(appName, fs)
		},
		iam:            iamClient,
		iamRoleManager: iamClient,
	}
	initEnvCmd := &initEnvOpts{
		initEnvVars: initEnvVars{
			appName:      vars.appName,
			name:         defaultEnvironmentName,
			isProduction: false,
		},
		store:       configStore,
		appDeployer: deployer,
		prog:        spin,
		prompt:      prompt,
		identity:    id,
		appCFN:      cloudformation.New(defaultSess, cloudformation.WithProgressTracker(os.Stderr)),

		sess: defaultSess,
	}
	deployEnvCmd := &deployEnvOpts{
		deployEnvVars: deployEnvVars{
			appName: vars.appName,
			name:    defaultEnvironmentName,
		},
		store:           configStore,
		sessionProvider: sessProvider,
		identity:        id,
		fs:              fs,
		newInterpolator: newManifestInterpolator,
	}
	deploySvcCmd := &deploySvcOpts{
		deployWkldVars: deployWkldVars{
			envName:  defaultEnvironmentName,
			imageTag: vars.imageTag,
			appName:  vars.appName,
		},

		store:           configStore,
		prompt:          prompt,
		newInterpolator: newManifestInterpolator,
		unmarshal:       manifest.UnmarshalWorkload,
		spinner:         spin,
		cmd:             exec.NewCmd(),
		sessProvider:    sessProvider,
	}
	deploySvcCmd.newSvcDeployer = func() (workloadDeployer, error) {
		return newSvcDeployer(deploySvcCmd)
	}
	deployJobCmd := &deployJobOpts{
		deployWkldVars: deployWkldVars{
			envName:  defaultEnvironmentName,
			imageTag: vars.imageTag,
			appName:  vars.appName,
		},
		store:           configStore,
		newInterpolator: newManifestInterpolator,
		unmarshal:       manifest.UnmarshalWorkload,
		cmd:             exec.NewCmd(),
		sessProvider:    sessProvider,
	}
	deployJobCmd.newJobDeployer = func() (workloadDeployer, error) {
		return newJobDeployer(deployJobCmd)
	}

	cmd := exec.NewCmd()

	useExistingWorkspaceClient := func(o *initOpts) error {
		sel := selector.NewLocalWorkloadSelector(prompt, configStore, ws)
		initEnvCmd.manifestWriter = ws
		deployEnvCmd.ws = ws
		deployEnvCmd.newEnvDeployer = func() (envDeployer, error) {
			return newEnvDeployer(deployEnvCmd, ws)
		}
		deploySvcCmd.ws = ws
		deploySvcCmd.sel = sel
		deployJobCmd.ws = ws
		deployJobCmd.sel = sel
		if initWkCmd, ok := o.initWlCmd.(*initSvcOpts); ok {
			initWkCmd.init = &initialize.WorkloadInitializer{Store: configStore, Ws: ws, Prog: spin, Deployer: deployer}
		}
		if initWkCmd, ok := o.initWlCmd.(*initJobOpts); ok {
			initWkCmd.init = &initialize.WorkloadInitializer{Store: configStore, Ws: ws, Prog: spin, Deployer: deployer}
		}
		return nil
	}
	return &initOpts{
		initVars:     vars,
		ShouldDeploy: vars.shouldDeploy,

		initAppCmd:   initAppCmd,
		initEnvCmd:   initEnvCmd,
		deployEnvCmd: deployEnvCmd,
		deploySvcCmd: deploySvcCmd,
		deployJobCmd: deployJobCmd,

		appName: &initAppCmd.name,

		prompt: prompt,

		setupWorkloadInit: func(o *initOpts, wkldType string) error {
			wkldVars := initWkldVars{
				appName:        *o.appName,
				wkldType:       wkldType,
				name:           vars.svcName,
				dockerfilePath: vars.dockerfilePath,
				image:          vars.image,
			}
<<<<<<< HEAD
			sel, err := selector.NewLocalFileSelector(prompt, fs, ws)
=======
			dfSel, err := selector.NewDockerfileSelector(prompt, fs)
>>>>>>> 952c4c98
			if err != nil {
				return fmt.Errorf("initiate dockerfile selector: %w", err)
			}
			switch t := wkldType; {
			case manifestinfo.IsTypeAJob(t):
				jobVars := initJobVars{
					initWkldVars: wkldVars,
					schedule:     vars.schedule,
					retries:      vars.retries,
					timeout:      vars.timeout,
				}

				opts := initJobOpts{
					initJobVars: jobVars,

					fs:                fs,
					store:             configStore,
					dockerfileSel:     dfSel,
					scheduleSelector:  selector.NewStaticSelector(prompt),
					prompt:            prompt,
					dockerEngine:      dockerengine.New(cmd),
					wsPendingCreation: true,
					initParser: func(s string) dockerfileParser {
						return dockerfile.New(fs, s)
					},
					initEnvDescriber: func(appName string, envName string) (envDescriber, error) {
						envDescriber, err := describe.NewEnvDescriber(describe.NewEnvDescriberConfig{
							App:         appName,
							Env:         envName,
							ConfigStore: configStore,
						})
						if err != nil {
							return nil, fmt.Errorf("initiate env describer: %w", err)
						}
						return envDescriber, nil
					},
				}
				o.initWlCmd = &opts
				o.schedule = &opts.schedule // Surfaced via pointer for logging
				o.initWkldVars = &opts.initWkldVars
			case manifestinfo.IsTypeAService(t):
				svcVars := initSvcVars{
					initWkldVars: wkldVars,
					port:         vars.port,
					ingressType:  ingressTypeInternet,
				}
				opts := initSvcOpts{
					initSvcVars: svcVars,

					fs:                fs,
					sel:               dfSel,
					store:             configStore,
					topicSel:          snsSel,
					prompt:            prompt,
					dockerEngine:      dockerengine.New(cmd),
					wsPendingCreation: true,
				}
				opts.dockerfile = func(path string) dockerfileParser {
					if opts.df != nil {
						return opts.df
					}
					opts.df = dockerfile.New(opts.fs, opts.dockerfilePath)
					return opts.df
				}
				opts.initEnvDescriber = func(appName string, envName string) (envDescriber, error) {
					envDescriber, err := describe.NewEnvDescriber(describe.NewEnvDescriberConfig{
						App:         appName,
						Env:         envName,
						ConfigStore: opts.store,
					})
					if err != nil {
						return nil, fmt.Errorf("initiate env describer: %w", err)
					}
					return envDescriber, nil
				}
				o.initWlCmd = &opts
				o.port = &opts.port // Surfaced via pointer for logging.
				o.initWkldVars = &opts.initWkldVars
			default:
				return fmt.Errorf("unrecognized workload type")
			}
			return nil
		},
		useExistingWorkspaceForCMDs: useExistingWorkspaceClient,
	}, nil
}

// Run executes "app init", "env init", "svc init" and "svc deploy".
func (o *initOpts) Run() error {
	if !workspace.IsInGitRepository(afero.NewOsFs()) {
		log.Warningln("It's best to run this command in the root of your Git repository.")
	}
	log.Infoln(color.Help(`Welcome to the Copilot CLI! We're going to walk you through some questions
to help you get set up with a containerized application on AWS. An application is a collection of
containerized services that operate together.`))
	log.Infoln()

	if err := o.loadApp(); err != nil {
		return err
	}

	if err := o.loadWkld(); err != nil {
		return err
	}

	o.logWorkloadTypeAck()

	log.Infoln()
	if err := o.initAppCmd.Execute(); err != nil {
		return fmt.Errorf("execute app init: %w", err)
	}
	if err := o.useExistingWorkspaceForCMDs(o); err != nil {
		return fmt.Errorf("set up workspace client for commands: %w", err)
	}
	if err := o.initWlCmd.Execute(); err != nil {
		return fmt.Errorf("execute %s init: %w", o.wkldType, err)
	}

	if err := o.deployEnv(); err != nil {
		return err
	}
	return o.deploy()
}

func (o *initOpts) logWorkloadTypeAck() {
	if manifestinfo.IsTypeAJob(o.initWkldVars.wkldType) {
		log.Infof("Ok great, we'll set up a %s named %s in application %s running on the schedule %s.\n",
			color.HighlightUserInput(o.initWkldVars.wkldType), color.HighlightUserInput(o.initWkldVars.name), color.HighlightUserInput(o.initWkldVars.appName), color.HighlightUserInput(*o.schedule))
		return
	}
	if aws.Uint16Value(o.port) != 0 {
		log.Infof("Ok great, we'll set up a %s named %s in application %s listening on port %s.\n", color.HighlightUserInput(o.initWkldVars.wkldType), color.HighlightUserInput(o.initWkldVars.name), color.HighlightUserInput(o.initWkldVars.appName), color.HighlightUserInput(fmt.Sprintf("%d", *o.port)))
	} else {
		log.Infof("Ok great, we'll set up a %s named %s in application %s.\n", color.HighlightUserInput(o.initWkldVars.wkldType), color.HighlightUserInput(o.initWkldVars.name), color.HighlightUserInput(o.initWkldVars.appName))
	}
}

func (o *initOpts) deploy() error {
	if manifestinfo.IsTypeAJob(o.initWkldVars.wkldType) {
		return o.deployJob()
	}
	return o.deploySvc()
}
func (o *initOpts) loadApp() error {
	if err := o.initAppCmd.Ask(); err != nil {
		return fmt.Errorf("ask app init: %w", err)
	}
	if err := o.initAppCmd.Validate(); err != nil {
		return err
	}
	return nil
}

func (o *initOpts) loadWkld() error {
	err := o.loadWkldCmd()
	if err != nil {
		return err
	}
	if err := o.initWlCmd.Validate(); err != nil {
		return fmt.Errorf("validate %s: %w", o.wkldType, err)
	}
	if err := o.initWlCmd.Ask(); err != nil {
		return fmt.Errorf("ask %s: %w", o.wkldType, err)
	}

	return nil
}

func (o *initOpts) loadWkldCmd() error {
	wkldType, err := o.askWorkload()
	if err != nil {
		return err
	}
	if err := o.setupWorkloadInit(o, wkldType); err != nil {
		return err
	}

	return nil
}

func (o *initOpts) askWorkload() (string, error) {
	if o.wkldType != "" {
		return o.wkldType, nil
	}
	wkldInitTypePrompt := "Which " + color.Emphasize("workload type") + " best represents your architecture?"
	// Build the workload help prompt from existing helps text.
	wkldHelp := fmt.Sprintf("%s\n\n%s", svcInitSvcTypeHelpPrompt, jobInitTypeHelp)
	t, err := o.prompt.SelectOption(wkldInitTypePrompt, wkldHelp, append(svcTypePromptOpts(), jobTypePromptOpts()...), prompt.WithFinalMessage("Workload type:"))
	if err != nil {
		return "", fmt.Errorf("select workload type: %w", err)
	}
	o.wkldType = t
	return t, nil
}

// deployEnv prompts the user to deploy a test environment if the application doesn't already have one.
func (o *initOpts) deployEnv() error {
	if o.promptForShouldDeploy {
		log.Infoln("All right, you're all set for local development.")
		if err := o.askShouldDeploy(); err != nil {
			return err
		}
	}
	if !o.ShouldDeploy {
		// User chose not to deploy the service, exit.
		return nil
	}
	if initEnvCmd, ok := o.initEnvCmd.(*initEnvOpts); ok {
		// Set the application name from app init to the env init command.
		initEnvCmd.appName = *o.appName
	}

	log.Infoln()
	if err := o.initEnvCmd.Execute(); err != nil {
		return err
	}
	log.Successf("Provisioned bootstrap resources for environment %s.\n", defaultEnvironmentName)
	if deployEnvCmd, ok := o.deployEnvCmd.(*deployEnvOpts); ok {
		// Set the application name from app init to the env deploy command.
		deployEnvCmd.appName = *o.appName
	}

	if err := o.deployEnvCmd.Execute(); err != nil {
		var errEmptyChangeSet *awscfn.ErrChangeSetEmpty
		if !errors.As(err, &errEmptyChangeSet) {
			return err
		}
	}
	return nil
}

func (o *initOpts) deploySvc() error {
	if !o.ShouldDeploy {
		return nil
	}
	if deployOpts, ok := o.deploySvcCmd.(*deploySvcOpts); ok {
		// Set the service's name and app name to the deploy sub-command.
		deployOpts.name = o.initWkldVars.name
		deployOpts.appName = *o.appName
	}

	if err := o.deploySvcCmd.Ask(); err != nil {
		return err
	}
	if err := o.deploySvcCmd.Execute(); err != nil {
		return err
	}
	if err := o.deploySvcCmd.RecommendActions(); err != nil {
		return err
	}
	return nil
}

func (o *initOpts) deployJob() error {
	if !o.ShouldDeploy {
		return nil
	}
	if deployOpts, ok := o.deployJobCmd.(*deployJobOpts); ok {
		// Set the service's name and app name to the deploy sub-command.
		deployOpts.name = o.initWkldVars.name
		deployOpts.appName = *o.appName
	}

	if err := o.deployJobCmd.Ask(); err != nil {
		return err
	}
	if err := o.deployJobCmd.Execute(); err != nil {
		return err
	}
	if err := o.deployJobCmd.RecommendActions(); err != nil {
		return err
	}
	return nil
}

func (o *initOpts) askShouldDeploy() error {
	v, err := o.prompt.Confirm(initShouldDeployPrompt, initShouldDeployHelpPrompt, prompt.WithFinalMessage("Deploy:"))
	if err != nil {
		return fmt.Errorf("failed to confirm deployment: %w", err)
	}
	o.ShouldDeploy = v
	return nil
}

// BuildInitCmd builds the command for bootstrapping an application.
func BuildInitCmd() *cobra.Command {
	vars := initVars{}
	cmd := &cobra.Command{
		Use:   "init",
		Short: "Create a new ECS or App Runner application.",
		Long:  "Create a new ECS or App Runner application.",
		RunE: runCmdE(func(cmd *cobra.Command, args []string) error {
			opts, err := newInitOpts(vars)
			if err != nil {
				return err
			}
			opts.promptForShouldDeploy = !cmd.Flags().Changed(deployFlag)
			if err := opts.Run(); err != nil {
				return err
			}
			if !opts.ShouldDeploy {
				log.Info("\nNo problem, you can deploy your service later:\n")
				log.Infof("- Run %s to create your environment.\n", color.HighlightCode("copilot env init"))
				log.Infof("- Run %s to deploy your service.\n", color.HighlightCode("copilot deploy"))
			}
			log.Infoln(`- Be a part of the Copilot ✨community✨!
  Ask or answer a question, submit a feature request...
  Visit 👉 https://aws.github.io/copilot-cli/community/get-involved/ to see how!`)
			return nil
		}),
	}
	cmd.Flags().StringVarP(&vars.appName, appFlag, appFlagShort, tryReadingAppName(), appFlagDescription)
	cmd.Flags().StringVarP(&vars.svcName, nameFlag, nameFlagShort, "", workloadFlagDescription)
	cmd.Flags().StringVarP(&vars.wkldType, typeFlag, typeFlagShort, "", wkldTypeFlagDescription)
	cmd.Flags().StringVarP(&vars.dockerfilePath, dockerFileFlag, dockerFileFlagShort, "", dockerFileFlagDescription)
	cmd.Flags().StringVarP(&vars.image, imageFlag, imageFlagShort, "", imageFlagDescription)
	cmd.Flags().BoolVar(&vars.shouldDeploy, deployFlag, false, deployTestFlagDescription)
	cmd.Flags().StringVar(&vars.imageTag, imageTagFlag, "", imageTagFlagDescription)
	cmd.Flags().Uint16Var(&vars.port, svcPortFlag, 0, svcPortFlagDescription)
	cmd.Flags().StringVar(&vars.schedule, scheduleFlag, "", scheduleFlagDescription)
	cmd.Flags().StringVar(&vars.timeout, timeoutFlag, "", timeoutFlagDescription)
	cmd.Flags().IntVar(&vars.retries, retriesFlag, 0, retriesFlagDescription)
	cmd.SetUsageTemplate(cmdtemplate.Usage)
	cmd.Annotations = map[string]string{
		"group": group.GettingStarted,
	}
	return cmd
}<|MERGE_RESOLUTION|>--- conflicted
+++ resolved
@@ -241,11 +241,7 @@
 				dockerfilePath: vars.dockerfilePath,
 				image:          vars.image,
 			}
-<<<<<<< HEAD
-			sel, err := selector.NewLocalFileSelector(prompt, fs, ws)
-=======
 			dfSel, err := selector.NewDockerfileSelector(prompt, fs)
->>>>>>> 952c4c98
 			if err != nil {
 				return fmt.Errorf("initiate dockerfile selector: %w", err)
 			}
