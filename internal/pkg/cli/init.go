--- conflicted
+++ resolved
@@ -225,24 +225,14 @@
 				opts := initJobOpts{
 					initJobVars: jobVars,
 
-<<<<<<< HEAD
-					fs:              fs,
-					store:           ssm,
-					init:            wlInitializer,
-					sel:             sel,
-					prompt:          prompt,
-					mftReader:       ws,
-					containerEngine: dockerengine.New(cmd),
-=======
 					fs:                fs,
 					store:             configStore,
 					init:              wlInitializer,
 					sel:               selector.NewWorkspaceSelector(prompt, ws),
 					prompt:            prompt,
 					mftReader:         ws,
-					dockerEngine:      dockerengine.New(cmd),
+					containerEngine:   dockerengine.New(cmd),
 					wsPendingCreation: true,
->>>>>>> fc71fcf3
 					initParser: func(s string) dockerfileParser {
 						return dockerfile.New(fs, s)
 					},
@@ -258,16 +248,6 @@
 				opts := initSvcOpts{
 					initSvcVars: svcVars,
 
-<<<<<<< HEAD
-					fs:              fs,
-					init:            wlInitializer,
-					sel:             sel,
-					store:           ssm,
-					topicSel:        snsSel,
-					mftReader:       ws,
-					prompt:          prompt,
-					containerEngine: dockerengine.New(cmd),
-=======
 					fs:                fs,
 					init:              wlInitializer,
 					sel:               selector.NewWorkspaceSelector(prompt, ws),
@@ -275,9 +255,8 @@
 					topicSel:          snsSel,
 					mftReader:         ws,
 					prompt:            prompt,
-					dockerEngine:      dockerengine.New(cmd),
+					containerEngine:   dockerengine.New(cmd),
 					wsPendingCreation: true,
->>>>>>> fc71fcf3
 				}
 				opts.dockerfile = func(path string) dockerfileParser {
 					if opts.df != nil {
