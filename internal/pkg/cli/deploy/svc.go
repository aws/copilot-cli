--- conflicted
+++ resolved
@@ -203,23 +203,14 @@
 
 // WorkloadDeployerInput is the input to for workloadDeployer constructor.
 type WorkloadDeployerInput struct {
-<<<<<<< HEAD
 	SessionProvider   *sessions.Provider
 	Name              string
 	App               *config.Application
 	Env               *config.Environment
 	ImageTag          string
-	Mft               interface{}
+	Mft               interface{} // Interpolated, applied, and unmarshaled manifest.
+	RawMft            []byte      // Content of the manifest file without any transformations.
 	UploadAddonAssets bool
-=======
-	SessionProvider *sessions.Provider
-	Name            string
-	App             *config.Application
-	Env             *config.Environment
-	ImageTag        string
-	Mft             interface{} // Interpolated, applied, and unmarshaled manifest.
-	RawMft          []byte      // Content of the manifest file without any transformations.
->>>>>>> 8ab524dc
 }
 
 // NewWorkloadDeployer is the constructor for workloadDeployer.
@@ -1117,19 +1108,6 @@
 		log.Errorf(rdwsAliasUsedWithoutDomainFriendlyText)
 		return nil, errors.New("alias specified when application is not associated with a domain")
 	}
-<<<<<<< HEAD
-	appInfo := deploy.AppInformation{
-		Name:                d.app.Name,
-		Domain:              d.app.Domain,
-		AccountPrincipalARN: in.RootUserARN,
-	}
-	conf, err := stack.NewRequestDrivenWebService(stack.RequestDrivenWebServiceConfig{
-		App:           appInfo,
-		EnvName:       d.env.Name,
-		Manifest:      d.rdwsMft,
-		RuntimeConfig: *rc,
-		Addons:        d.addons,
-=======
 
 	conf, err := stack.NewRequestDrivenWebService(stack.RequestDrivenWebServiceConfig{
 		App: deploy.AppInformation{
@@ -1141,7 +1119,7 @@
 		Manifest:      d.rdwsMft,
 		RawManifest:   d.rawMft,
 		RuntimeConfig: *rc,
->>>>>>> 8ab524dc
+		Addons:        d.addons,
 	})
 	if err != nil {
 		return nil, fmt.Errorf("create stack configuration: %w", err)
@@ -1196,19 +1174,12 @@
 		return nil, err
 	}
 	conf, err := stack.NewWorkerService(stack.WorkerServiceConfig{
-<<<<<<< HEAD
-		AppName:       d.app.Name,
-		EnvName:       d.env.Name,
-		Manifest:      d.wsMft,
-		RuntimeConfig: *rc,
-		Addons:        d.addons,
-=======
 		App:           d.app.Name,
 		Env:           d.env.Name,
 		Manifest:      d.wsMft,
 		RawManifest:   d.rawMft,
 		RuntimeConfig: *rc,
->>>>>>> 8ab524dc
+		Addons:        d.addons,
 	})
 	if err != nil {
 		return nil, fmt.Errorf("create stack configuration: %w", err)
@@ -1234,19 +1205,12 @@
 		return nil, err
 	}
 	conf, err := stack.NewScheduledJob(stack.ScheduledJobConfig{
-<<<<<<< HEAD
-		AppName:       d.app.Name,
-		EnvName:       d.env.Name,
-		Manifest:      d.jobMft,
-		RuntimeConfig: *rc,
-		Addons:        d.addons,
-=======
 		App:           d.app.Name,
 		Env:           d.env.Name,
 		Manifest:      d.jobMft,
 		RawManifest:   d.rawMft,
 		RuntimeConfig: *rc,
->>>>>>> 8ab524dc
+		Addons:        d.addons,
 	})
 	if err != nil {
 		return nil, fmt.Errorf("create stack configuration: %w", err)
