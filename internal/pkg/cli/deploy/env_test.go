// Copyright Amazon.com, Inc. or its affiliates. All Rights Reserved.
// SPDX-License-Identifier: Apache-2.0

package deploy

import (
	"errors"
	"fmt"
	"io"
	"strings"
	"testing"

	"github.com/aws/aws-sdk-go/aws"
	awscfn "github.com/aws/aws-sdk-go/service/cloudformation"
	"github.com/aws/copilot-cli/internal/pkg/cli/deploy/mocks"
	"github.com/aws/copilot-cli/internal/pkg/config"
	"github.com/aws/copilot-cli/internal/pkg/deploy"
	"github.com/aws/copilot-cli/internal/pkg/deploy/cloudformation/stack"
	"github.com/aws/copilot-cli/internal/pkg/deploy/upload/customresource"
	"github.com/aws/copilot-cli/internal/pkg/manifest"
	"github.com/golang/mock/gomock"
	"github.com/stretchr/testify/require"
)

type uploadArtifactsMock struct {
	appCFN *mocks.MockappResourcesGetter
	s3     *mocks.Mockuploader
}

func TestEnvDeployer_UploadArtifacts(t *testing.T) {
	const (
		mockManagerRoleARN = "mockManagerRoleARN"
		mockEnvRegion      = "mockEnvRegion"
	)
	mockApp := &config.Application{}
	testCases := map[string]struct {
		setUpMocks  func(m *uploadArtifactsMock)
		wantedOut   map[string]string
		wantedError error
	}{
		"fail to get app resource by region": {
			setUpMocks: func(m *uploadArtifactsMock) {
				m.appCFN.EXPECT().GetAppResourcesByRegion(mockApp, mockEnvRegion).Return(nil, errors.New("some error"))
			},
			wantedError: fmt.Errorf("get app resources in region %s: some error", mockEnvRegion),
		},
		"fail to find S3 bucket in the region": {
			setUpMocks: func(m *uploadArtifactsMock) {
				m.appCFN.EXPECT().GetAppResourcesByRegion(mockApp, mockEnvRegion).Return(&stack.AppRegionalResources{}, nil)
			},
			wantedError: fmt.Errorf("cannot find the S3 artifact bucket in region %s", mockEnvRegion),
		},
		"fail to upload artifacts": {
			setUpMocks: func(m *uploadArtifactsMock) {
				m.appCFN.EXPECT().GetAppResourcesByRegion(mockApp, mockEnvRegion).Return(&stack.AppRegionalResources{
					S3Bucket: "mockS3Bucket",
				}, nil)
				m.s3.EXPECT().Upload("mockS3Bucket", gomock.Any(), gomock.Any()).AnyTimes().Return("", fmt.Errorf("some error"))
			},
			wantedError: errors.New("upload custom resources to bucket mockS3Bucket"),
		},
		"success with URL returned": {
			setUpMocks: func(m *uploadArtifactsMock) {
				m.appCFN.EXPECT().GetAppResourcesByRegion(mockApp, mockEnvRegion).Return(&stack.AppRegionalResources{
					S3Bucket: "mockS3Bucket",
				}, nil)
				crs, err := customresource.Env(fakeTemplateFS())
				require.NoError(t, err)

				m.s3.EXPECT().Upload("mockS3Bucket", gomock.Any(), gomock.Any()).DoAndReturn(func(_, key string, _ io.Reader) (url string, err error) {
					for _, cr := range crs {
						if strings.Contains(key, strings.ToLower(cr.FunctionName())) {
							return "", nil
						}
					}
					return "", errors.New("did not match any custom resource")
				}).Times(len(crs))
			},
			wantedOut: map[string]string{
				"CertificateValidationFunction": "",
				"CustomDomainFunction":          "",
				"DNSDelegationFunction":         "",
			},
		},
	}

	for name, tc := range testCases {
		t.Run(name, func(t *testing.T) {
			ctrl := gomock.NewController(t)
			defer ctrl.Finish()

			m := &uploadArtifactsMock{
				appCFN: mocks.NewMockappResourcesGetter(ctrl),
				s3:     mocks.NewMockuploader(ctrl),
			}
			tc.setUpMocks(m)

			d := envDeployer{
				app: mockApp,
				env: &config.Environment{
					ManagerRoleARN: mockManagerRoleARN,
					Region:         mockEnvRegion,
				},
				appCFN:     m.appCFN,
				s3:         m.s3,
				templateFS: fakeTemplateFS(),
			}

			got, gotErr := d.UploadArtifacts()
			if tc.wantedError != nil {
				require.Contains(t, gotErr.Error(), tc.wantedError.Error())
			} else {
				require.NoError(t, gotErr)
				require.Equal(t, tc.wantedOut, got)
			}
		})
	}
}

type deployEnvironmentMock struct {
	appCFN           *mocks.MockappResourcesGetter
	envDeployer      *mocks.MockenvironmentDeployer
	stackSerializer  *mocks.MockstackSerializer
	prefixListGetter *mocks.MockprefixListGetter
}

func TestEnvDeployer_GenerateCloudFormationTemplate(t *testing.T) {
	const (
		mockEnvRegion = "us-west-2"
		mockAppName   = "mockApp"
		mockEnvName   = "mockEnv"
	)
	mockApp := &config.Application{
		Name: mockAppName,
	}
	testCases := map[string]struct {
		setUpMocks func(m *deployEnvironmentMock)

		wantedTemplate string
		wantedParams   string
		wantedError    error
	}{
		"fail to get app resources by region": {
			setUpMocks: func(m *deployEnvironmentMock) {
				m.appCFN.EXPECT().GetAppResourcesByRegion(gomock.Any(), gomock.Any()).
					Return(nil, errors.New("some error"))
			},
			wantedError: errors.New("get app resources in region us-west-2: some error"),
		},
		"fail to get existing parameters": {
			setUpMocks: func(m *deployEnvironmentMock) {
				m.appCFN.EXPECT().GetAppResourcesByRegion(gomock.Any(), gomock.Any()).Return(&stack.AppRegionalResources{
					S3Bucket: "mockS3Bucket",
				}, nil)
				m.envDeployer.EXPECT().EnvironmentParameters(gomock.Any(), gomock.Any()).Return(nil, errors.New("some error"))
			},
			wantedError: errors.New("describe environment stack parameters: some error"),
		},
		"fail to get existing force update ID": {
			setUpMocks: func(m *deployEnvironmentMock) {
				m.appCFN.EXPECT().GetAppResourcesByRegion(gomock.Any(), gomock.Any()).Return(&stack.AppRegionalResources{
					S3Bucket: "mockS3Bucket",
				}, nil)
				m.envDeployer.EXPECT().EnvironmentParameters(gomock.Any(), gomock.Any()).Return(nil, nil)
				m.envDeployer.EXPECT().ForceUpdateOutputID(gomock.Any(), gomock.Any()).Return("", errors.New("some error"))
			},
			wantedError: errors.New("retrieve environment stack force update ID: some error"),
		},
		"fail to generate stack template": {
			setUpMocks: func(m *deployEnvironmentMock) {
				m.appCFN.EXPECT().GetAppResourcesByRegion(gomock.Any(), gomock.Any()).Return(&stack.AppRegionalResources{
					S3Bucket: "mockS3Bucket",
				}, nil)
				m.envDeployer.EXPECT().EnvironmentParameters(gomock.Any(), gomock.Any()).Return(nil, nil)
				m.envDeployer.EXPECT().ForceUpdateOutputID(gomock.Any(), gomock.Any()).Return("", nil)
				m.stackSerializer.EXPECT().Template().Return("", errors.New("some error"))
			},
			wantedError: errors.New("generate stack template: some error"),
		},
		"fail to generate stack parameters": {
			setUpMocks: func(m *deployEnvironmentMock) {
				m.appCFN.EXPECT().GetAppResourcesByRegion(gomock.Any(), gomock.Any()).Return(&stack.AppRegionalResources{
					S3Bucket: "mockS3Bucket",
				}, nil)
				m.envDeployer.EXPECT().EnvironmentParameters(gomock.Any(), gomock.Any()).Return(nil, nil)
				m.envDeployer.EXPECT().ForceUpdateOutputID(gomock.Any(), gomock.Any()).Return("", nil)
				m.stackSerializer.EXPECT().Template().Return("", nil)
				m.stackSerializer.EXPECT().SerializedParameters().Return("", errors.New("some error"))
			},
			wantedError: errors.New("generate stack template parameters: some error"),
		},
		"successfully return templates environment deployment": {
			setUpMocks: func(m *deployEnvironmentMock) {
				m.appCFN.EXPECT().GetAppResourcesByRegion(mockApp, mockEnvRegion).Return(&stack.AppRegionalResources{
					S3Bucket: "mockS3Bucket",
				}, nil)
				m.envDeployer.EXPECT().EnvironmentParameters(mockAppName, mockEnvName).Return(nil, nil)
				m.envDeployer.EXPECT().ForceUpdateOutputID(gomock.Any(), gomock.Any()).Return("", nil)
				m.stackSerializer.EXPECT().Template().Return("aloo", nil)
				m.stackSerializer.EXPECT().SerializedParameters().Return("gobi", nil)
			},

			wantedTemplate: "aloo",
			wantedParams:   "gobi",
		},
	}
	for name, tc := range testCases {
		t.Run(name, func(t *testing.T) {
			ctrl := gomock.NewController(t)
			defer ctrl.Finish()

			m := &deployEnvironmentMock{
				appCFN:          mocks.NewMockappResourcesGetter(ctrl),
				envDeployer:     mocks.NewMockenvironmentDeployer(ctrl),
				stackSerializer: mocks.NewMockstackSerializer(ctrl),
			}
			tc.setUpMocks(m)
			d := envDeployer{
				app: mockApp,
				env: &config.Environment{
					Name:   mockEnvName,
					Region: mockEnvRegion,
				},
				appCFN:      m.appCFN,
				envDeployer: m.envDeployer,
				newStackSerializer: func(_ *deploy.CreateEnvironmentInput, _ string, _ []*awscfn.Parameter) stackSerializer {
					return m.stackSerializer
				},
			}
			actual, err := d.GenerateCloudFormationTemplate(&DeployEnvironmentInput{})
			if tc.wantedError != nil {
				require.EqualError(t, err, tc.wantedError.Error())
			} else {
				require.NoError(t, err)
				require.Equal(t, tc.wantedTemplate, actual.Template)
				require.Equal(t, tc.wantedParams, actual.Parameters)
			}
		})
	}
}

func TestEnvDeployer_DeployEnvironment(t *testing.T) {
	const (
		mockManagerRoleARN = "mockManagerRoleARN"
		mockEnvRegion      = "us-west-2"
		mockAppName        = "mockApp"
		mockEnvName        = "mockEnv"
	)
	mockApp := &config.Application{
		Name: mockAppName,
	}
	testCases := map[string]struct {
		setUpMocks  func(m *deployEnvironmentMock)
		inManifest  *manifest.Environment
		wantedError error
	}{
		"fail to get app resources by region": {
			setUpMocks: func(m *deployEnvironmentMock) {
				m.appCFN.EXPECT().GetAppResourcesByRegion(mockApp, mockEnvRegion).
					Return(nil, errors.New("some error"))
			},
			wantedError: fmt.Errorf("get app resources in region %s: some error", mockEnvRegion),
		},
		"fail to get prefix list id": {
			setUpMocks: func(m *deployEnvironmentMock) {
				m.appCFN.EXPECT().GetAppResourcesByRegion(mockApp, mockEnvRegion).Return(&stack.AppRegionalResources{
					S3Bucket: "mockS3Bucket",
				}, nil)
				m.prefixListGetter.EXPECT().CloudFrontManagedPrefixListID().Return("", errors.New("some error"))
			},
			inManifest: &manifest.Environment{
				EnvironmentConfig: manifest.EnvironmentConfig{
					HTTPConfig: manifest.EnvironmentHTTPConfig{
						Public: manifest.PublicHTTPConfig{
							SecurityGroupConfig: manifest.ALBSecurityGroupsConfig{
								Ingress: manifest.Ingress{
									RestrictiveIngress: manifest.RestrictiveIngress{
										CDNIngress: aws.Bool(true),
									},
								},
							},
						},
					},
				},
			},
			wantedError: fmt.Errorf("retrieve CloudFront managed prefix list id: some error"),
		},
		"prefix list not retrieved when manifest not present": {
			setUpMocks: func(m *deployEnvironmentMock) {
				m.appCFN.EXPECT().GetAppResourcesByRegion(mockApp, mockEnvRegion).Return(&stack.AppRegionalResources{
					S3Bucket: "mockS3Bucket",
				}, nil)
				m.envDeployer.EXPECT().EnvironmentParameters(gomock.Any(), gomock.Any()).Return(nil, nil)
				m.envDeployer.EXPECT().ForceUpdateOutputID(gomock.Any(), gomock.Any()).Return("", nil)
				m.prefixListGetter.EXPECT().CloudFrontManagedPrefixListID().Return("mockPrefixListID", nil).Times(0)
				m.envDeployer.EXPECT().UpdateAndRenderEnvironment(gomock.Any(), gomock.Any(), gomock.Any(), gomock.Any()).Return(nil)
			},
			inManifest: nil,
		},
		"fail to get existing parameters": {
			setUpMocks: func(m *deployEnvironmentMock) {
				m.appCFN.EXPECT().GetAppResourcesByRegion(gomock.Any(), gomock.Any()).Return(&stack.AppRegionalResources{
					S3Bucket: "mockS3Bucket",
				}, nil)
				m.envDeployer.EXPECT().EnvironmentParameters(gomock.Any(), gomock.Any()).Return(nil, errors.New("some error"))
			},
			wantedError: errors.New("describe environment stack parameters: some error"),
		},
		"fail to get existing force update ID": {
			setUpMocks: func(m *deployEnvironmentMock) {
				m.appCFN.EXPECT().GetAppResourcesByRegion(gomock.Any(), gomock.Any()).Return(&stack.AppRegionalResources{
					S3Bucket: "mockS3Bucket",
				}, nil)
				m.envDeployer.EXPECT().EnvironmentParameters(gomock.Any(), gomock.Any()).Return(nil, nil)
				m.envDeployer.EXPECT().ForceUpdateOutputID(gomock.Any(), gomock.Any()).Return("", errors.New("some error"))
			},
			wantedError: errors.New("retrieve environment stack force update ID: some error"),
		},
		"fail to deploy environment": {
			setUpMocks: func(m *deployEnvironmentMock) {
				m.appCFN.EXPECT().GetAppResourcesByRegion(mockApp, mockEnvRegion).Return(&stack.AppRegionalResources{
					S3Bucket: "mockS3Bucket",
				}, nil)
				m.prefixListGetter.EXPECT().CloudFrontManagedPrefixListID().Return("mockPrefixListID", nil).Times(0)
				m.envDeployer.EXPECT().EnvironmentParameters(gomock.Any(), gomock.Any()).Return(nil, nil)
				m.envDeployer.EXPECT().ForceUpdateOutputID(gomock.Any(), gomock.Any()).Return("", nil)
				m.envDeployer.EXPECT().UpdateAndRenderEnvironment(gomock.Any(), gomock.Any(), gomock.Any(), gomock.Any()).Return(errors.New("some error"))
			},
			wantedError: errors.New("some error"),
		},
		"successful environment deployment": {
			setUpMocks: func(m *deployEnvironmentMock) {
				m.appCFN.EXPECT().GetAppResourcesByRegion(mockApp, mockEnvRegion).Return(&stack.AppRegionalResources{
					S3Bucket: "mockS3Bucket",
				}, nil)
				m.prefixListGetter.EXPECT().CloudFrontManagedPrefixListID().Return("mockPrefixListID", nil).Times(0)
				m.envDeployer.EXPECT().EnvironmentParameters(gomock.Any(), gomock.Any()).Return(nil, nil)
				m.envDeployer.EXPECT().ForceUpdateOutputID(gomock.Any(), gomock.Any()).Return("", nil)
				m.envDeployer.EXPECT().UpdateAndRenderEnvironment(gomock.Any(), gomock.Any(), gomock.Any(), gomock.Any()).Return(nil)
			},
		},
	}
	for name, tc := range testCases {
		t.Run(name, func(t *testing.T) {
			ctrl := gomock.NewController(t)
			defer ctrl.Finish()

			m := &deployEnvironmentMock{
				appCFN:           mocks.NewMockappResourcesGetter(ctrl),
				envDeployer:      mocks.NewMockenvironmentDeployer(ctrl),
				prefixListGetter: mocks.NewMockprefixListGetter(ctrl),
			}
			tc.setUpMocks(m)
			d := envDeployer{
				app: mockApp,
				env: &config.Environment{
					Name:           mockEnvName,
					ManagerRoleARN: mockManagerRoleARN,
					Region:         mockEnvRegion,
				},
<<<<<<< HEAD
				appCFN:      m.appCFN,
				envDeployer: m.envDeployer,
				ec2:         m.prefixListGetter,
=======
				appCFN:           m.appCFN,
				envDeployer:      m.envDeployer,
				prefixListGetter: m.prefixListGetter,
>>>>>>> 1afdfd14
			}
			mockIn := &DeployEnvironmentInput{
				RootUserARN: "mockRootUserARN",
				CustomResourcesURLs: map[string]string{
					"mockResource": "mockURL",
				},
				Manifest: tc.inManifest,
			}
			gotErr := d.DeployEnvironment(mockIn)
			if tc.wantedError != nil {
				require.EqualError(t, gotErr, tc.wantedError.Error())
			} else {
				require.NoError(t, gotErr)
			}
		})
	}
}<|MERGE_RESOLUTION|>--- conflicted
+++ resolved
@@ -358,15 +358,9 @@
 					ManagerRoleARN: mockManagerRoleARN,
 					Region:         mockEnvRegion,
 				},
-<<<<<<< HEAD
-				appCFN:      m.appCFN,
-				envDeployer: m.envDeployer,
-				ec2:         m.prefixListGetter,
-=======
 				appCFN:           m.appCFN,
 				envDeployer:      m.envDeployer,
 				prefixListGetter: m.prefixListGetter,
->>>>>>> 1afdfd14
 			}
 			mockIn := &DeployEnvironmentInput{
 				RootUserARN: "mockRootUserARN",
