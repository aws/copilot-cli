// Copyright Amazon.com, Inc. or its affiliates. All Rights Reserved.
// SPDX-License-Identifier: Apache-2.0

package deploy

import (
	"bytes"
	"errors"
	"fmt"
	"io"
	"path/filepath"
	"strings"
	"testing"
	"time"

	cloudformation0 "github.com/aws/copilot-cli/internal/pkg/deploy/cloudformation"
	"github.com/aws/copilot-cli/internal/pkg/version"
	"github.com/spf13/afero"

	"github.com/aws/aws-sdk-go/aws"
	"github.com/aws/aws-sdk-go/aws/session"
	sdkcfn "github.com/aws/aws-sdk-go/service/cloudformation"
	"github.com/aws/copilot-cli/internal/pkg/aws/cloudformation"
	"github.com/aws/copilot-cli/internal/pkg/aws/ecs"
	"github.com/aws/copilot-cli/internal/pkg/cli/deploy/mocks"
	"github.com/aws/copilot-cli/internal/pkg/config"
	"github.com/aws/copilot-cli/internal/pkg/deploy"
	"github.com/aws/copilot-cli/internal/pkg/deploy/cloudformation/stack"
	"github.com/aws/copilot-cli/internal/pkg/deploy/upload/customresource"
	"github.com/aws/copilot-cli/internal/pkg/docker/dockerengine"
	"github.com/aws/copilot-cli/internal/pkg/manifest"
	"github.com/aws/copilot-cli/internal/pkg/override"
	"github.com/aws/copilot-cli/internal/pkg/template"
	"github.com/aws/copilot-cli/internal/pkg/term/color"
	"github.com/aws/copilot-cli/internal/pkg/term/log"
	"github.com/aws/copilot-cli/internal/pkg/term/syncbuffer"
	"github.com/golang/mock/gomock"
	"github.com/stretchr/testify/require"
)

type endpointGetterDouble struct {
	ServiceDiscoveryEndpointFn func() (string, error)
}

func (d *endpointGetterDouble) ServiceDiscoveryEndpoint() (string, error) {
	return d.ServiceDiscoveryEndpointFn()
}

type deployMocks struct {
	mockRepositoryService      *mocks.MockrepositoryService
	mockEndpointGetter         *mocks.MockendpointGetter
	mockSpinner                *mocks.Mockspinner
	mockSNSTopicsLister        *mocks.MocksnsTopicsLister
	mockServiceDeployer        *mocks.MockserviceDeployer
	mockServiceForceUpdater    *mocks.MockserviceForceUpdater
	mockAddons                 *mocks.MockstackBuilder
	mockUploader               *mocks.Mockuploader
	mockAppVersionGetter       *mocks.MockversionGetter
	mockEnvVersionGetter       *mocks.MockversionGetter
	mockFileSystem             afero.Fs
	mockValidator              *mocks.MockaliasCertValidator
	mockLabeledTermPrinter     *mocks.MockLabeledTermPrinter
	mockdockerEngineRunChecker *mocks.MockdockerEngineRunChecker
<<<<<<< HEAD
	mockdomainHostedZonegetter *mocks.MockdomainHostedZoneGetter
	mockELBGetter              *mocks.MockelbGetter
=======
>>>>>>> 48f092a5
}

type mockTemplateFS struct {
	read func(path string) (*template.Content, error)
}

// Read implements the template.Reader interface.
func (fs *mockTemplateFS) Read(path string) (*template.Content, error) {
	return fs.read(path)
}

func fakeTemplateFS() *mockTemplateFS {
	return &mockTemplateFS{
		read: func(path string) (*template.Content, error) {
			return &template.Content{
				Buffer: bytes.NewBufferString("fake content"),
			}, nil
		},
	}
}

type mockEndpointGetter struct {
	endpoint string
	err      error
}

// ServiceDiscoveryEndpoint implements the endpointGetter interface.
func (m *mockEndpointGetter) ServiceDiscoveryEndpoint() (string, error) {
	return m.endpoint, m.err
}

type mockEnvVersionGetter struct {
	version string
	err     error
}

// Version implements the envVersionGetter interface.
func (m *mockEnvVersionGetter) Version() (string, error) {
	return m.version, m.err
}

type mockTopicLister struct {
	topics []deploy.Topic
	err    error
}

// ListSNSTopics implements the snsTopicsLister interface.
func (m *mockTopicLister) ListSNSTopics(_, _ string) ([]deploy.Topic, error) {
	return m.topics, m.err
}

type mockWorkloadMft struct {
	fileName        string
	dockerBuildArgs map[string]*manifest.DockerBuildArgs
	workloadName    string
	customEnvFiles  map[string]string
}

func (m *mockWorkloadMft) EnvFiles() map[string]string {
	if m.customEnvFiles != nil {
		return m.customEnvFiles
	}
	return map[string]string{
		m.workloadName: m.fileName,
	}
}

func (m *mockWorkloadMft) BuildArgs(rootDirectory string) (map[string]*manifest.DockerBuildArgs, error) {
	return m.dockerBuildArgs, nil
}

func (m *mockWorkloadMft) ContainerPlatform() string {
	return "mockContainerPlatform"
}

// stubCloudFormationStack implements the cloudformation.StackConfiguration interface.
type stubCloudFormationStack struct{}

func (s *stubCloudFormationStack) StackName() string {
	return "demo"
}
func (s *stubCloudFormationStack) Template() (string, error) {
	return `
Resources:
  Queue:
    Type: AWS::SQS::Queue`, nil
}
func (s *stubCloudFormationStack) Parameters() ([]*sdkcfn.Parameter, error) {
	return []*sdkcfn.Parameter{}, nil
}
func (s *stubCloudFormationStack) Tags() []*sdkcfn.Tag {
	return []*sdkcfn.Tag{}
}
func (s *stubCloudFormationStack) SerializedParameters() (string, error) {
	return "", nil
}

func mockEnvFilePath(path string) string {
	return fmt.Sprintf("%s/%s/%s/%s.env", "manual", "env-files", path, "e3b0c44298fc1c149afbf4c8996fb92427ae41e4649b934ca495991b7852b855")
}

func TestWorkloadDeployer_UploadArtifacts(t *testing.T) {
	const (
		mockName            = "mockWkld"
		mockEnvName         = "test"
		mockAppName         = "press"
		mockURI             = "mockRepoURI"
		mockWorkspacePath   = "."
		mockEnvFile         = "foo.env"
		mockS3Bucket        = "mockBucket"
		mockAddonsS3URL     = "https://mockS3DomainName/mockPath"
		mockBadEnvFileS3URL = "badURL"
		mockEnvFileS3URL    = "https://stackset-demo-infrastruc-pipelinebuiltartifactbuc-11dj7ctf52wyf.s3.us-west-2.amazonaws.com/manual/1638391936/env"
		mockEnvFileS3URL2   = "https://stackset-demo-infrastruc-pipelinebuiltartifactbuc-11dj7ctf52wyf.s3.us-west-2.amazonaws.com/manual/1638391936/envbar"
		mockEnvFileS3ARN    = "arn:aws:s3:::stackset-demo-infrastruc-pipelinebuiltartifactbuc-11dj7ctf52wyf/manual/1638391936/env"
		mockEnvFileS3ARN2   = "arn:aws:s3:::stackset-demo-infrastruc-pipelinebuiltartifactbuc-11dj7ctf52wyf/manual/1638391936/envbar"
	)
	var mockEnvFilesOutput = map[string]string{"mockWkld": mockEnvFileS3ARN}
	mockResources := &stack.AppRegionalResources{
		S3Bucket: mockS3Bucket,
	}
	mockAddonPath := fmt.Sprintf("%s/%s/%s/%s.yml", "manual", "addons", mockName, "1307990e6ba5ca145eb35e99182a9bec46531bc54ddf656a602c780fa0240dee")
	mockError := errors.New("some error")
	type artifactsUploader interface {
		UploadArtifacts() (*UploadArtifactsOutput, error)
	}
	tests := map[string]struct {
		inEnvFile         string
		customEnvFiles    map[string]string
		inRegion          string
		inMockUserTag     string
		inMockGitTag      string
		inDockerBuildArgs map[string]*manifest.DockerBuildArgs

		mock                func(t *testing.T, m *deployMocks)
		mockServiceDeployer func(deployer *workloadDeployer) artifactsUploader
		customResourcesFunc customResourcesFunc

		wantAddonsURL     string
		wantEnvFileARNs   map[string]string
		wantImages        map[string]ContainerImageIdentifier
		wantBuildRequired bool
		wantErr           error
	}{
		"error if docker engine is not running": {
			inMockUserTag: "v1.0",
			inDockerBuildArgs: map[string]*manifest.DockerBuildArgs{
				"mockWkld": {
					Dockerfile: aws.String("mockDockerfile"),
					Context:    aws.String("mockContext"),
				},
			},
			mock: func(t *testing.T, m *deployMocks) {
				m.mockdockerEngineRunChecker.EXPECT().CheckDockerEngineRunning().Return(errors.New("some error"))
			},
			wantErr: fmt.Errorf("check if docker engine is running: some error"),
		},
		"error if failed to build and push image": {
			inMockUserTag: "v1.0",
			inDockerBuildArgs: map[string]*manifest.DockerBuildArgs{
				"mockWkld": {
					Dockerfile: aws.String("mockDockerfile"),
					Context:    aws.String("mockContext"),
				},
			},
			mock: func(t *testing.T, m *deployMocks) {
				m.mockdockerEngineRunChecker.EXPECT().CheckDockerEngineRunning().Return(nil)
				m.mockRepositoryService.EXPECT().Login().Return(mockURI, nil)
				m.mockRepositoryService.EXPECT().BuildAndPush(gomock.Any(), &dockerengine.BuildArguments{
					URI:        mockURI,
					Dockerfile: "mockDockerfile",
					Context:    "mockContext",
					Platform:   "mockContainerPlatform",
					Tags:       []string{"latest", "v1.0"},
					Labels: map[string]string{
						"com.aws.copilot.image.builder":        "copilot-cli",
						"com.aws.copilot.image.container.name": "mockWkld",
					},
				}, gomock.Any()).Return("", mockError)
			},
			wantErr: fmt.Errorf("build and push the image \"mockWkld\": some error"),
		},
		"build and push image with usertag successfully": {
			inMockUserTag: "v1.0",
			inMockGitTag:  "gitTag",
			inDockerBuildArgs: map[string]*manifest.DockerBuildArgs{
				"mockWkld": {
					Dockerfile: aws.String("mockDockerfile"),
					Context:    aws.String("mockContext"),
				},
			},
			mock: func(t *testing.T, m *deployMocks) {
				m.mockdockerEngineRunChecker.EXPECT().CheckDockerEngineRunning().Return(nil)
				m.mockRepositoryService.EXPECT().Login().Return(mockURI, nil)
				m.mockRepositoryService.EXPECT().BuildAndPush(gomock.Any(), &dockerengine.BuildArguments{
					URI:        mockURI,
					Dockerfile: "mockDockerfile",
					Context:    "mockContext",
					Platform:   "mockContainerPlatform",
					Tags:       []string{"latest", "v1.0"},
					Labels: map[string]string{
						"com.aws.copilot.image.builder":        "copilot-cli",
						"com.aws.copilot.image.container.name": "mockWkld",
					},
				}, gomock.Any()).Return("mockDigest", nil)
				m.mockAddons = nil
			},
			wantImages: map[string]ContainerImageIdentifier{
				mockName: {
					Digest:            "mockDigest",
					CustomTag:         "v1.0",
					GitShortCommitTag: "gitTag",
					RepoTags: []string{
						"mockRepoURI:latest",
						"mockRepoURI:v1.0",
					},
				},
			},
		},
		"build and push image with gitshortcommit successfully": {
			inMockGitTag: "gitTag",
			inDockerBuildArgs: map[string]*manifest.DockerBuildArgs{
				"mockWkld": {
					Dockerfile: aws.String("mockDockerfile"),
					Context:    aws.String("mockContext"),
				},
			},
			mock: func(t *testing.T, m *deployMocks) {
				m.mockdockerEngineRunChecker.EXPECT().CheckDockerEngineRunning().Return(nil)
				m.mockRepositoryService.EXPECT().Login().Return(mockURI, nil)
				m.mockRepositoryService.EXPECT().BuildAndPush(gomock.Any(), &dockerengine.BuildArguments{
					URI:        mockURI,
					Dockerfile: "mockDockerfile",
					Context:    "mockContext",
					Platform:   "mockContainerPlatform",
					Tags:       []string{"latest", "gitTag"},
					Labels: map[string]string{
						"com.aws.copilot.image.builder":        "copilot-cli",
						"com.aws.copilot.image.container.name": "mockWkld",
					},
				}, gomock.Any()).Return("mockDigest", nil)
				m.mockAddons = nil
			},
			wantImages: map[string]ContainerImageIdentifier{
				mockName: {
					Digest:            "mockDigest",
					GitShortCommitTag: "gitTag",
					RepoTags: []string{
						"mockRepoURI:gitTag",
						"mockRepoURI:latest",
					},
				},
			},
		},
		"build and push sidecar container images only with git tag Successfully": {
			inDockerBuildArgs: map[string]*manifest.DockerBuildArgs{
				"nginx": {
					Dockerfile: aws.String("sidecarMockDockerfile"),
					Context:    aws.String("sidecarMockContext"),
				},
				"logging": {
					Dockerfile: aws.String("web/Dockerfile"),
					Context:    aws.String("Users/bowie"),
				},
			},
			inMockGitTag: "gitTag",
			mock: func(t *testing.T, m *deployMocks) {
				m.mockdockerEngineRunChecker.EXPECT().CheckDockerEngineRunning().Return(nil)
				m.mockRepositoryService.EXPECT().Login().Return(mockURI, nil)
				m.mockRepositoryService.EXPECT().BuildAndPush(gomock.Any(), &dockerengine.BuildArguments{
					URI:        mockURI,
					Dockerfile: "sidecarMockDockerfile",
					Context:    "sidecarMockContext",
					Platform:   "mockContainerPlatform",
					Tags:       []string{fmt.Sprintf("nginx-%s", "latest"), fmt.Sprintf("nginx-%s", "gitTag")},
					Labels: map[string]string{
						"com.aws.copilot.image.builder":        "copilot-cli",
						"com.aws.copilot.image.container.name": "nginx",
					},
				}, gomock.Any()).Return("sidecarMockDigest1", nil)
				m.mockRepositoryService.EXPECT().BuildAndPush(gomock.Any(), &dockerengine.BuildArguments{
					URI:        mockURI,
					Dockerfile: "web/Dockerfile",
					Context:    "Users/bowie",
					Platform:   "mockContainerPlatform",
					Tags:       []string{"logging-latest", fmt.Sprintf("logging-%s", "gitTag")},
					Labels: map[string]string{
						"com.aws.copilot.image.builder":        "copilot-cli",
						"com.aws.copilot.image.container.name": "logging",
					},
				}, gomock.Any()).Return("sidecarMockDigest2", nil)
				m.mockLabeledTermPrinter.EXPECT().IsDone().Return(true).AnyTimes()
				m.mockLabeledTermPrinter.EXPECT().Print().AnyTimes()
				m.mockAddons = nil
			},
			wantImages: map[string]ContainerImageIdentifier{
				"nginx": {
					Digest:            "sidecarMockDigest1",
					GitShortCommitTag: "gitTag",
					RepoTags: []string{
						"mockRepoURI:nginx-gitTag",
						"mockRepoURI:nginx-latest",
					},
				},
				"logging": {
					Digest:            "sidecarMockDigest2",
					GitShortCommitTag: "gitTag",
					RepoTags: []string{
						"mockRepoURI:logging-gitTag",
						"mockRepoURI:logging-latest",
					},
				},
			},
		},
		"should retrieve Load Balanced Web Service custom resource URLs": {
			mock: func(t *testing.T, m *deployMocks) {
				// Ignore addon uploads.
				m.mockAddons = nil

				// Ensure all custom resources were uploaded.
				crs, err := customresource.LBWS(fakeTemplateFS())
				require.NoError(t, err)
				m.mockUploader.EXPECT().Upload(mockS3Bucket, gomock.Any(), gomock.Any()).DoAndReturn(func(_, key string, _ io.Reader) (url string, err error) {
					for _, cr := range crs {
						if strings.Contains(key, strings.ToLower(cr.Name())) {
							return "", nil
						}
					}
					return "", errors.New("did not match any custom resource")
				}).Times(len(crs))
			},
			customResourcesFunc: func(fs template.Reader) ([]*customresource.CustomResource, error) {
				return customresource.LBWS(fs)
			},
			mockServiceDeployer: func(deployer *workloadDeployer) artifactsUploader {
				return &lbWebSvcDeployer{
					svcDeployer: &svcDeployer{
						workloadDeployer: deployer,
					},
				}
			},
		},
		"should retrieve Backend Service custom resource URLs": {
			mock: func(t *testing.T, m *deployMocks) {
				// Ignore addon uploads.
				m.mockAddons = nil

				// Ensure all custom resources were uploaded.
				crs, err := customresource.Backend(fakeTemplateFS())
				require.NoError(t, err)
				m.mockUploader.EXPECT().Upload(mockS3Bucket, gomock.Any(), gomock.Any()).DoAndReturn(func(_, key string, _ io.Reader) (url string, err error) {
					for _, cr := range crs {
						if strings.Contains(key, strings.ToLower(cr.Name())) {
							return "", nil
						}
					}
					return "", errors.New("did not match any custom resource")
				}).Times(len(crs))
			},
			customResourcesFunc: func(fs template.Reader) ([]*customresource.CustomResource, error) {
				return customresource.Backend(fs)
			},
			mockServiceDeployer: func(deployer *workloadDeployer) artifactsUploader {
				return &backendSvcDeployer{
					svcDeployer: &svcDeployer{
						workloadDeployer: deployer,
					},
				}
			},
		},
		"should retrieve Worker Service custom resource URLs": {
			mock: func(t *testing.T, m *deployMocks) {
				// Ignore addon uploads.
				m.mockAddons = nil

				// Ensure all custom resources were uploaded.
				crs, err := customresource.Worker(fakeTemplateFS())
				require.NoError(t, err)
				m.mockUploader.EXPECT().Upload(mockS3Bucket, gomock.Any(), gomock.Any()).DoAndReturn(func(_, key string, _ io.Reader) (url string, err error) {
					for _, cr := range crs {
						if strings.Contains(key, strings.ToLower(cr.Name())) {
							return "", nil
						}
					}
					return "", errors.New("did not match any custom resource")
				}).Times(len(crs))
			},
			customResourcesFunc: func(fs template.Reader) ([]*customresource.CustomResource, error) {
				return customresource.Worker(fs)
			},
			mockServiceDeployer: func(deployer *workloadDeployer) artifactsUploader {
				return &workerSvcDeployer{
					svcDeployer: &svcDeployer{
						workloadDeployer: deployer,
					},
				}
			},
		},
		"should retrieve Request-Driven Web Service custom resource URLs": {
			mock: func(t *testing.T, m *deployMocks) {
				// Ignore addon uploads.
				m.mockAddons = nil

				// Ensure all custom resources were uploaded.
				crs, err := customresource.RDWS(fakeTemplateFS())
				require.NoError(t, err)
				m.mockUploader.EXPECT().Upload(mockS3Bucket, gomock.Any(), gomock.Any()).DoAndReturn(func(_, key string, _ io.Reader) (url string, err error) {
					for _, cr := range crs {
						if strings.Contains(key, strings.ToLower(cr.Name())) {
							return "", nil
						}
					}
					return "", errors.New("did not match any custom resource")
				}).Times(len(crs))
			},
			customResourcesFunc: func(fs template.Reader) ([]*customresource.CustomResource, error) {
				return customresource.RDWS(fs)
			},
			mockServiceDeployer: func(deployer *workloadDeployer) artifactsUploader {
				return &rdwsDeployer{
					svcDeployer: &svcDeployer{
						workloadDeployer: deployer,
					},
				}
			},
		},
		"should retrieve Scheduled Job custom resource URLs": {
			mock: func(t *testing.T, m *deployMocks) {
				// Ignore addon uploads.
				m.mockAddons = nil

				// Ensure all custom resources were uploaded.
				crs, err := customresource.ScheduledJob(fakeTemplateFS())
				require.NoError(t, err)
				m.mockUploader.EXPECT().Upload(mockS3Bucket, gomock.Any(), gomock.Any()).DoAndReturn(func(_, key string, _ io.Reader) (url string, err error) {
					for _, cr := range crs {
						if strings.Contains(key, strings.ToLower(cr.Name())) {
							return "", nil
						}
					}
					return "", errors.New("did not match any custom resource")
				}).Times(len(crs))
			},
			customResourcesFunc: func(fs template.Reader) ([]*customresource.CustomResource, error) {
				return customresource.ScheduledJob(fs)
			},
			mockServiceDeployer: func(deployer *workloadDeployer) artifactsUploader {
				return &jobDeployer{
					workloadDeployer: deployer,
				}
			},
		},
		"error if fail to read env file": {
			inEnvFile: mockEnvFile,
			mock:      func(t *testing.T, m *deployMocks) {},
			wantErr:   fmt.Errorf("read env file foo.env: open foo.env: file does not exist"),
		},
		"successfully share one env file between containers": {
			customEnvFiles: map[string]string{"nginx": mockEnvFile, mockName: mockEnvFile},
			inRegion:       "us-west-2",
			mock: func(t *testing.T, m *deployMocks) {
				m.mockFileSystem.Create(filepath.Join(mockWorkspacePath, mockEnvFile))
				m.mockUploader.EXPECT().Upload(mockS3Bucket, mockEnvFilePath(mockEnvFile), gomock.Any()).Return(mockEnvFileS3URL, nil)
				m.mockAddons.EXPECT().Package(gomock.Any()).Return(nil)
				m.mockAddons.EXPECT().Template().Return("", nil)
				m.mockUploader.EXPECT().Upload(gomock.Any(), gomock.Any(), gomock.Any()).Return(mockAddonsS3URL, nil)
			},
			wantEnvFileARNs: map[string]string{"nginx": mockEnvFileS3ARN, mockName: mockEnvFileS3ARN},
			wantAddonsURL:   mockAddonsS3URL,
		},
		"upload multiple env files": {
			customEnvFiles: map[string]string{"nginx": mockEnvFile, mockName: "bar.env"},
			inRegion:       "us-west-2",
			mock: func(t *testing.T, m *deployMocks) {
				m.mockFileSystem.Create(filepath.Join(mockWorkspacePath, mockEnvFile))
				m.mockUploader.EXPECT().Upload(mockS3Bucket, mockEnvFilePath(mockEnvFile), gomock.Any()).Return(mockEnvFileS3URL, nil)
				m.mockFileSystem.Create(filepath.Join(mockWorkspacePath, "bar.env"))
				m.mockUploader.EXPECT().Upload(mockS3Bucket, mockEnvFilePath("bar.env"), gomock.Any()).Return(mockEnvFileS3URL2, nil)
				m.mockAddons.EXPECT().Package(gomock.Any()).Return(nil)
				m.mockAddons.EXPECT().Template().Return("", nil)
				m.mockUploader.EXPECT().Upload(gomock.Any(), gomock.Any(), gomock.Any()).Return(mockAddonsS3URL, nil)
			},
			wantEnvFileARNs: map[string]string{"nginx": mockEnvFileS3ARN, mockName: mockEnvFileS3ARN2},
			wantAddonsURL:   mockAddonsS3URL,
		},
		"success with no env files present but logging sidecar exists": {
			inRegion:       "us-west-2",
			customEnvFiles: map[string]string{manifest.FirelensContainerName: "", mockName: ""},
			mock: func(t *testing.T, m *deployMocks) {
				m.mockAddons.EXPECT().Package(gomock.Any()).Return(nil)
				m.mockAddons.EXPECT().Template().Return("", nil)
				m.mockUploader.EXPECT().Upload(gomock.Any(), gomock.Any(), gomock.Any()).Return(mockAddonsS3URL, nil)
			},
			wantEnvFileARNs: nil,
			wantAddonsURL:   mockAddonsS3URL,
		},
		"error if fail to put env file to s3 bucket": {
			inEnvFile: mockEnvFile,
			mock: func(t *testing.T, m *deployMocks) {
				m.mockFileSystem.Create(filepath.Join(mockWorkspacePath, mockEnvFile))
				m.mockUploader.EXPECT().Upload(mockS3Bucket, mockEnvFilePath(mockEnvFile), gomock.Any()).
					Return("", mockError)
			},
			wantErr: fmt.Errorf("put env file foo.env artifact to bucket mockBucket: some error"),
		},
		"error if fail to parse s3 url": {
			inEnvFile: mockEnvFile,
			mock: func(t *testing.T, m *deployMocks) {
				m.mockFileSystem.Create(filepath.Join(mockWorkspacePath, mockEnvFile))
				m.mockUploader.EXPECT().Upload(mockS3Bucket, mockEnvFilePath(mockEnvFile), gomock.Any()).
					Return(mockBadEnvFileS3URL, nil)

			},
			wantErr: fmt.Errorf("parse s3 url: cannot parse S3 URL badURL into bucket name and key"),
		},
		"error if fail to find the partition": {
			inEnvFile: mockEnvFile,
			inRegion:  "sun-south-0",
			mock: func(t *testing.T, m *deployMocks) {
				m.mockFileSystem.Create(filepath.Join(mockWorkspacePath, mockEnvFile))
				m.mockUploader.EXPECT().Upload(mockS3Bucket, mockEnvFilePath(mockEnvFile), gomock.Any()).
					Return(mockEnvFileS3URL, nil)
			},
			wantErr: fmt.Errorf("find the partition for region sun-south-0"),
		},
		"should push addons template to S3 bucket": {
			inEnvFile: mockEnvFile,
			inRegion:  "us-west-2",
			mock: func(t *testing.T, m *deployMocks) {
				m.mockFileSystem.Create(filepath.Join(mockWorkspacePath, mockEnvFile))
				m.mockUploader.EXPECT().Upload(mockS3Bucket, mockEnvFilePath(mockEnvFile), gomock.Any()).
					Return(mockEnvFileS3URL, nil)
				m.mockAddons.EXPECT().Package(gomock.Any()).Return(nil)
				m.mockAddons.EXPECT().Template().Return("some data", nil)
				m.mockUploader.EXPECT().Upload(mockS3Bucket, mockAddonPath, gomock.Any()).
					Return(mockAddonsS3URL, nil)
			},

			wantAddonsURL:   mockAddonsS3URL,
			wantEnvFileARNs: mockEnvFilesOutput,
		},
		"should return error if fail to upload to S3 bucket": {
			inRegion: "us-west-2",
			mock: func(t *testing.T, m *deployMocks) {
				m.mockAddons.EXPECT().Package(gomock.Any()).Return(nil)
				m.mockAddons.EXPECT().Template().Return("some data", nil)
				m.mockUploader.EXPECT().Upload(mockS3Bucket, mockAddonPath, gomock.Any()).
					Return("", mockError)
			},

			wantErr: fmt.Errorf("put addons artifact to bucket mockBucket: some error"),
		},
		"should return empty url if the service doesn't have any addons and env files": {
			mock: func(t *testing.T, m *deployMocks) {
				m.mockAddons = nil
			},
		},
		"should fail if packaging addons fails": {
			mock: func(t *testing.T, m *deployMocks) {
				m.mockAddons.EXPECT().Package(gomock.Any()).Return(mockError)
			},
			wantErr: fmt.Errorf("package addons: %w", mockError),
		},
		"should fail if addons template can't be created": {
			mock: func(t *testing.T, m *deployMocks) {
				m.mockAddons.EXPECT().Package(gomock.Any()).Return(nil)
				m.mockAddons.EXPECT().Template().Return("", mockError)
			},
			wantErr: fmt.Errorf("retrieve addons template: %w", mockError),
		},
	}

	for name, tc := range tests {
		t.Run(name, func(t *testing.T) {
			ctrl := gomock.NewController(t)
			defer ctrl.Finish()

			m := &deployMocks{
				mockUploader:               mocks.NewMockuploader(ctrl),
				mockAddons:                 mocks.NewMockstackBuilder(ctrl),
				mockRepositoryService:      mocks.NewMockrepositoryService(ctrl),
				mockFileSystem:             afero.NewMemMapFs(),
				mockLabeledTermPrinter:     mocks.NewMockLabeledTermPrinter(ctrl),
				mockdockerEngineRunChecker: mocks.NewMockdockerEngineRunChecker(ctrl),
			}
			tc.mock(t, m)

			crFn := tc.customResourcesFunc
			if crFn == nil {
				crFn = func(fs template.Reader) ([]*customresource.CustomResource, error) {
					return nil, nil
				}
			}
			wkldDeployer := &workloadDeployer{
				name: mockName,
				env: &config.Environment{
					Name:   mockEnvName,
					Region: tc.inRegion,
				},
				app: &config.Application{
					Name: mockAppName,
				},
				resources: mockResources,
				image: ContainerImageIdentifier{
					CustomTag:         tc.inMockUserTag,
					GitShortCommitTag: tc.inMockGitTag,
				},
				workspacePath: mockWorkspacePath,
				mft: &mockWorkloadMft{
					workloadName:    mockName,
					fileName:        tc.inEnvFile,
					customEnvFiles:  tc.customEnvFiles,
					dockerBuildArgs: tc.inDockerBuildArgs,
				},
				fs:              m.mockFileSystem,
				s3Client:        m.mockUploader,
				docker:          m.mockdockerEngineRunChecker,
				repository:      m.mockRepositoryService,
				templateFS:      fakeTemplateFS(),
				overrider:       new(override.Noop),
				customResources: crFn,
				labeledTermPrinter: func(fw syncbuffer.FileWriter, bufs []*syncbuffer.LabeledSyncBuffer, opts ...syncbuffer.LabeledTermPrinterOption) LabeledTermPrinter {
					return m.mockLabeledTermPrinter
				},
			}
			if m.mockAddons != nil {
				wkldDeployer.addons = m.mockAddons
			}
			var deployer artifactsUploader
			deployer = &lbWebSvcDeployer{
				svcDeployer: &svcDeployer{
					workloadDeployer: wkldDeployer,
				},
			}
			if tc.mockServiceDeployer != nil {
				deployer = tc.mockServiceDeployer(wkldDeployer)
			}

			got, gotErr := deployer.UploadArtifacts()

			if tc.wantErr != nil {
				require.EqualError(t, gotErr, tc.wantErr.Error())
			} else {
				require.NoError(t, gotErr)
				require.Equal(t, tc.wantAddonsURL, got.AddonsURL)
				require.Equal(t, tc.wantEnvFileARNs, got.EnvFileARNs)
				require.Equal(t, tc.wantImages, got.ImageDigests)
			}
		})
	}
}

func TestWorkloadDeployer_DeployWorkload(t *testing.T) {
	mockError := errors.New("some error")
	const (
		mockAppName  = "mockApp"
		mockEnvName  = "mockEnv"
		mockName     = "mockWkld"
		mockS3Bucket = "mockBucket"
	)
	mockMultiAliases := []manifest.AdvancedAlias{
		{
			Alias: aws.String("example.com"),
		},
		{
			Alias: aws.String("foobar.com"),
		},
	}
	mockAlias := []manifest.AdvancedAlias{
		{
			Alias: aws.String("mockAlias"),
		},
	}
	mockCertARNs := []string{"mockCertARN"}
	mockCDNCertARN := "mockCDNCertARN"
	mockResources := &stack.AppRegionalResources{
		S3Bucket: mockS3Bucket,
	}
	mockNowTime := time.Unix(1494505750, 0)
	mockBeforeTime := time.Unix(1494505743, 0)
	mockAfterTime := time.Unix(1494505756, 0)
	tests := map[string]struct {
		inAliases         manifest.Alias
		inNLB             manifest.NetworkLoadBalancerConfiguration
		inApp             *config.Application
		inEnvironment     *config.Environment
		inForceDeploy     bool
		inDisableRollback bool
		inRedirectToHTTPS *bool

		// Cached variables.
		inEnvironmentConfig func() *manifest.Environment

		mock func(m *deployMocks)

		wantErr error
	}{
		"fail to get service discovery endpoint": {
			mock: func(m *deployMocks) {
				m.mockEndpointGetter.EXPECT().ServiceDiscoveryEndpoint().Return("", mockError)
			},
			wantErr: fmt.Errorf("get service discovery endpoint: some error"),
		},
		"fail to get env version": {
			inEnvironment: &config.Environment{
				Name: mockEnvName,
			},
			mock: func(m *deployMocks) {
				m.mockEndpointGetter.EXPECT().ServiceDiscoveryEndpoint().Return("mockApp.local", nil)
				m.mockEnvVersionGetter.EXPECT().Version().Return("", errors.New("some error"))
			},
			wantErr: fmt.Errorf(`get version of environment "mockEnv": some error`),
		},
		"fail if alias is not specified with env has imported certs": {
			inEnvironment: &config.Environment{
				Name:   mockEnvName,
				Region: "us-west-2",
			},
			inEnvironmentConfig: func() *manifest.Environment {
				envConfig := &manifest.Environment{}
				envConfig.HTTPConfig.Public.Certificates = mockCertARNs
				return envConfig
			},
			inApp: &config.Application{
				Name: mockAppName,
			},
			mock: func(m *deployMocks) {
				m.mockEndpointGetter.EXPECT().ServiceDiscoveryEndpoint().Return("mockApp.local", nil)
				m.mockEnvVersionGetter.EXPECT().Version().Return("v1.42.0", nil)
			},
			wantErr: fmt.Errorf(`validate ALB runtime configuration for "http": cannot deploy service mockWkld without "alias" to environment mockEnv with certificate imported`),
		},
		"fail if http redirect to https configured without custom domain": {
			inRedirectToHTTPS: aws.Bool(true),
			inEnvironment: &config.Environment{
				Name:   mockEnvName,
				Region: "us-west-2",
			},
			inEnvironmentConfig: func() *manifest.Environment {
				return &manifest.Environment{}
			},
			inApp: &config.Application{
				Name: mockAppName,
			},
			mock: func(m *deployMocks) {
				m.mockEndpointGetter.EXPECT().ServiceDiscoveryEndpoint().Return("mockApp.local", nil)
				m.mockEnvVersionGetter.EXPECT().Version().Return("v1.42.0", nil)
			},
			wantErr: fmt.Errorf(`validate ALB runtime configuration for "http": cannot configure http to https redirect without having a domain associated with the app "mockApp" or importing any certificates in env "mockEnv"`),
		},
		"cannot specify alias hosted zone when no certificates are imported in the env": {
			inEnvironment: &config.Environment{
				Name:   mockEnvName,
				Region: "us-east-1",
			},
			inEnvironmentConfig: func() *manifest.Environment {
				envConfig := &manifest.Environment{}
				return envConfig
			},
			inAliases: manifest.Alias{
				AdvancedAliases: []manifest.AdvancedAlias{
					{
						Alias:      aws.String("example.com"),
						HostedZone: aws.String("mockHostedZone1"),
					},
					{
						Alias:      aws.String("foobar.com"),
						HostedZone: aws.String("mockHostedZone2"),
					},
				},
			},
			inApp: &config.Application{
				Name: mockAppName,
			},
			mock: func(m *deployMocks) {
				m.mockEndpointGetter.EXPECT().ServiceDiscoveryEndpoint().Return("mockApp.local", nil)
				m.mockEnvVersionGetter.EXPECT().Version().Return("v1.42.0", nil)
			},
			wantErr: fmt.Errorf("validate ALB runtime configuration for \"http\": cannot specify alias hosted zones [mockHostedZone1 mockHostedZone2] when no certificates are imported in environment \"mockEnv\""),
		},
		"cannot specify alias hosted zone when cdn is enabled": {
			inEnvironment: &config.Environment{
				Name:   mockEnvName,
				Region: "us-east-1",
			},
			inEnvironmentConfig: func() *manifest.Environment {
				envConfig := &manifest.Environment{}
				envConfig.HTTPConfig.Public.Certificates = mockCertARNs
				envConfig.CDNConfig.Config.Certificate = aws.String(mockCDNCertARN)
				return envConfig
			},
			inAliases: manifest.Alias{
				AdvancedAliases: []manifest.AdvancedAlias{
					{
						Alias:      aws.String("example.com"),
						HostedZone: aws.String("mockHostedZone1"),
					},
					{
						Alias:      aws.String("foobar.com"),
						HostedZone: aws.String("mockHostedZone2"),
					},
				},
			},
			inApp: &config.Application{
				Name: mockAppName,
			},
			mock: func(m *deployMocks) {
				m.mockEndpointGetter.EXPECT().ServiceDiscoveryEndpoint().Return("mockApp.local", nil)
				m.mockEnvVersionGetter.EXPECT().Version().Return("v1.42.0", nil)
			},
			wantErr: fmt.Errorf("validate ALB runtime configuration for \"http\": cannot specify alias hosted zones when cdn is enabled in environment \"mockEnv\""),
		},
		"fail to validate certificate aliases": {
			inEnvironment: &config.Environment{
				Name:   mockEnvName,
				Region: "us-west-2",
			},
			inEnvironmentConfig: func() *manifest.Environment {
				envConfig := &manifest.Environment{}
				envConfig.HTTPConfig.Public.Certificates = mockCertARNs
				return envConfig
			},
			inAliases: manifest.Alias{
				AdvancedAliases: mockMultiAliases,
			},
			inApp: &config.Application{
				Name: mockAppName,
			},
			mock: func(m *deployMocks) {
				m.mockEndpointGetter.EXPECT().ServiceDiscoveryEndpoint().Return("mockApp.local", nil)
				m.mockEnvVersionGetter.EXPECT().Version().Return("v1.42.0", nil)
				m.mockValidator.EXPECT().ValidateCertAliases([]string{"example.com", "foobar.com"}, mockCertARNs).Return(mockError)
			},
			wantErr: fmt.Errorf("validate ALB runtime configuration for \"http\": validate aliases against the imported public ALB certificate for env mockEnv: some error"),
		},
		"fail to validate cdn certificate aliases": {
			inEnvironment: &config.Environment{
				Name:   mockEnvName,
				Region: "us-east-1",
			},
			inEnvironmentConfig: func() *manifest.Environment {
				envConfig := &manifest.Environment{}
				envConfig.HTTPConfig.Public.Certificates = mockCertARNs
				envConfig.CDNConfig.Config.Certificate = aws.String(mockCDNCertARN)
				return envConfig
			},
			inAliases: manifest.Alias{
				AdvancedAliases: mockMultiAliases,
			},
			inApp: &config.Application{
				Name: mockAppName,
			},
			mock: func(m *deployMocks) {
				m.mockEndpointGetter.EXPECT().ServiceDiscoveryEndpoint().Return("mockApp.local", nil)
				m.mockEnvVersionGetter.EXPECT().Version().Return("v1.42.0", nil)
				m.mockValidator.EXPECT().ValidateCertAliases([]string{"example.com", "foobar.com"}, mockCertARNs).Return(nil)
				m.mockValidator.EXPECT().ValidateCertAliases([]string{"example.com", "foobar.com"}, []string{mockCDNCertARN}).Return(mockError)
			},
			wantErr: fmt.Errorf("validate ALB runtime configuration for \"http\": validate aliases against the imported CDN certificate for env mockEnv: some error"),
		},
		"alias used while app is not associated with a domain": {
			inAliases: manifest.Alias{AdvancedAliases: mockAlias},
			inEnvironment: &config.Environment{
				Name:   mockEnvName,
				Region: "us-west-2",
			},
			inApp: &config.Application{
				Name: mockAppName,
			},
			mock: func(m *deployMocks) {
				m.mockEndpointGetter.EXPECT().ServiceDiscoveryEndpoint().Return("mockApp.local", nil)
				m.mockEnvVersionGetter.EXPECT().Version().Return("v1.42.0", nil)
			},
			wantErr: errors.New(`validate ALB runtime configuration for "http": cannot specify "alias" when application is not associated with a domain and env mockEnv doesn't import one or more certificates`),
		},
		"nlb alias used while app is not associated with a domain": {
			inNLB: manifest.NetworkLoadBalancerConfiguration{
				Listener: manifest.NetworkLoadBalancerListener{
					Port: aws.String("80"),
				},
				Aliases: manifest.Alias{AdvancedAliases: mockAlias},
			},
			inEnvironment: &config.Environment{
				Name:   mockEnvName,
				Region: "us-west-2",
			},
			inApp: &config.Application{
				Name: mockAppName,
			},
			mock: func(m *deployMocks) {
				m.mockEndpointGetter.EXPECT().ServiceDiscoveryEndpoint().Return("mockApp.local", nil)
				m.mockEnvVersionGetter.EXPECT().Version().Return("v1.42.0", nil)
			},
			wantErr: errors.New("cannot specify nlb.alias when application is not associated with a domain"),
		},
		"nlb alias used while env has imported certs": {
			inAliases: manifest.Alias{AdvancedAliases: mockAlias},
			inNLB: manifest.NetworkLoadBalancerConfiguration{
				Listener: manifest.NetworkLoadBalancerListener{
					Port: aws.String("80"),
				},
				Aliases: manifest.Alias{AdvancedAliases: mockAlias},
			},
			inEnvironment: &config.Environment{
				Name:   mockEnvName,
				Region: "us-west-2",
			},
			inEnvironmentConfig: func() *manifest.Environment {
				envConfig := &manifest.Environment{}
				envConfig.HTTPConfig.Public.Certificates = mockCertARNs
				return envConfig
			},
			inApp: &config.Application{
				Name: mockAppName,
			},
			mock: func(m *deployMocks) {
				m.mockEndpointGetter.EXPECT().ServiceDiscoveryEndpoint().Return("mockApp.local", nil)
				m.mockEnvVersionGetter.EXPECT().Version().Return("v1.42.0", nil)
				m.mockValidator.EXPECT().ValidateCertAliases([]string{"mockAlias"}, mockCertARNs).Return(nil).Times(2)
			},
			wantErr: errors.New("cannot specify nlb.alias when env mockEnv imports one or more certificates"),
		},
		"fail to get app version": {
			inAliases: manifest.Alias{AdvancedAliases: mockAlias},
			inEnvironment: &config.Environment{
				Name:   mockEnvName,
				Region: "us-west-2",
			},
			inApp: &config.Application{
				Name:   mockAppName,
				Domain: "mockDomain",
			},
			mock: func(m *deployMocks) {
				m.mockAppVersionGetter.EXPECT().Version().Return("", mockError)
				m.mockEndpointGetter.EXPECT().ServiceDiscoveryEndpoint().Return("mockApp.local", nil)
				m.mockEnvVersionGetter.EXPECT().Version().Return("v1.42.0", nil)
			},
			wantErr: fmt.Errorf("validate ALB runtime configuration for \"http\": alias not supported: get version for app %q: %w", mockAppName, mockError),
		},
		"fail to enable https alias because of incompatible app version": {
			inAliases: manifest.Alias{AdvancedAliases: mockAlias},
			inEnvironment: &config.Environment{
				Name:   mockEnvName,
				Region: "us-west-2",
			},
			inApp: &config.Application{
				Name:   mockAppName,
				Domain: "mockDomain",
			},
			mock: func(m *deployMocks) {
				m.mockAppVersionGetter.EXPECT().Version().Return("v0.0.0", nil)
				m.mockEndpointGetter.EXPECT().ServiceDiscoveryEndpoint().Return("mockApp.local", nil)
				m.mockEnvVersionGetter.EXPECT().Version().Return("v1.42.0", nil)
			},
			wantErr: fmt.Errorf("validate ALB runtime configuration for \"http\": alias not supported: app version must be >= %s", version.AppTemplateMinAlias),
		},
		"fail to enable nlb alias because of incompatible app version": {
			inNLB: manifest.NetworkLoadBalancerConfiguration{
				Listener: manifest.NetworkLoadBalancerListener{
					Port: aws.String("80"),
				},
				Aliases: manifest.Alias{AdvancedAliases: mockAlias},
			},
			inEnvironment: &config.Environment{
				Name:   mockEnvName,
				Region: "us-west-2",
			},
			inApp: &config.Application{
				Name:   mockAppName,
				Domain: "mockDomain",
			},
			mock: func(m *deployMocks) {
				m.mockAppVersionGetter.EXPECT().Version().Return("v0.0.0", nil)
				m.mockEndpointGetter.EXPECT().ServiceDiscoveryEndpoint().Return("mockApp.local", nil)
				m.mockEnvVersionGetter.EXPECT().Version().Return("v1.42.0", nil)
			},
			wantErr: fmt.Errorf("alias not supported: app version must be >= %s", version.AppTemplateMinAlias),
		},
		"fail to enable https alias because of invalid alias": {
			inAliases: manifest.Alias{AdvancedAliases: []manifest.AdvancedAlias{
				{Alias: aws.String("v1.v2.mockDomain")},
			}},
			inEnvironment: &config.Environment{
				Name:   mockEnvName,
				Region: "us-west-2",
			},
			inApp: &config.Application{
				Name:   mockAppName,
				Domain: "mockDomain",
			},
			mock: func(m *deployMocks) {
				m.mockAppVersionGetter.EXPECT().Version().Return("v1.0.0", nil)
				m.mockEndpointGetter.EXPECT().ServiceDiscoveryEndpoint().Return("mockApp.local", nil)
				m.mockEnvVersionGetter.EXPECT().Version().Return("v1.42.0", nil)
			},
			wantErr: fmt.Errorf(`validate ALB runtime configuration for "http": validate 'alias': alias "v1.v2.mockDomain" is not supported in hosted zones managed by Copilot`),
		},
		"fail to enable nlb alias because of invalid alias": {
			inNLB: manifest.NetworkLoadBalancerConfiguration{
				Listener: manifest.NetworkLoadBalancerListener{
					Port: aws.String("80"),
				},
				Aliases: manifest.Alias{AdvancedAliases: []manifest.AdvancedAlias{
					{Alias: aws.String("v1.v2.mockDomain")},
				}},
			},
			inEnvironment: &config.Environment{
				Name:   mockEnvName,
				Region: "us-west-2",
			},
			inApp: &config.Application{
				Name:   mockAppName,
				Domain: "mockDomain",
			},
			mock: func(m *deployMocks) {
				m.mockAppVersionGetter.EXPECT().Version().Return("v1.0.0", nil)
				m.mockEndpointGetter.EXPECT().ServiceDiscoveryEndpoint().Return("mockApp.local", nil)
				m.mockEnvVersionGetter.EXPECT().Version().Return("v1.42.0", nil)
			},
			wantErr: fmt.Errorf(`validate 'nlb.alias': alias "v1.v2.mockDomain" is not supported in hosted zones managed by Copilot`),
		},
		"error if fail to deploy service": {
			inEnvironment: &config.Environment{
				Name:   mockEnvName,
				Region: "us-west-2",
			},
			inApp: &config.Application{
				Name: mockAppName,
			},
			mock: func(m *deployMocks) {
				m.mockEndpointGetter.EXPECT().ServiceDiscoveryEndpoint().Return("mockApp.local", nil)
				m.mockEnvVersionGetter.EXPECT().Version().Return("v1.42.0", nil)
				m.mockServiceDeployer.EXPECT().DeployService(gomock.Any(), "mockBucket", false, gomock.Any()).Return(errors.New("some error"))
			},
			wantErr: fmt.Errorf("deploy service: some error"),
		},
		"error if change set is empty but force flag is not set": {
			inEnvironment: &config.Environment{
				Name:   mockEnvName,
				Region: "us-west-2",
			},
			inApp: &config.Application{
				Name: mockAppName,
			},
			mock: func(m *deployMocks) {
				m.mockEndpointGetter.EXPECT().ServiceDiscoveryEndpoint().Return("mockApp.local", nil)
				m.mockEnvVersionGetter.EXPECT().Version().Return("v1.42.0", nil)
				m.mockServiceDeployer.EXPECT().DeployService(gomock.Any(), "mockBucket", false, gomock.Any()).Return(cloudformation.NewMockErrChangeSetEmpty())
			},
			wantErr: fmt.Errorf("deploy service: change set with name mockChangeSet for stack mockStack has no changes"),
		},
		"error if fail to get last update time when force an update": {
			inForceDeploy: true,
			inEnvironment: &config.Environment{
				Name:   mockEnvName,
				Region: "us-west-2",
			},
			inApp: &config.Application{
				Name: mockAppName,
			},
			mock: func(m *deployMocks) {
				m.mockEndpointGetter.EXPECT().ServiceDiscoveryEndpoint().Return("mockApp.local", nil)
				m.mockEnvVersionGetter.EXPECT().Version().Return("v1.42.0", nil)
				m.mockServiceDeployer.EXPECT().DeployService(gomock.Any(), "mockBucket", false, gomock.Any()).
					Return(nil)
				m.mockServiceForceUpdater.EXPECT().LastUpdatedAt(mockAppName, mockEnvName, mockName).
					Return(time.Time{}, mockError)
			},
			wantErr: fmt.Errorf("get the last updated deployment time for mockWkld: some error"),
		},
		"skip force updating when cmd run time is after the last update time": {
			inForceDeploy: true,
			inEnvironment: &config.Environment{
				Name:   mockEnvName,
				Region: "us-west-2",
			},
			inApp: &config.Application{
				Name: mockAppName,
			},
			mock: func(m *deployMocks) {
				m.mockEndpointGetter.EXPECT().ServiceDiscoveryEndpoint().Return("mockApp.local", nil)
				m.mockEnvVersionGetter.EXPECT().Version().Return("v1.42.0", nil)
				m.mockServiceDeployer.EXPECT().DeployService(gomock.Any(), "mockBucket", false, gomock.Any()).
					Return(nil)
				m.mockServiceForceUpdater.EXPECT().LastUpdatedAt(mockAppName, mockEnvName, mockName).
					Return(mockAfterTime, nil)
			},
		},
		"error if fail to force an update": {
			inForceDeploy: true,
			inEnvironment: &config.Environment{
				Name:   mockEnvName,
				Region: "us-west-2",
			},
			inApp: &config.Application{
				Name: mockAppName,
			},
			mock: func(m *deployMocks) {
				m.mockEndpointGetter.EXPECT().ServiceDiscoveryEndpoint().Return("mockApp.local", nil)
				m.mockEnvVersionGetter.EXPECT().Version().Return("v1.42.0", nil)
				m.mockServiceDeployer.EXPECT().DeployService(gomock.Any(), "mockBucket", false, gomock.Any()).
					Return(cloudformation.NewMockErrChangeSetEmpty())
				m.mockServiceForceUpdater.EXPECT().LastUpdatedAt(mockAppName, mockEnvName, mockName).
					Return(mockBeforeTime, nil)
				m.mockSpinner.EXPECT().Start(fmt.Sprintf(fmtForceUpdateSvcStart, mockName, mockEnvName))
				m.mockServiceForceUpdater.EXPECT().ForceUpdateService(mockAppName, mockEnvName, mockName).Return(mockError)
				m.mockSpinner.EXPECT().Stop(log.Serrorf(fmtForceUpdateSvcFailed, mockName, mockEnvName, mockError))
			},
			wantErr: fmt.Errorf("force an update for service mockWkld: some error"),
		},
		"error if fail to force an update because of timeout": {
			inForceDeploy: true,
			inEnvironment: &config.Environment{
				Name:   mockEnvName,
				Region: "us-west-2",
			},
			inApp: &config.Application{
				Name: mockAppName,
			},
			mock: func(m *deployMocks) {
				m.mockEndpointGetter.EXPECT().ServiceDiscoveryEndpoint().Return("mockApp.local", nil)
				m.mockEnvVersionGetter.EXPECT().Version().Return("v1.42.0", nil)
				m.mockServiceDeployer.EXPECT().DeployService(gomock.Any(), "mockBucket", false, gomock.Any()).
					Return(cloudformation.NewMockErrChangeSetEmpty())
				m.mockServiceForceUpdater.EXPECT().LastUpdatedAt(mockAppName, mockEnvName, mockName).
					Return(mockBeforeTime, nil)
				m.mockSpinner.EXPECT().Start(fmt.Sprintf(fmtForceUpdateSvcStart, mockName, mockEnvName))
				m.mockServiceForceUpdater.EXPECT().ForceUpdateService(mockAppName, mockEnvName, mockName).
					Return(&ecs.ErrWaitServiceStableTimeout{})
				m.mockSpinner.EXPECT().Stop(
					log.Serror(fmt.Sprintf("%s  Run %s to check for the fail reason.\n",
						fmt.Sprintf(fmtForceUpdateSvcFailed, mockName, mockEnvName, &ecs.ErrWaitServiceStableTimeout{}),
						color.HighlightCode(fmt.Sprintf("copilot svc status --name %s --env %s", mockName, mockEnvName)))))
			},
			wantErr: fmt.Errorf("force an update for service mockWkld: max retries 0 exceeded"),
		},
		"skip validating": {
			inEnvironment: &config.Environment{
				Name:   mockEnvName,
				Region: "us-west-2",
			},
			inApp: &config.Application{
				Name:   mockAppName,
				Domain: "mockDomain",
			},
			mock: func(m *deployMocks) {
				m.mockEndpointGetter.EXPECT().ServiceDiscoveryEndpoint().Return("mockApp.local", nil)
				m.mockEnvVersionGetter.EXPECT().Version().Return("v1.42.0", nil)
				m.mockServiceDeployer.EXPECT().DeployService(gomock.Any(), "mockBucket", false, gomock.Any()).Return(nil)
			},
		},
		"success": {
			inAliases: manifest.Alias{
				AdvancedAliases: mockMultiAliases,
			},
			inEnvironment: &config.Environment{
				Name:   mockEnvName,
				Region: "us-west-2",
			},
			inEnvironmentConfig: func() *manifest.Environment {
				envConfig := &manifest.Environment{}
				envConfig.HTTPConfig.Public.Certificates = mockCertARNs
				return envConfig
			},
			inApp: &config.Application{
				Name:   mockAppName,
				Domain: "mockDomain",
			},
			mock: func(m *deployMocks) {
				m.mockEndpointGetter.EXPECT().ServiceDiscoveryEndpoint().Return("mockApp.local", nil)
				m.mockEnvVersionGetter.EXPECT().Version().Return("v1.42.0", nil)
				m.mockValidator.EXPECT().ValidateCertAliases([]string{"example.com", "foobar.com"}, mockCertARNs).Return(nil).Times(2)
				m.mockServiceDeployer.EXPECT().DeployService(gomock.Any(), "mockBucket", false, gomock.Any()).Return(nil)
			},
		},
		"success with http redirect disabled and alb certs imported": {
			inRedirectToHTTPS: aws.Bool(false),
			inAliases: manifest.Alias{
				AdvancedAliases: mockMultiAliases,
			},
			inEnvironment: &config.Environment{
				Name:   mockEnvName,
				Region: "us-west-2",
			},
			inEnvironmentConfig: func() *manifest.Environment {
				envConfig := &manifest.Environment{}
				envConfig.HTTPConfig.Public.Certificates = mockCertARNs
				return envConfig
			},
			inApp: &config.Application{
				Name: mockAppName,
			},
			mock: func(m *deployMocks) {
				m.mockEndpointGetter.EXPECT().ServiceDiscoveryEndpoint().Return("mockApp.local", nil)
				m.mockEnvVersionGetter.EXPECT().Version().Return("v1.42.0", nil)
				m.mockValidator.EXPECT().ValidateCertAliases([]string{"example.com", "foobar.com"}, mockCertARNs).Return(nil).Times(2)
				m.mockServiceDeployer.EXPECT().DeployService(gomock.Any(), "mockBucket", false, gomock.Any()).Return(nil)
			},
		},
		"success with only cdn certs imported": {
			inAliases: manifest.Alias{
				AdvancedAliases: mockMultiAliases,
			},
			inEnvironment: &config.Environment{
				Name:   mockEnvName,
				Region: "us-west-2",
			},
			inEnvironmentConfig: func() *manifest.Environment {
				envConfig := &manifest.Environment{}
				envConfig.CDNConfig.Config.Certificate = aws.String(mockCDNCertARN)
				return envConfig
			},
			inApp: &config.Application{
				Name: mockAppName,
			},
			mock: func(m *deployMocks) {
				m.mockEndpointGetter.EXPECT().ServiceDiscoveryEndpoint().Return("mockApp.local", nil)
				m.mockEnvVersionGetter.EXPECT().Version().Return("v1.42.0", nil)
				m.mockValidator.EXPECT().ValidateCertAliases([]string{"example.com", "foobar.com"}, []string{mockCDNCertARN}).Return(nil).Times(2)
				m.mockServiceDeployer.EXPECT().DeployService(gomock.Any(), "mockBucket", false, gomock.Any()).Return(nil)
			},
		},
		"success with http redirect disabled and domain imported": {
			inRedirectToHTTPS: aws.Bool(false),
			inAliases: manifest.Alias{
				AdvancedAliases: []manifest.AdvancedAlias{
					{
						Alias: aws.String("hi.mockDomain"),
					},
				},
			},
			inEnvironment: &config.Environment{
				Name:   mockEnvName,
				Region: "us-west-2",
			},
			inEnvironmentConfig: func() *manifest.Environment {
				envConfig := &manifest.Environment{}
				return envConfig
			},
			inApp: &config.Application{
				Name:   mockAppName,
				Domain: "mockDomain",
			},
			mock: func(m *deployMocks) {
				m.mockEndpointGetter.EXPECT().ServiceDiscoveryEndpoint().Return("mockApp.local", nil)
				m.mockEnvVersionGetter.EXPECT().Version().Return("v1.42.0", nil)
				m.mockAppVersionGetter.EXPECT().Version().Return("v1.0.0", nil).Times(2)
				m.mockServiceDeployer.EXPECT().DeployService(gomock.Any(), "mockBucket", false, gomock.Any()).Return(nil)
			},
		},
		"success with force update": {
			inForceDeploy: true,
			inEnvironment: &config.Environment{
				Name:   mockEnvName,
				Region: "us-west-2",
			},
			inApp: &config.Application{
				Name: mockAppName,
			},
			mock: func(m *deployMocks) {
				m.mockEndpointGetter.EXPECT().ServiceDiscoveryEndpoint().Return("mockApp.local", nil)
				m.mockEnvVersionGetter.EXPECT().Version().Return("v1.42.0", nil)
				m.mockServiceDeployer.EXPECT().DeployService(gomock.Any(), "mockBucket", false, gomock.Any()).
					Return(cloudformation.NewMockErrChangeSetEmpty())
				m.mockServiceForceUpdater.EXPECT().LastUpdatedAt(mockAppName, mockEnvName, mockName).
					Return(mockBeforeTime, nil)
				m.mockSpinner.EXPECT().Start(fmt.Sprintf(fmtForceUpdateSvcStart, mockName, mockEnvName))
				m.mockServiceForceUpdater.EXPECT().ForceUpdateService(mockAppName, mockEnvName, mockName).Return(nil)
				m.mockSpinner.EXPECT().Stop(log.Ssuccessf(fmtForceUpdateSvcComplete, mockName, mockEnvName))
			},
		},
	}

	for name, tc := range tests {
		t.Run(name, func(t *testing.T) {
			ctrl := gomock.NewController(t)
			defer ctrl.Finish()

			m := &deployMocks{
				mockAppVersionGetter:    mocks.NewMockversionGetter(ctrl),
				mockEnvVersionGetter:    mocks.NewMockversionGetter(ctrl),
				mockEndpointGetter:      mocks.NewMockendpointGetter(ctrl),
				mockServiceDeployer:     mocks.NewMockserviceDeployer(ctrl),
				mockServiceForceUpdater: mocks.NewMockserviceForceUpdater(ctrl),
				mockSpinner:             mocks.NewMockspinner(ctrl),
				mockValidator:           mocks.NewMockaliasCertValidator(ctrl),
			}
			tc.mock(m)

			if tc.inEnvironmentConfig == nil {
				tc.inEnvironmentConfig = func() *manifest.Environment {
					return &manifest.Environment{}
				}
			}
			deployer := lbWebSvcDeployer{
				svcDeployer: &svcDeployer{
					workloadDeployer: &workloadDeployer{
						name:             mockName,
						app:              tc.inApp,
						env:              tc.inEnvironment,
						envConfig:        tc.inEnvironmentConfig(),
						resources:        mockResources,
						deployer:         m.mockServiceDeployer,
						endpointGetter:   m.mockEndpointGetter,
						spinner:          m.mockSpinner,
						envVersionGetter: m.mockEnvVersionGetter,
						overrider:        new(override.Noop),
					},
					newSvcUpdater: func(f func(*session.Session) serviceForceUpdater) serviceForceUpdater {
						return m.mockServiceForceUpdater
					},
					now: func() time.Time {
						return mockNowTime
					},
				},
				appVersionGetter: m.mockAppVersionGetter,
				newAliasCertValidator: func(region *string) aliasCertValidator {
					return m.mockValidator
				},
				lbMft: &manifest.LoadBalancedWebService{
					Workload: manifest.Workload{
						Name: aws.String(mockName),
					},
					LoadBalancedWebServiceConfig: manifest.LoadBalancedWebServiceConfig{
						ImageConfig: manifest.ImageWithPortAndHealthcheck{
							ImageWithPort: manifest.ImageWithPort{
								Image: manifest.Image{
									ImageLocationOrBuild: manifest.ImageLocationOrBuild{
										Build: manifest.BuildArgsOrString{BuildString: aws.String("/Dockerfile")},
									},
								},
								Port: aws.Uint16(80),
							},
						},
						HTTPOrBool: manifest.HTTPOrBool{
							HTTP: manifest.HTTP{
								Main: manifest.RoutingRule{
									Path:            aws.String("/"),
									Alias:           tc.inAliases,
									RedirectToHTTPS: tc.inRedirectToHTTPS,
								},
								AdditionalRoutingRules: []manifest.RoutingRule{
									{
										Path:            aws.String("/admin"),
										Alias:           tc.inAliases,
										RedirectToHTTPS: tc.inRedirectToHTTPS,
									},
								},
							},
						},
						NLBConfig: tc.inNLB,
					},
				},
				newStack: func() cloudformation0.StackConfiguration {
					return new(stubCloudFormationStack)
				},
			}

			_, gotErr := deployer.DeployWorkload(&DeployWorkloadInput{
				Options: Options{
					ForceNewUpdate:  tc.inForceDeploy,
					DisableRollback: tc.inDisableRollback,
				},
			})

			if tc.wantErr != nil {
				require.EqualError(t, gotErr, tc.wantErr.Error())
			} else {
				require.NoError(t, gotErr)
			}
		})
	}
}

func TestUploadArtifacts(t *testing.T) {
	d := &workloadDeployer{}
	errFunc := func(out *UploadArtifactsOutput) error {
		return errors.New("test error")
	}
	noErrFunc := func(out *UploadArtifactsOutput) error {
		out.AddonsURL = "an addons url"
		return nil
	}

	out, err := d.uploadArtifacts(noErrFunc, errFunc)
	require.EqualError(t, err, "test error")
	require.Nil(t, out)

	out, err = d.uploadArtifacts(errFunc, noErrFunc)
	require.EqualError(t, err, "test error")
	require.Nil(t, out)

	out, err = d.uploadArtifacts(noErrFunc)
	require.NoError(t, err)
	require.Equal(t, &UploadArtifactsOutput{AddonsURL: "an addons url"}, out)

}

type deployDiffMocks struct {
	mockDeployedTmplGetter *mocks.MockdeployedTemplateGetter
}

func TestWorkloadDeployer_DeployDiff(t *testing.T) {
	testCases := map[string]struct {
		inTemplate string
		setUpMocks func(m *deployDiffMocks)
		wanted     string
		checkErr   func(t *testing.T, gotErr error)
	}{
		"error getting the deployed template": {
			setUpMocks: func(m *deployDiffMocks) {
				m.mockDeployedTmplGetter.
					EXPECT().Template(gomock.Eq(stack.NameForWorkload("mockApp", "mockEnv", "mockSvc"))).
					Return("", errors.New("some error"))
			},
			checkErr: func(t *testing.T, gotErr error) {
				require.EqualError(t, gotErr, `retrieve the deployed template for "mockSvc": some error`)
			},
		},
		"error parsing the diff against the deployed template": {
			inTemplate: `!!!???what a weird template`,
			setUpMocks: func(m *deployDiffMocks) {
				m.mockDeployedTmplGetter.EXPECT().
					Template(gomock.Eq(stack.NameForWorkload("mockApp", "mockEnv", "mockSvc"))).
					Return("wow such template", nil)
			},
			checkErr: func(t *testing.T, gotErr error) {
				require.ErrorContains(t, gotErr, `parse the diff against the deployed "mockSvc" in environment "mockEnv"`)
			},
		},
		"get the correct diff": {
			inTemplate: `peace: and love`,
			setUpMocks: func(m *deployDiffMocks) {
				m.mockDeployedTmplGetter.EXPECT().
					Template(gomock.Eq(stack.NameForWorkload("mockApp", "mockEnv", "mockSvc"))).
					Return("peace: und Liebe", nil)
			},
			wanted: `~ peace: und Liebe -> and love
`,
		},
		"get the correct diff when there is no deployed diff": {
			inTemplate: `peace: and love`,
			setUpMocks: func(m *deployDiffMocks) {
				m.mockDeployedTmplGetter.EXPECT().
					Template(gomock.Eq(stack.NameForWorkload("mockApp", "mockEnv", "mockSvc"))).
					Return("", &cloudformation.ErrStackNotFound{})
			},
			wanted: `+ peace: and love
`,
		},
	}
	for name, tc := range testCases {
		t.Run(name, func(t *testing.T) {
			ctrl := gomock.NewController(t)
			defer ctrl.Finish()

			m := &deployDiffMocks{
				mockDeployedTmplGetter: mocks.NewMockdeployedTemplateGetter(ctrl),
			}
			tc.setUpMocks(m)
			deployer := workloadDeployer{
				name: "mockSvc",
				app: &config.Application{
					Name: "mockApp",
				},
				env: &config.Environment{
					Name: "mockEnv",
				},
				tmplGetter: m.mockDeployedTmplGetter,
			}
			got, gotErr := deployer.DeployDiff(tc.inTemplate)
			if tc.checkErr != nil {
				tc.checkErr(t, gotErr)
			} else {
				require.NoError(t, gotErr)
				require.Equal(t, tc.wanted, got)
			}
		})
	}
}<|MERGE_RESOLUTION|>--- conflicted
+++ resolved
@@ -61,11 +61,6 @@
 	mockValidator              *mocks.MockaliasCertValidator
 	mockLabeledTermPrinter     *mocks.MockLabeledTermPrinter
 	mockdockerEngineRunChecker *mocks.MockdockerEngineRunChecker
-<<<<<<< HEAD
-	mockdomainHostedZonegetter *mocks.MockdomainHostedZoneGetter
-	mockELBGetter              *mocks.MockelbGetter
-=======
->>>>>>> 48f092a5
 }
 
 type mockTemplateFS struct {
