// Copyright Amazon.com, Inc. or its affiliates. All Rights Reserved.
// SPDX-License-Identifier: Apache-2.0

package deploy

import (
	"bytes"
	"errors"
	"fmt"
	"io"
	"path/filepath"
	"strings"
	"testing"
	"time"

	cloudformation0 "github.com/aws/copilot-cli/internal/pkg/deploy/cloudformation"
	"github.com/aws/copilot-cli/internal/pkg/version"
	"github.com/spf13/afero"

	"github.com/aws/aws-sdk-go/aws"
	"github.com/aws/aws-sdk-go/aws/session"
	sdkcfn "github.com/aws/aws-sdk-go/service/cloudformation"
	"github.com/aws/copilot-cli/internal/pkg/aws/cloudformation"
	"github.com/aws/copilot-cli/internal/pkg/aws/ecs"
	"github.com/aws/copilot-cli/internal/pkg/cli/deploy/mocks"
	"github.com/aws/copilot-cli/internal/pkg/config"
	"github.com/aws/copilot-cli/internal/pkg/deploy"
	"github.com/aws/copilot-cli/internal/pkg/deploy/cloudformation/stack"
	"github.com/aws/copilot-cli/internal/pkg/deploy/upload/customresource"
	"github.com/aws/copilot-cli/internal/pkg/docker/dockerengine"
	"github.com/aws/copilot-cli/internal/pkg/manifest"
	"github.com/aws/copilot-cli/internal/pkg/override"
	"github.com/aws/copilot-cli/internal/pkg/template"
	"github.com/aws/copilot-cli/internal/pkg/term/color"
	"github.com/aws/copilot-cli/internal/pkg/term/log"
	"github.com/aws/copilot-cli/internal/pkg/term/syncbuffer"
	"github.com/golang/mock/gomock"
	"github.com/stretchr/testify/require"
)

type endpointGetterDouble struct {
	ServiceDiscoveryEndpointFn func() (string, error)
}

func (d *endpointGetterDouble) ServiceDiscoveryEndpoint() (string, error) {
	return d.ServiceDiscoveryEndpointFn()
}

type deployMocks struct {
	mockRepositoryService      *mocks.MockrepositoryService
	mockEndpointGetter         *mocks.MockendpointGetter
	mockSpinner                *mocks.Mockspinner
	mockPublicCIDRBlocksGetter *mocks.MockpublicCIDRBlocksGetter
	mockSNSTopicsLister        *mocks.MocksnsTopicsLister
	mockServiceDeployer        *mocks.MockserviceDeployer
	mockServiceForceUpdater    *mocks.MockserviceForceUpdater
	mockAddons                 *mocks.MockstackBuilder
	mockUploader               *mocks.Mockuploader
	mockAppVersionGetter       *mocks.MockversionGetter
	mockEnvVersionGetter       *mocks.MockversionGetter
	mockFileSystem             afero.Fs
	mockValidator              *mocks.MockaliasCertValidator
	mockLabeledTermPrinter     *mocks.MockLabeledTermPrinter
	mockdockerEngineRunChecker *mocks.MockdockerEngineRunChecker
}

type mockTemplateFS struct {
	read func(path string) (*template.Content, error)
}

// Read implements the template.Reader interface.
func (fs *mockTemplateFS) Read(path string) (*template.Content, error) {
	return fs.read(path)
}

func fakeTemplateFS() *mockTemplateFS {
	return &mockTemplateFS{
		read: func(path string) (*template.Content, error) {
			return &template.Content{
				Buffer: bytes.NewBufferString("fake content"),
			}, nil
		},
	}
}

type mockEndpointGetter struct {
	endpoint string
	err      error
}

// ServiceDiscoveryEndpoint implements the endpointGetter interface.
func (m *mockEndpointGetter) ServiceDiscoveryEndpoint() (string, error) {
	return m.endpoint, m.err
}

type mockEnvVersionGetter struct {
	version string
	err     error
}

// Version implements the envVersionGetter interface.
func (m *mockEnvVersionGetter) Version() (string, error) {
	return m.version, m.err
}

type mockTopicLister struct {
	topics []deploy.Topic
	err    error
}

// ListSNSTopics implements the snsTopicsLister interface.
func (m *mockTopicLister) ListSNSTopics(_, _ string) ([]deploy.Topic, error) {
	return m.topics, m.err
}

type mockWorkloadMft struct {
	fileName        string
	dockerBuildArgs map[string]*manifest.DockerBuildArgs
	workloadName    string
	customEnvFiles  map[string]string
}

func (m *mockWorkloadMft) EnvFiles() map[string]string {
	if m.customEnvFiles != nil {
		return m.customEnvFiles
	}
	return map[string]string{
		m.workloadName: m.fileName,
	}
}

func (m *mockWorkloadMft) BuildArgs(rootDirectory string) (map[string]*manifest.DockerBuildArgs, error) {
	return m.dockerBuildArgs, nil
}

func (m *mockWorkloadMft) ContainerPlatform() string {
	return "mockContainerPlatform"
}

// stubCloudFormationStack implements the cloudformation.StackConfiguration interface.
type stubCloudFormationStack struct{}

func (s *stubCloudFormationStack) StackName() string {
	return "demo"
}
func (s *stubCloudFormationStack) Template() (string, error) {
	return `
Resources:
  Queue:
    Type: AWS::SQS::Queue`, nil
}
func (s *stubCloudFormationStack) Parameters() ([]*sdkcfn.Parameter, error) {
	return []*sdkcfn.Parameter{}, nil
}
func (s *stubCloudFormationStack) Tags() []*sdkcfn.Tag {
	return []*sdkcfn.Tag{}
}
func (s *stubCloudFormationStack) SerializedParameters() (string, error) {
	return "", nil
}

func mockEnvFilePath(path string) string {
	return fmt.Sprintf("%s/%s/%s/%s.env", "manual", "env-files", path, "e3b0c44298fc1c149afbf4c8996fb92427ae41e4649b934ca495991b7852b855")
}

func TestWorkloadDeployer_UploadArtifacts(t *testing.T) {
	const (
		mockName            = "mockWkld"
		mockEnvName         = "test"
		mockAppName         = "press"
		mockURI             = "mockRepoURI"
		mockWorkspacePath   = "."
		mockEnvFile         = "foo.env"
		mockS3Bucket        = "mockBucket"
		mockAddonsS3URL     = "https://mockS3DomainName/mockPath"
		mockBadEnvFileS3URL = "badURL"
		mockEnvFileS3URL    = "https://stackset-demo-infrastruc-pipelinebuiltartifactbuc-11dj7ctf52wyf.s3.us-west-2.amazonaws.com/manual/1638391936/env"
		mockEnvFileS3URL2   = "https://stackset-demo-infrastruc-pipelinebuiltartifactbuc-11dj7ctf52wyf.s3.us-west-2.amazonaws.com/manual/1638391936/envbar"
		mockEnvFileS3ARN    = "arn:aws:s3:::stackset-demo-infrastruc-pipelinebuiltartifactbuc-11dj7ctf52wyf/manual/1638391936/env"
		mockEnvFileS3ARN2   = "arn:aws:s3:::stackset-demo-infrastruc-pipelinebuiltartifactbuc-11dj7ctf52wyf/manual/1638391936/envbar"
	)
	var mockEnvFilesOutput = map[string]string{"mockWkld": mockEnvFileS3ARN}
	mockResources := &stack.AppRegionalResources{
		S3Bucket: mockS3Bucket,
	}
	mockAddonPath := fmt.Sprintf("%s/%s/%s/%s.yml", "manual", "addons", mockName, "1307990e6ba5ca145eb35e99182a9bec46531bc54ddf656a602c780fa0240dee")
	mockError := errors.New("some error")
	type artifactsUploader interface {
		UploadArtifacts() (*UploadArtifactsOutput, error)
	}
	tests := map[string]struct {
		inEnvFile         string
		customEnvFiles    map[string]string
		inRegion          string
		inMockUserTag     string
		inMockGitTag      string
		inDockerBuildArgs map[string]*manifest.DockerBuildArgs

		mock                func(t *testing.T, m *deployMocks)
		mockServiceDeployer func(deployer *workloadDeployer) artifactsUploader
		customResourcesFunc customResourcesFunc

		wantAddonsURL     string
		wantEnvFileARNs   map[string]string
		wantImages        map[string]ContainerImageIdentifier
		wantBuildRequired bool
		wantErr           error
	}{
		"error if docker engine is not running": {
			inMockUserTag: "v1.0",
			inDockerBuildArgs: map[string]*manifest.DockerBuildArgs{
				"mockWkld": {
					Dockerfile: aws.String("mockDockerfile"),
					Context:    aws.String("mockContext"),
				},
			},
			mock: func(t *testing.T, m *deployMocks) {
				m.mockdockerEngineRunChecker.EXPECT().CheckDockerEngineRunning().Return(errors.New("some error"))
			},
			wantErr: fmt.Errorf("check if docker engine is running: some error"),
		},
		"error if failed to build and push image": {
			inMockUserTag: "v1.0",
			inDockerBuildArgs: map[string]*manifest.DockerBuildArgs{
				"mockWkld": {
					Dockerfile: aws.String("mockDockerfile"),
					Context:    aws.String("mockContext"),
				},
			},
			mock: func(t *testing.T, m *deployMocks) {
				m.mockdockerEngineRunChecker.EXPECT().CheckDockerEngineRunning().Return(nil)
				m.mockRepositoryService.EXPECT().Login().Return(mockURI, nil)
				m.mockRepositoryService.EXPECT().BuildAndPush(gomock.Any(), &dockerengine.BuildArguments{
					URI:        mockURI,
					Dockerfile: "mockDockerfile",
					Context:    "mockContext",
					Platform:   "mockContainerPlatform",
					Tags:       []string{"latest", "v1.0"},
					Labels: map[string]string{
						"com.aws.copilot.image.builder":        "copilot-cli",
						"com.aws.copilot.image.container.name": "mockWkld",
					},
				}, gomock.Any()).Return("", mockError)
			},
			wantErr: fmt.Errorf("build and push the image \"mockWkld\": some error"),
		},
		"build and push image with usertag successfully": {
			inMockUserTag: "v1.0",
			inMockGitTag:  "gitTag",
			inDockerBuildArgs: map[string]*manifest.DockerBuildArgs{
				"mockWkld": {
					Dockerfile: aws.String("mockDockerfile"),
					Context:    aws.String("mockContext"),
				},
			},
			mock: func(t *testing.T, m *deployMocks) {
				m.mockdockerEngineRunChecker.EXPECT().CheckDockerEngineRunning().Return(nil)
				m.mockRepositoryService.EXPECT().Login().Return(mockURI, nil)
				m.mockRepositoryService.EXPECT().BuildAndPush(gomock.Any(), &dockerengine.BuildArguments{
					URI:        mockURI,
					Dockerfile: "mockDockerfile",
					Context:    "mockContext",
					Platform:   "mockContainerPlatform",
					Tags:       []string{"latest", "v1.0"},
					Labels: map[string]string{
						"com.aws.copilot.image.builder":        "copilot-cli",
						"com.aws.copilot.image.container.name": "mockWkld",
					},
				}, gomock.Any()).Return("mockDigest", nil)
				m.mockAddons = nil
			},
			wantImages: map[string]ContainerImageIdentifier{
				mockName: {
					Digest:            "mockDigest",
					CustomTag:         "v1.0",
					GitShortCommitTag: "gitTag",
					RepoTags: []string{
						"mockRepoURI:latest",
						"mockRepoURI:v1.0",
					},
				},
			},
		},
		"build and push image with gitshortcommit successfully": {
			inMockGitTag: "gitTag",
			inDockerBuildArgs: map[string]*manifest.DockerBuildArgs{
				"mockWkld": {
					Dockerfile: aws.String("mockDockerfile"),
					Context:    aws.String("mockContext"),
				},
			},
			mock: func(t *testing.T, m *deployMocks) {
				m.mockdockerEngineRunChecker.EXPECT().CheckDockerEngineRunning().Return(nil)
				m.mockRepositoryService.EXPECT().Login().Return(mockURI, nil)
				m.mockRepositoryService.EXPECT().BuildAndPush(gomock.Any(), &dockerengine.BuildArguments{
					URI:        mockURI,
					Dockerfile: "mockDockerfile",
					Context:    "mockContext",
					Platform:   "mockContainerPlatform",
					Tags:       []string{"latest", "gitTag"},
					Labels: map[string]string{
						"com.aws.copilot.image.builder":        "copilot-cli",
						"com.aws.copilot.image.container.name": "mockWkld",
					},
				}, gomock.Any()).Return("mockDigest", nil)
				m.mockAddons = nil
			},
			wantImages: map[string]ContainerImageIdentifier{
				mockName: {
					Digest:            "mockDigest",
					GitShortCommitTag: "gitTag",
					RepoTags: []string{
						"mockRepoURI:gitTag",
						"mockRepoURI:latest",
					},
				},
			},
		},
		"build and push sidecar container images only with git tag Successfully": {
			inDockerBuildArgs: map[string]*manifest.DockerBuildArgs{
				"nginx": {
					Dockerfile: aws.String("sidecarMockDockerfile"),
					Context:    aws.String("sidecarMockContext"),
				},
				"logging": {
					Dockerfile: aws.String("web/Dockerfile"),
					Context:    aws.String("Users/bowie"),
				},
			},
			inMockGitTag: "gitTag",
			mock: func(t *testing.T, m *deployMocks) {
				m.mockdockerEngineRunChecker.EXPECT().CheckDockerEngineRunning().Return(nil)
				m.mockRepositoryService.EXPECT().Login().Return(mockURI, nil)
				m.mockRepositoryService.EXPECT().BuildAndPush(gomock.Any(), &dockerengine.BuildArguments{
					URI:        mockURI,
					Dockerfile: "sidecarMockDockerfile",
					Context:    "sidecarMockContext",
					Platform:   "mockContainerPlatform",
					Tags:       []string{fmt.Sprintf("nginx-%s", "latest"), fmt.Sprintf("nginx-%s", "gitTag")},
					Labels: map[string]string{
						"com.aws.copilot.image.builder":        "copilot-cli",
						"com.aws.copilot.image.container.name": "nginx",
					},
				}, gomock.Any()).Return("sidecarMockDigest1", nil)
				m.mockRepositoryService.EXPECT().BuildAndPush(gomock.Any(), &dockerengine.BuildArguments{
					URI:        mockURI,
					Dockerfile: "web/Dockerfile",
					Context:    "Users/bowie",
					Platform:   "mockContainerPlatform",
					Tags:       []string{"logging-latest", fmt.Sprintf("logging-%s", "gitTag")},
					Labels: map[string]string{
						"com.aws.copilot.image.builder":        "copilot-cli",
						"com.aws.copilot.image.container.name": "logging",
					},
				}, gomock.Any()).Return("sidecarMockDigest2", nil)
				m.mockLabeledTermPrinter.EXPECT().IsDone().Return(true).AnyTimes()
				m.mockLabeledTermPrinter.EXPECT().Print().AnyTimes()
				m.mockAddons = nil
			},
			wantImages: map[string]ContainerImageIdentifier{
				"nginx": {
					Digest:            "sidecarMockDigest1",
					GitShortCommitTag: "gitTag",
					RepoTags: []string{
						"mockRepoURI:nginx-gitTag",
						"mockRepoURI:nginx-latest",
					},
				},
				"logging": {
					Digest:            "sidecarMockDigest2",
					GitShortCommitTag: "gitTag",
					RepoTags: []string{
						"mockRepoURI:logging-gitTag",
						"mockRepoURI:logging-latest",
					},
				},
			},
		},
		"should retrieve Load Balanced Web Service custom resource URLs": {
			mock: func(t *testing.T, m *deployMocks) {
				// Ignore addon uploads.
				m.mockAddons = nil

				// Ensure all custom resources were uploaded.
				crs, err := customresource.LBWS(fakeTemplateFS())
				require.NoError(t, err)
				m.mockUploader.EXPECT().Upload(mockS3Bucket, gomock.Any(), gomock.Any()).DoAndReturn(func(_, key string, _ io.Reader) (url string, err error) {
					for _, cr := range crs {
						if strings.Contains(key, strings.ToLower(cr.Name())) {
							return "", nil
						}
					}
					return "", errors.New("did not match any custom resource")
				}).Times(len(crs))
			},
			customResourcesFunc: func(fs template.Reader) ([]*customresource.CustomResource, error) {
				return customresource.LBWS(fs)
			},
			mockServiceDeployer: func(deployer *workloadDeployer) artifactsUploader {
				return &lbWebSvcDeployer{
					svcDeployer: &svcDeployer{
						workloadDeployer: deployer,
					},
				}
			},
		},
		"should retrieve Backend Service custom resource URLs": {
			mock: func(t *testing.T, m *deployMocks) {
				// Ignore addon uploads.
				m.mockAddons = nil

				// Ensure all custom resources were uploaded.
				crs, err := customresource.Backend(fakeTemplateFS())
				require.NoError(t, err)
				m.mockUploader.EXPECT().Upload(mockS3Bucket, gomock.Any(), gomock.Any()).DoAndReturn(func(_, key string, _ io.Reader) (url string, err error) {
					for _, cr := range crs {
						if strings.Contains(key, strings.ToLower(cr.Name())) {
							return "", nil
						}
					}
					return "", errors.New("did not match any custom resource")
				}).Times(len(crs))
			},
			customResourcesFunc: func(fs template.Reader) ([]*customresource.CustomResource, error) {
				return customresource.Backend(fs)
			},
			mockServiceDeployer: func(deployer *workloadDeployer) artifactsUploader {
				return &backendSvcDeployer{
					svcDeployer: &svcDeployer{
						workloadDeployer: deployer,
					},
				}
			},
		},
		"should retrieve Worker Service custom resource URLs": {
			mock: func(t *testing.T, m *deployMocks) {
				// Ignore addon uploads.
				m.mockAddons = nil

				// Ensure all custom resources were uploaded.
				crs, err := customresource.Worker(fakeTemplateFS())
				require.NoError(t, err)
				m.mockUploader.EXPECT().Upload(mockS3Bucket, gomock.Any(), gomock.Any()).DoAndReturn(func(_, key string, _ io.Reader) (url string, err error) {
					for _, cr := range crs {
						if strings.Contains(key, strings.ToLower(cr.Name())) {
							return "", nil
						}
					}
					return "", errors.New("did not match any custom resource")
				}).Times(len(crs))
			},
			customResourcesFunc: func(fs template.Reader) ([]*customresource.CustomResource, error) {
				return customresource.Worker(fs)
			},
			mockServiceDeployer: func(deployer *workloadDeployer) artifactsUploader {
				return &workerSvcDeployer{
					svcDeployer: &svcDeployer{
						workloadDeployer: deployer,
					},
				}
			},
		},
		"should retrieve Request-Driven Web Service custom resource URLs": {
			mock: func(t *testing.T, m *deployMocks) {
				// Ignore addon uploads.
				m.mockAddons = nil

				// Ensure all custom resources were uploaded.
				crs, err := customresource.RDWS(fakeTemplateFS())
				require.NoError(t, err)
				m.mockUploader.EXPECT().Upload(mockS3Bucket, gomock.Any(), gomock.Any()).DoAndReturn(func(_, key string, _ io.Reader) (url string, err error) {
					for _, cr := range crs {
						if strings.Contains(key, strings.ToLower(cr.Name())) {
							return "", nil
						}
					}
					return "", errors.New("did not match any custom resource")
				}).Times(len(crs))
			},
			customResourcesFunc: func(fs template.Reader) ([]*customresource.CustomResource, error) {
				return customresource.RDWS(fs)
			},
			mockServiceDeployer: func(deployer *workloadDeployer) artifactsUploader {
				return &rdwsDeployer{
					svcDeployer: &svcDeployer{
						workloadDeployer: deployer,
					},
				}
			},
		},
		"should retrieve Scheduled Job custom resource URLs": {
			mock: func(t *testing.T, m *deployMocks) {
				// Ignore addon uploads.
				m.mockAddons = nil

				// Ensure all custom resources were uploaded.
				crs, err := customresource.ScheduledJob(fakeTemplateFS())
				require.NoError(t, err)
				m.mockUploader.EXPECT().Upload(mockS3Bucket, gomock.Any(), gomock.Any()).DoAndReturn(func(_, key string, _ io.Reader) (url string, err error) {
					for _, cr := range crs {
						if strings.Contains(key, strings.ToLower(cr.Name())) {
							return "", nil
						}
					}
					return "", errors.New("did not match any custom resource")
				}).Times(len(crs))
			},
			customResourcesFunc: func(fs template.Reader) ([]*customresource.CustomResource, error) {
				return customresource.ScheduledJob(fs)
			},
			mockServiceDeployer: func(deployer *workloadDeployer) artifactsUploader {
				return &jobDeployer{
					workloadDeployer: deployer,
				}
			},
		},
		"error if fail to read env file": {
			inEnvFile: mockEnvFile,
			mock:      func(t *testing.T, m *deployMocks) {},
			wantErr:   fmt.Errorf("read env file foo.env: open foo.env: file does not exist"),
		},
		"successfully share one env file between containers": {
			customEnvFiles: map[string]string{"nginx": mockEnvFile, mockName: mockEnvFile},
			inRegion:       "us-west-2",
			mock: func(t *testing.T, m *deployMocks) {
				m.mockFileSystem.Create(filepath.Join(mockWorkspacePath, mockEnvFile))
				m.mockUploader.EXPECT().Upload(mockS3Bucket, mockEnvFilePath(mockEnvFile), gomock.Any()).Return(mockEnvFileS3URL, nil)
				m.mockAddons.EXPECT().Package(gomock.Any()).Return(nil)
				m.mockAddons.EXPECT().Template().Return("", nil)
				m.mockUploader.EXPECT().Upload(gomock.Any(), gomock.Any(), gomock.Any()).Return(mockAddonsS3URL, nil)
			},
			wantEnvFileARNs: map[string]string{"nginx": mockEnvFileS3ARN, mockName: mockEnvFileS3ARN},
			wantAddonsURL:   mockAddonsS3URL,
		},
		"upload multiple env files": {
			customEnvFiles: map[string]string{"nginx": mockEnvFile, mockName: "bar.env"},
			inRegion:       "us-west-2",
			mock: func(t *testing.T, m *deployMocks) {
				m.mockFileSystem.Create(filepath.Join(mockWorkspacePath, mockEnvFile))
				m.mockUploader.EXPECT().Upload(mockS3Bucket, mockEnvFilePath(mockEnvFile), gomock.Any()).Return(mockEnvFileS3URL, nil)
				m.mockFileSystem.Create(filepath.Join(mockWorkspacePath, "bar.env"))
				m.mockUploader.EXPECT().Upload(mockS3Bucket, mockEnvFilePath("bar.env"), gomock.Any()).Return(mockEnvFileS3URL2, nil)
				m.mockAddons.EXPECT().Package(gomock.Any()).Return(nil)
				m.mockAddons.EXPECT().Template().Return("", nil)
				m.mockUploader.EXPECT().Upload(gomock.Any(), gomock.Any(), gomock.Any()).Return(mockAddonsS3URL, nil)
			},
			wantEnvFileARNs: map[string]string{"nginx": mockEnvFileS3ARN, mockName: mockEnvFileS3ARN2},
			wantAddonsURL:   mockAddonsS3URL,
		},
		"success with no env files present but logging sidecar exists": {
			inRegion:       "us-west-2",
			customEnvFiles: map[string]string{manifest.FirelensContainerName: "", mockName: ""},
			mock: func(t *testing.T, m *deployMocks) {
				m.mockAddons.EXPECT().Package(gomock.Any()).Return(nil)
				m.mockAddons.EXPECT().Template().Return("", nil)
				m.mockUploader.EXPECT().Upload(gomock.Any(), gomock.Any(), gomock.Any()).Return(mockAddonsS3URL, nil)
			},
			wantEnvFileARNs: nil,
			wantAddonsURL:   mockAddonsS3URL,
		},
		"error if fail to put env file to s3 bucket": {
			inEnvFile: mockEnvFile,
			mock: func(t *testing.T, m *deployMocks) {
				m.mockFileSystem.Create(filepath.Join(mockWorkspacePath, mockEnvFile))
				m.mockUploader.EXPECT().Upload(mockS3Bucket, mockEnvFilePath(mockEnvFile), gomock.Any()).
					Return("", mockError)
			},
			wantErr: fmt.Errorf("put env file foo.env artifact to bucket mockBucket: some error"),
		},
		"error if fail to parse s3 url": {
			inEnvFile: mockEnvFile,
			mock: func(t *testing.T, m *deployMocks) {
				m.mockFileSystem.Create(filepath.Join(mockWorkspacePath, mockEnvFile))
				m.mockUploader.EXPECT().Upload(mockS3Bucket, mockEnvFilePath(mockEnvFile), gomock.Any()).
					Return(mockBadEnvFileS3URL, nil)

			},
			wantErr: fmt.Errorf("parse s3 url: cannot parse S3 URL badURL into bucket name and key"),
		},
		"error if fail to find the partition": {
			inEnvFile: mockEnvFile,
			inRegion:  "sun-south-0",
			mock: func(t *testing.T, m *deployMocks) {
				m.mockFileSystem.Create(filepath.Join(mockWorkspacePath, mockEnvFile))
				m.mockUploader.EXPECT().Upload(mockS3Bucket, mockEnvFilePath(mockEnvFile), gomock.Any()).
					Return(mockEnvFileS3URL, nil)
			},
			wantErr: fmt.Errorf("find the partition for region sun-south-0"),
		},
		"should push addons template to S3 bucket": {
			inEnvFile: mockEnvFile,
			inRegion:  "us-west-2",
			mock: func(t *testing.T, m *deployMocks) {
				m.mockFileSystem.Create(filepath.Join(mockWorkspacePath, mockEnvFile))
				m.mockUploader.EXPECT().Upload(mockS3Bucket, mockEnvFilePath(mockEnvFile), gomock.Any()).
					Return(mockEnvFileS3URL, nil)
				m.mockAddons.EXPECT().Package(gomock.Any()).Return(nil)
				m.mockAddons.EXPECT().Template().Return("some data", nil)
				m.mockUploader.EXPECT().Upload(mockS3Bucket, mockAddonPath, gomock.Any()).
					Return(mockAddonsS3URL, nil)
			},

			wantAddonsURL:   mockAddonsS3URL,
			wantEnvFileARNs: mockEnvFilesOutput,
		},
		"should return error if fail to upload to S3 bucket": {
			inRegion: "us-west-2",
			mock: func(t *testing.T, m *deployMocks) {
				m.mockAddons.EXPECT().Package(gomock.Any()).Return(nil)
				m.mockAddons.EXPECT().Template().Return("some data", nil)
				m.mockUploader.EXPECT().Upload(mockS3Bucket, mockAddonPath, gomock.Any()).
					Return("", mockError)
			},

			wantErr: fmt.Errorf("put addons artifact to bucket mockBucket: some error"),
		},
		"should return empty url if the service doesn't have any addons and env files": {
			mock: func(t *testing.T, m *deployMocks) {
				m.mockAddons = nil
			},
		},
		"should fail if packaging addons fails": {
			mock: func(t *testing.T, m *deployMocks) {
				m.mockAddons.EXPECT().Package(gomock.Any()).Return(mockError)
			},
			wantErr: fmt.Errorf("package addons: %w", mockError),
		},
		"should fail if addons template can't be created": {
			mock: func(t *testing.T, m *deployMocks) {
				m.mockAddons.EXPECT().Package(gomock.Any()).Return(nil)
				m.mockAddons.EXPECT().Template().Return("", mockError)
			},
			wantErr: fmt.Errorf("retrieve addons template: %w", mockError),
		},
	}

	for name, tc := range tests {
		t.Run(name, func(t *testing.T) {
			ctrl := gomock.NewController(t)
			defer ctrl.Finish()

			m := &deployMocks{
				mockUploader:               mocks.NewMockuploader(ctrl),
				mockAddons:                 mocks.NewMockstackBuilder(ctrl),
				mockRepositoryService:      mocks.NewMockrepositoryService(ctrl),
				mockFileSystem:             afero.NewMemMapFs(),
				mockLabeledTermPrinter:     mocks.NewMockLabeledTermPrinter(ctrl),
				mockdockerEngineRunChecker: mocks.NewMockdockerEngineRunChecker(ctrl),
			}
			tc.mock(t, m)

			crFn := tc.customResourcesFunc
			if crFn == nil {
				crFn = func(fs template.Reader) ([]*customresource.CustomResource, error) {
					return nil, nil
				}
			}
			wkldDeployer := &workloadDeployer{
				name: mockName,
				env: &config.Environment{
					Name:   mockEnvName,
					Region: tc.inRegion,
				},
				app: &config.Application{
					Name: mockAppName,
				},
				resources: mockResources,
				image: ContainerImageIdentifier{
					CustomTag:         tc.inMockUserTag,
					GitShortCommitTag: tc.inMockGitTag,
				},
				workspacePath: mockWorkspacePath,
				mft: &mockWorkloadMft{
					workloadName:    mockName,
					fileName:        tc.inEnvFile,
					customEnvFiles:  tc.customEnvFiles,
					dockerBuildArgs: tc.inDockerBuildArgs,
				},
				fs:              m.mockFileSystem,
				s3Client:        m.mockUploader,
				docker:          m.mockdockerEngineRunChecker,
				repository:      m.mockRepositoryService,
				templateFS:      fakeTemplateFS(),
				overrider:       new(override.Noop),
				customResources: crFn,
				labeledTermPrinter: func(fw syncbuffer.FileWriter, bufs []*syncbuffer.LabeledSyncBuffer, opts ...syncbuffer.LabeledTermPrinterOption) LabeledTermPrinter {
					return m.mockLabeledTermPrinter
				},
			}
			if m.mockAddons != nil {
				wkldDeployer.addons = m.mockAddons
			}
			var deployer artifactsUploader
			deployer = &lbWebSvcDeployer{
				svcDeployer: &svcDeployer{
					workloadDeployer: wkldDeployer,
				},
			}
			if tc.mockServiceDeployer != nil {
				deployer = tc.mockServiceDeployer(wkldDeployer)
			}

			got, gotErr := deployer.UploadArtifacts()

			if tc.wantErr != nil {
				require.EqualError(t, gotErr, tc.wantErr.Error())
			} else {
				require.NoError(t, gotErr)
				require.Equal(t, tc.wantAddonsURL, got.AddonsURL)
				require.Equal(t, tc.wantEnvFileARNs, got.EnvFileARNs)
				require.Equal(t, tc.wantImages, got.ImageDigests)
			}
		})
	}
}

func TestWorkloadDeployer_DeployWorkload(t *testing.T) {
	mockError := errors.New("some error")
	const (
		mockAppName  = "mockApp"
		mockEnvName  = "mockEnv"
		mockName     = "mockWkld"
		mockS3Bucket = "mockBucket"
	)
	mockMultiAliases := []manifest.AdvancedAlias{
		{
			Alias: aws.String("example.com"),
		},
		{
			Alias: aws.String("foobar.com"),
		},
	}
	mockAlias := []manifest.AdvancedAlias{
		{
			Alias: aws.String("mockAlias"),
		},
	}
	mockCertARNs := []string{"mockCertARN"}
	mockCDNCertARN := "mockCDNCertARN"
	mockResources := &stack.AppRegionalResources{
		S3Bucket: mockS3Bucket,
	}
	mockNowTime := time.Unix(1494505750, 0)
	mockBeforeTime := time.Unix(1494505743, 0)
	mockAfterTime := time.Unix(1494505756, 0)
	tests := map[string]struct {
		inAliases         manifest.Alias
		inNLB             manifest.NetworkLoadBalancerConfiguration
		inApp             *config.Application
		inEnvironment     *config.Environment
		inForceDeploy     bool
		inDisableRollback bool
		inRedirectToHTTPS *bool

		// Cached variables.
		inEnvironmentConfig func() *manifest.Environment

		mock func(m *deployMocks)

		wantErr error
	}{
		"fail to get service discovery endpoint": {
			mock: func(m *deployMocks) {
				m.mockEndpointGetter.EXPECT().ServiceDiscoveryEndpoint().Return("", mockError)
			},
			wantErr: fmt.Errorf("get service discovery endpoint: some error"),
		},
		"fail to get env version": {
			inEnvironment: &config.Environment{
				Name: mockEnvName,
			},
			mock: func(m *deployMocks) {
				m.mockEndpointGetter.EXPECT().ServiceDiscoveryEndpoint().Return("mockApp.local", nil)
				m.mockEnvVersionGetter.EXPECT().Version().Return("", errors.New("some error"))
			},
			wantErr: fmt.Errorf(`get version of environment "mockEnv": some error`),
		},
		"fail if alias is not specified with env has imported certs": {
			inEnvironment: &config.Environment{
				Name:   mockEnvName,
				Region: "us-west-2",
			},
			inEnvironmentConfig: func() *manifest.Environment {
				envConfig := &manifest.Environment{}
				envConfig.HTTPConfig.Public.Certificates = mockCertARNs
				return envConfig
			},
			inApp: &config.Application{
				Name: mockAppName,
			},
			mock: func(m *deployMocks) {
				m.mockEndpointGetter.EXPECT().ServiceDiscoveryEndpoint().Return("mockApp.local", nil)
				m.mockEnvVersionGetter.EXPECT().Version().Return("v1.42.0", nil)
			},
			wantErr: fmt.Errorf(`validate ALB runtime configuration for "http": cannot deploy service mockWkld without "alias" to environment mockEnv with certificate imported`),
		},
		"fail if http redirect to https configured without custom domain": {
			inRedirectToHTTPS: aws.Bool(true),
			inEnvironment: &config.Environment{
				Name:   mockEnvName,
				Region: "us-west-2",
			},
			inEnvironmentConfig: func() *manifest.Environment {
				return &manifest.Environment{}
			},
			inApp: &config.Application{
				Name: mockAppName,
			},
			mock: func(m *deployMocks) {
				m.mockEndpointGetter.EXPECT().ServiceDiscoveryEndpoint().Return("mockApp.local", nil)
				m.mockEnvVersionGetter.EXPECT().Version().Return("v1.42.0", nil)
			},
			wantErr: fmt.Errorf(`validate ALB runtime configuration for "http": cannot configure http to https redirect without having a domain associated with the app "mockApp" or importing any certificates in env "mockEnv"`),
		},
		"cannot specify alias hosted zone when no certificates are imported in the env": {
			inEnvironment: &config.Environment{
				Name:   mockEnvName,
				Region: "us-east-1",
			},
			inEnvironmentConfig: func() *manifest.Environment {
				envConfig := &manifest.Environment{}
				return envConfig
			},
			inAliases: manifest.Alias{
				AdvancedAliases: []manifest.AdvancedAlias{
					{
						Alias:      aws.String("example.com"),
						HostedZone: aws.String("mockHostedZone1"),
					},
					{
						Alias:      aws.String("foobar.com"),
						HostedZone: aws.String("mockHostedZone2"),
					},
				},
			},
			inApp: &config.Application{
				Name: mockAppName,
			},
			mock: func(m *deployMocks) {
				m.mockEndpointGetter.EXPECT().ServiceDiscoveryEndpoint().Return("mockApp.local", nil)
				m.mockEnvVersionGetter.EXPECT().Version().Return("v1.42.0", nil)
			},
			wantErr: fmt.Errorf("validate ALB runtime configuration for \"http\": cannot specify alias hosted zones [mockHostedZone1 mockHostedZone2] when no certificates are imported in environment \"mockEnv\""),
		},
		"cannot specify alias hosted zone when cdn is enabled": {
			inEnvironment: &config.Environment{
				Name:   mockEnvName,
				Region: "us-east-1",
			},
			inEnvironmentConfig: func() *manifest.Environment {
				envConfig := &manifest.Environment{}
				envConfig.HTTPConfig.Public.Certificates = mockCertARNs
				envConfig.CDNConfig.Config.Certificate = aws.String(mockCDNCertARN)
				return envConfig
			},
			inAliases: manifest.Alias{
				AdvancedAliases: []manifest.AdvancedAlias{
					{
						Alias:      aws.String("example.com"),
						HostedZone: aws.String("mockHostedZone1"),
					},
					{
						Alias:      aws.String("foobar.com"),
						HostedZone: aws.String("mockHostedZone2"),
					},
				},
			},
			inApp: &config.Application{
				Name: mockAppName,
			},
			mock: func(m *deployMocks) {
				m.mockEndpointGetter.EXPECT().ServiceDiscoveryEndpoint().Return("mockApp.local", nil)
				m.mockEnvVersionGetter.EXPECT().Version().Return("v1.42.0", nil)
			},
			wantErr: fmt.Errorf("validate ALB runtime configuration for \"http\": cannot specify alias hosted zones when cdn is enabled in environment \"mockEnv\""),
		},
		"fail to validate certificate aliases": {
			inEnvironment: &config.Environment{
				Name:   mockEnvName,
				Region: "us-west-2",
			},
			inEnvironmentConfig: func() *manifest.Environment {
				envConfig := &manifest.Environment{}
				envConfig.HTTPConfig.Public.Certificates = mockCertARNs
				return envConfig
			},
			inAliases: manifest.Alias{
				AdvancedAliases: mockMultiAliases,
			},
			inApp: &config.Application{
				Name: mockAppName,
			},
			mock: func(m *deployMocks) {
				m.mockEndpointGetter.EXPECT().ServiceDiscoveryEndpoint().Return("mockApp.local", nil)
				m.mockEnvVersionGetter.EXPECT().Version().Return("v1.42.0", nil)
				m.mockValidator.EXPECT().ValidateCertAliases([]string{"example.com", "foobar.com"}, mockCertARNs).Return(mockError)
			},
			wantErr: fmt.Errorf("validate ALB runtime configuration for \"http\": validate aliases against the imported public ALB certificate for env mockEnv: some error"),
		},
		"fail to validate cdn certificate aliases": {
			inEnvironment: &config.Environment{
				Name:   mockEnvName,
				Region: "us-east-1",
			},
			inEnvironmentConfig: func() *manifest.Environment {
				envConfig := &manifest.Environment{}
				envConfig.HTTPConfig.Public.Certificates = mockCertARNs
				envConfig.CDNConfig.Config.Certificate = aws.String(mockCDNCertARN)
				return envConfig
			},
			inAliases: manifest.Alias{
				AdvancedAliases: mockMultiAliases,
			},
			inApp: &config.Application{
				Name: mockAppName,
			},
			mock: func(m *deployMocks) {
				m.mockEndpointGetter.EXPECT().ServiceDiscoveryEndpoint().Return("mockApp.local", nil)
				m.mockEnvVersionGetter.EXPECT().Version().Return("v1.42.0", nil)
				m.mockValidator.EXPECT().ValidateCertAliases([]string{"example.com", "foobar.com"}, mockCertARNs).Return(nil)
				m.mockValidator.EXPECT().ValidateCertAliases([]string{"example.com", "foobar.com"}, []string{mockCDNCertARN}).Return(mockError)
			},
			wantErr: fmt.Errorf("validate ALB runtime configuration for \"http\": validate aliases against the imported CDN certificate for env mockEnv: some error"),
		},
		"fail to get public CIDR blocks": {
			inNLB: manifest.NetworkLoadBalancerConfiguration{
				Listener: manifest.NetworkLoadBalancerListener{
					Port: aws.String("443/tcp"),
				},
			},
			inEnvironment: &config.Environment{
				Name:   mockEnvName,
				Region: "us-west-2",
			},
			inApp: &config.Application{
				Name: mockAppName,
			},
			mock: func(m *deployMocks) {
				m.mockEndpointGetter.EXPECT().ServiceDiscoveryEndpoint().Return("mockApp.local", nil)
				m.mockEnvVersionGetter.EXPECT().Version().Return("v1.42.0", nil)
				m.mockPublicCIDRBlocksGetter.EXPECT().PublicCIDRBlocks().Return(nil, errors.New("some error"))
			},
			wantErr: fmt.Errorf("get public CIDR blocks information from the VPC of environment mockEnv: some error"),
		},
		"alias used while app is not associated with a domain": {
			inAliases: manifest.Alias{AdvancedAliases: mockAlias},
			inEnvironment: &config.Environment{
				Name:   mockEnvName,
				Region: "us-west-2",
			},
			inApp: &config.Application{
				Name: mockAppName,
			},
			mock: func(m *deployMocks) {
				m.mockEndpointGetter.EXPECT().ServiceDiscoveryEndpoint().Return("mockApp.local", nil)
				m.mockEnvVersionGetter.EXPECT().Version().Return("v1.42.0", nil)
			},
			wantErr: errors.New(`validate ALB runtime configuration for "http": cannot specify "alias" when application is not associated with a domain and env mockEnv doesn't import one or more certificates`),
		},
		"nlb alias used while app is not associated with a domain": {
			inNLB: manifest.NetworkLoadBalancerConfiguration{
				Listener: manifest.NetworkLoadBalancerListener{
					Port: aws.String("80"),
				},
				Aliases: manifest.Alias{AdvancedAliases: mockAlias},
			},
			inEnvironment: &config.Environment{
				Name:   mockEnvName,
				Region: "us-west-2",
			},
			inApp: &config.Application{
				Name: mockAppName,
			},
			mock: func(m *deployMocks) {
				m.mockEndpointGetter.EXPECT().ServiceDiscoveryEndpoint().Return("mockApp.local", nil)
				m.mockEnvVersionGetter.EXPECT().Version().Return("v1.42.0", nil)
			},
			wantErr: errors.New("cannot specify nlb.alias when application is not associated with a domain"),
		},
		"nlb alias used while env has imported certs": {
			inAliases: manifest.Alias{AdvancedAliases: mockAlias},
			inNLB: manifest.NetworkLoadBalancerConfiguration{
				Listener: manifest.NetworkLoadBalancerListener{
					Port: aws.String("80"),
				},
				Aliases: manifest.Alias{AdvancedAliases: mockAlias},
			},
			inEnvironment: &config.Environment{
				Name:   mockEnvName,
				Region: "us-west-2",
			},
			inEnvironmentConfig: func() *manifest.Environment {
				envConfig := &manifest.Environment{}
				envConfig.HTTPConfig.Public.Certificates = mockCertARNs
				return envConfig
			},
			inApp: &config.Application{
				Name: mockAppName,
			},
			mock: func(m *deployMocks) {
				m.mockEndpointGetter.EXPECT().ServiceDiscoveryEndpoint().Return("mockApp.local", nil)
				m.mockEnvVersionGetter.EXPECT().Version().Return("v1.42.0", nil)
				m.mockValidator.EXPECT().ValidateCertAliases([]string{"mockAlias"}, mockCertARNs).Return(nil).Times(2)
			},
			wantErr: errors.New("cannot specify nlb.alias when env mockEnv imports one or more certificates"),
		},
		"fail to get app version": {
			inAliases: manifest.Alias{AdvancedAliases: mockAlias},
			inEnvironment: &config.Environment{
				Name:   mockEnvName,
				Region: "us-west-2",
			},
			inApp: &config.Application{
				Name:   mockAppName,
				Domain: "mockDomain",
			},
			mock: func(m *deployMocks) {
				m.mockAppVersionGetter.EXPECT().Version().Return("", mockError)
				m.mockEndpointGetter.EXPECT().ServiceDiscoveryEndpoint().Return("mockApp.local", nil)
				m.mockEnvVersionGetter.EXPECT().Version().Return("v1.42.0", nil)
			},
			wantErr: fmt.Errorf("validate ALB runtime configuration for \"http\": alias not supported: get version for app %q: %w", mockAppName, mockError),
		},
		"fail to enable https alias because of incompatible app version": {
			inAliases: manifest.Alias{AdvancedAliases: mockAlias},
			inEnvironment: &config.Environment{
				Name:   mockEnvName,
				Region: "us-west-2",
			},
			inApp: &config.Application{
				Name:   mockAppName,
				Domain: "mockDomain",
			},
			mock: func(m *deployMocks) {
				m.mockAppVersionGetter.EXPECT().Version().Return("v0.0.0", nil)
				m.mockEndpointGetter.EXPECT().ServiceDiscoveryEndpoint().Return("mockApp.local", nil)
				m.mockEnvVersionGetter.EXPECT().Version().Return("v1.42.0", nil)
			},
			wantErr: fmt.Errorf("validate ALB runtime configuration for \"http\": alias not supported: app version must be >= %s", version.AppTemplateMinAlias),
		},
		"fail to enable nlb alias because of incompatible app version": {
			inNLB: manifest.NetworkLoadBalancerConfiguration{
				Listener: manifest.NetworkLoadBalancerListener{
					Port: aws.String("80"),
				},
				Aliases: manifest.Alias{AdvancedAliases: mockAlias},
			},
			inEnvironment: &config.Environment{
				Name:   mockEnvName,
				Region: "us-west-2",
			},
			inApp: &config.Application{
				Name:   mockAppName,
				Domain: "mockDomain",
			},
			mock: func(m *deployMocks) {
				m.mockAppVersionGetter.EXPECT().Version().Return("v0.0.0", nil)
				m.mockEndpointGetter.EXPECT().ServiceDiscoveryEndpoint().Return("mockApp.local", nil)
				m.mockEnvVersionGetter.EXPECT().Version().Return("v1.42.0", nil)
			},
			wantErr: fmt.Errorf("alias not supported: app version must be >= %s", version.AppTemplateMinAlias),
		},
		"fail to enable https alias because of invalid alias": {
			inAliases: manifest.Alias{AdvancedAliases: []manifest.AdvancedAlias{
				{Alias: aws.String("v1.v2.mockDomain")},
			}},
			inEnvironment: &config.Environment{
				Name:   mockEnvName,
				Region: "us-west-2",
			},
			inApp: &config.Application{
				Name:   mockAppName,
				Domain: "mockDomain",
			},
			mock: func(m *deployMocks) {
				m.mockAppVersionGetter.EXPECT().Version().Return("v1.0.0", nil)
				m.mockEndpointGetter.EXPECT().ServiceDiscoveryEndpoint().Return("mockApp.local", nil)
				m.mockEnvVersionGetter.EXPECT().Version().Return("v1.42.0", nil)
			},
			wantErr: fmt.Errorf(`validate ALB runtime configuration for "http": validate 'alias': alias "v1.v2.mockDomain" is not supported in hosted zones managed by Copilot`),
		},
		"fail to enable nlb alias because of invalid alias": {
			inNLB: manifest.NetworkLoadBalancerConfiguration{
				Listener: manifest.NetworkLoadBalancerListener{
					Port: aws.String("80"),
				},
				Aliases: manifest.Alias{AdvancedAliases: []manifest.AdvancedAlias{
					{Alias: aws.String("v1.v2.mockDomain")},
				}},
			},
			inEnvironment: &config.Environment{
				Name:   mockEnvName,
				Region: "us-west-2",
			},
			inApp: &config.Application{
				Name:   mockAppName,
				Domain: "mockDomain",
			},
			mock: func(m *deployMocks) {
				m.mockAppVersionGetter.EXPECT().Version().Return("v1.0.0", nil)
				m.mockEndpointGetter.EXPECT().ServiceDiscoveryEndpoint().Return("mockApp.local", nil)
				m.mockEnvVersionGetter.EXPECT().Version().Return("v1.42.0", nil)
			},
			wantErr: fmt.Errorf(`validate 'nlb.alias': alias "v1.v2.mockDomain" is not supported in hosted zones managed by Copilot`),
		},
		"error if fail to deploy service": {
			inEnvironment: &config.Environment{
				Name:   mockEnvName,
				Region: "us-west-2",
			},
			inApp: &config.Application{
				Name: mockAppName,
			},
			mock: func(m *deployMocks) {
				m.mockEndpointGetter.EXPECT().ServiceDiscoveryEndpoint().Return("mockApp.local", nil)
				m.mockEnvVersionGetter.EXPECT().Version().Return("v1.42.0", nil)
				m.mockServiceDeployer.EXPECT().DeployService(gomock.Any(), "mockBucket", false, gomock.Any()).Return(errors.New("some error"))
			},
			wantErr: fmt.Errorf("deploy service: some error"),
		},
		"error if change set is empty but force flag is not set": {
			inEnvironment: &config.Environment{
				Name:   mockEnvName,
				Region: "us-west-2",
			},
			inApp: &config.Application{
				Name: mockAppName,
			},
			mock: func(m *deployMocks) {
				m.mockEndpointGetter.EXPECT().ServiceDiscoveryEndpoint().Return("mockApp.local", nil)
				m.mockEnvVersionGetter.EXPECT().Version().Return("v1.42.0", nil)
				m.mockServiceDeployer.EXPECT().DeployService(gomock.Any(), "mockBucket", false, gomock.Any()).Return(cloudformation.NewMockErrChangeSetEmpty())
			},
			wantErr: fmt.Errorf("deploy service: change set with name mockChangeSet for stack mockStack has no changes"),
		},
		"error if fail to get last update time when force an update": {
			inForceDeploy: true,
			inEnvironment: &config.Environment{
				Name:   mockEnvName,
				Region: "us-west-2",
			},
			inApp: &config.Application{
				Name: mockAppName,
			},
			mock: func(m *deployMocks) {
				m.mockEndpointGetter.EXPECT().ServiceDiscoveryEndpoint().Return("mockApp.local", nil)
				m.mockEnvVersionGetter.EXPECT().Version().Return("v1.42.0", nil)
				m.mockServiceDeployer.EXPECT().DeployService(gomock.Any(), "mockBucket", false, gomock.Any()).
					Return(nil)
				m.mockServiceForceUpdater.EXPECT().LastUpdatedAt(mockAppName, mockEnvName, mockName).
					Return(time.Time{}, mockError)
			},
			wantErr: fmt.Errorf("get the last updated deployment time for mockWkld: some error"),
		},
		"skip force updating when cmd run time is after the last update time": {
			inForceDeploy: true,
			inEnvironment: &config.Environment{
				Name:   mockEnvName,
				Region: "us-west-2",
			},
			inApp: &config.Application{
				Name: mockAppName,
			},
			mock: func(m *deployMocks) {
				m.mockEndpointGetter.EXPECT().ServiceDiscoveryEndpoint().Return("mockApp.local", nil)
				m.mockEnvVersionGetter.EXPECT().Version().Return("v1.42.0", nil)
				m.mockServiceDeployer.EXPECT().DeployService(gomock.Any(), "mockBucket", false, gomock.Any()).
					Return(nil)
				m.mockServiceForceUpdater.EXPECT().LastUpdatedAt(mockAppName, mockEnvName, mockName).
					Return(mockAfterTime, nil)
			},
		},
		"error if fail to force an update": {
			inForceDeploy: true,
			inEnvironment: &config.Environment{
				Name:   mockEnvName,
				Region: "us-west-2",
			},
			inApp: &config.Application{
				Name: mockAppName,
			},
			mock: func(m *deployMocks) {
				m.mockEndpointGetter.EXPECT().ServiceDiscoveryEndpoint().Return("mockApp.local", nil)
				m.mockEnvVersionGetter.EXPECT().Version().Return("v1.42.0", nil)
				m.mockServiceDeployer.EXPECT().DeployService(gomock.Any(), "mockBucket", false, gomock.Any()).
					Return(cloudformation.NewMockErrChangeSetEmpty())
				m.mockServiceForceUpdater.EXPECT().LastUpdatedAt(mockAppName, mockEnvName, mockName).
					Return(mockBeforeTime, nil)
				m.mockSpinner.EXPECT().Start(fmt.Sprintf(fmtForceUpdateSvcStart, mockName, mockEnvName))
				m.mockServiceForceUpdater.EXPECT().ForceUpdateService(mockAppName, mockEnvName, mockName).Return(mockError)
				m.mockSpinner.EXPECT().Stop(log.Serrorf(fmtForceUpdateSvcFailed, mockName, mockEnvName, mockError))
			},
			wantErr: fmt.Errorf("force an update for service mockWkld: some error"),
		},
		"error if fail to force an update because of timeout": {
			inForceDeploy: true,
			inEnvironment: &config.Environment{
				Name:   mockEnvName,
				Region: "us-west-2",
			},
			inApp: &config.Application{
				Name: mockAppName,
			},
			mock: func(m *deployMocks) {
				m.mockEndpointGetter.EXPECT().ServiceDiscoveryEndpoint().Return("mockApp.local", nil)
				m.mockEnvVersionGetter.EXPECT().Version().Return("v1.42.0", nil)
				m.mockServiceDeployer.EXPECT().DeployService(gomock.Any(), "mockBucket", false, gomock.Any()).
					Return(cloudformation.NewMockErrChangeSetEmpty())
				m.mockServiceForceUpdater.EXPECT().LastUpdatedAt(mockAppName, mockEnvName, mockName).
					Return(mockBeforeTime, nil)
				m.mockSpinner.EXPECT().Start(fmt.Sprintf(fmtForceUpdateSvcStart, mockName, mockEnvName))
				m.mockServiceForceUpdater.EXPECT().ForceUpdateService(mockAppName, mockEnvName, mockName).
					Return(&ecs.ErrWaitServiceStableTimeout{})
				m.mockSpinner.EXPECT().Stop(
					log.Serror(fmt.Sprintf("%s  Run %s to check for the fail reason.\n",
						fmt.Sprintf(fmtForceUpdateSvcFailed, mockName, mockEnvName, &ecs.ErrWaitServiceStableTimeout{}),
						color.HighlightCode(fmt.Sprintf("copilot svc status --name %s --env %s", mockName, mockEnvName)))))
			},
			wantErr: fmt.Errorf("force an update for service mockWkld: max retries 0 exceeded"),
		},
		"skip validating": {
			inEnvironment: &config.Environment{
				Name:   mockEnvName,
				Region: "us-west-2",
			},
			inApp: &config.Application{
				Name:   mockAppName,
				Domain: "mockDomain",
			},
			mock: func(m *deployMocks) {
				m.mockEndpointGetter.EXPECT().ServiceDiscoveryEndpoint().Return("mockApp.local", nil)
				m.mockEnvVersionGetter.EXPECT().Version().Return("v1.42.0", nil)
				m.mockServiceDeployer.EXPECT().DeployService(gomock.Any(), "mockBucket", false, gomock.Any()).Return(nil)
			},
		},
		"success": {
			inAliases: manifest.Alias{
				AdvancedAliases: mockMultiAliases,
			},
			inEnvironment: &config.Environment{
				Name:   mockEnvName,
				Region: "us-west-2",
			},
			inEnvironmentConfig: func() *manifest.Environment {
				envConfig := &manifest.Environment{}
				envConfig.HTTPConfig.Public.Certificates = mockCertARNs
				return envConfig
			},
			inApp: &config.Application{
				Name:   mockAppName,
				Domain: "mockDomain",
			},
			mock: func(m *deployMocks) {
				m.mockEndpointGetter.EXPECT().ServiceDiscoveryEndpoint().Return("mockApp.local", nil)
				m.mockEnvVersionGetter.EXPECT().Version().Return("v1.42.0", nil)
				m.mockValidator.EXPECT().ValidateCertAliases([]string{"example.com", "foobar.com"}, mockCertARNs).Return(nil).Times(2)
				m.mockServiceDeployer.EXPECT().DeployService(gomock.Any(), "mockBucket", false, gomock.Any()).Return(nil)
			},
		},
		"success with http redirect disabled and alb certs imported": {
			inRedirectToHTTPS: aws.Bool(false),
			inAliases: manifest.Alias{
				AdvancedAliases: mockMultiAliases,
			},
			inEnvironment: &config.Environment{
				Name:   mockEnvName,
				Region: "us-west-2",
			},
			inEnvironmentConfig: func() *manifest.Environment {
				envConfig := &manifest.Environment{}
				envConfig.HTTPConfig.Public.Certificates = mockCertARNs
				return envConfig
			},
			inApp: &config.Application{
				Name: mockAppName,
			},
			mock: func(m *deployMocks) {
				m.mockEndpointGetter.EXPECT().ServiceDiscoveryEndpoint().Return("mockApp.local", nil)
				m.mockEnvVersionGetter.EXPECT().Version().Return("v1.42.0", nil)
				m.mockValidator.EXPECT().ValidateCertAliases([]string{"example.com", "foobar.com"}, mockCertARNs).Return(nil).Times(2)
				m.mockServiceDeployer.EXPECT().DeployService(gomock.Any(), "mockBucket", false, gomock.Any()).Return(nil)
			},
		},
		"success with only cdn certs imported": {
			inAliases: manifest.Alias{
				AdvancedAliases: mockMultiAliases,
			},
			inEnvironment: &config.Environment{
				Name:   mockEnvName,
				Region: "us-west-2",
			},
			inEnvironmentConfig: func() *manifest.Environment {
				envConfig := &manifest.Environment{}
				envConfig.CDNConfig.Config.Certificate = aws.String(mockCDNCertARN)
				return envConfig
			},
			inApp: &config.Application{
				Name: mockAppName,
			},
			mock: func(m *deployMocks) {
				m.mockEndpointGetter.EXPECT().ServiceDiscoveryEndpoint().Return("mockApp.local", nil)
				m.mockEnvVersionGetter.EXPECT().Version().Return("v1.42.0", nil)
				m.mockValidator.EXPECT().ValidateCertAliases([]string{"example.com", "foobar.com"}, []string{mockCDNCertARN}).Return(nil).Times(2)
				m.mockServiceDeployer.EXPECT().DeployService(gomock.Any(), "mockBucket", false, gomock.Any()).Return(nil)
			},
		},
		"success with http redirect disabled and domain imported": {
			inRedirectToHTTPS: aws.Bool(false),
			inAliases: manifest.Alias{
				AdvancedAliases: []manifest.AdvancedAlias{
					{
						Alias: aws.String("hi.mockDomain"),
					},
				},
			},
			inEnvironment: &config.Environment{
				Name:   mockEnvName,
				Region: "us-west-2",
			},
			inEnvironmentConfig: func() *manifest.Environment {
				envConfig := &manifest.Environment{}
				return envConfig
			},
			inApp: &config.Application{
				Name:   mockAppName,
				Domain: "mockDomain",
			},
			mock: func(m *deployMocks) {
				m.mockEndpointGetter.EXPECT().ServiceDiscoveryEndpoint().Return("mockApp.local", nil)
				m.mockEnvVersionGetter.EXPECT().Version().Return("v1.42.0", nil)
				m.mockAppVersionGetter.EXPECT().Version().Return("v1.0.0", nil).Times(2)
				m.mockServiceDeployer.EXPECT().DeployService(gomock.Any(), "mockBucket", false, gomock.Any()).Return(nil)
			},
		},
		"success with force update": {
			inForceDeploy: true,
			inEnvironment: &config.Environment{
				Name:   mockEnvName,
				Region: "us-west-2",
			},
			inApp: &config.Application{
				Name: mockAppName,
			},
			mock: func(m *deployMocks) {
				m.mockEndpointGetter.EXPECT().ServiceDiscoveryEndpoint().Return("mockApp.local", nil)
				m.mockEnvVersionGetter.EXPECT().Version().Return("v1.42.0", nil)
				m.mockServiceDeployer.EXPECT().DeployService(gomock.Any(), "mockBucket", false, gomock.Any()).
					Return(cloudformation.NewMockErrChangeSetEmpty())
				m.mockServiceForceUpdater.EXPECT().LastUpdatedAt(mockAppName, mockEnvName, mockName).
					Return(mockBeforeTime, nil)
				m.mockSpinner.EXPECT().Start(fmt.Sprintf(fmtForceUpdateSvcStart, mockName, mockEnvName))
				m.mockServiceForceUpdater.EXPECT().ForceUpdateService(mockAppName, mockEnvName, mockName).Return(nil)
				m.mockSpinner.EXPECT().Stop(log.Ssuccessf(fmtForceUpdateSvcComplete, mockName, mockEnvName))
			},
		},
	}

	for name, tc := range tests {
		t.Run(name, func(t *testing.T) {
			ctrl := gomock.NewController(t)
			defer ctrl.Finish()

			m := &deployMocks{
<<<<<<< HEAD
				mockAppVersionGetter:       mocks.NewMockversionGetter(ctrl),
				mockEnvVersionGetter:       mocks.NewMockversionGetter(ctrl),
				mockEndpointGetter:         mocks.NewMockendpointGetter(ctrl),
				mockServiceDeployer:        mocks.NewMockserviceDeployer(ctrl),
				mockServiceForceUpdater:    mocks.NewMockserviceForceUpdater(ctrl),
				mockSpinner:                mocks.NewMockspinner(ctrl),
				mockPublicCIDRBlocksGetter: mocks.NewMockpublicCIDRBlocksGetter(ctrl),
				mockValidator:              mocks.NewMockaliasCertValidator(ctrl),
				mockdomainHostedZonegetter: mocks.NewMockdomainHostedZoneGetter(ctrl),
=======
				mockAppVersionGetter:    mocks.NewMockversionGetter(ctrl),
				mockEnvVersionGetter:    mocks.NewMockversionGetter(ctrl),
				mockEndpointGetter:      mocks.NewMockendpointGetter(ctrl),
				mockServiceDeployer:     mocks.NewMockserviceDeployer(ctrl),
				mockServiceForceUpdater: mocks.NewMockserviceForceUpdater(ctrl),
				mockSpinner:             mocks.NewMockspinner(ctrl),
				mockValidator:           mocks.NewMockaliasCertValidator(ctrl),
>>>>>>> 2f18918c
			}
			tc.mock(m)

			if tc.inEnvironmentConfig == nil {
				tc.inEnvironmentConfig = func() *manifest.Environment {
					return &manifest.Environment{}
				}
			}
			deployer := lbWebSvcDeployer{
				svcDeployer: &svcDeployer{
					workloadDeployer: &workloadDeployer{
						name:             mockName,
						app:              tc.inApp,
						env:              tc.inEnvironment,
						envConfig:        tc.inEnvironmentConfig(),
						resources:        mockResources,
						deployer:         m.mockServiceDeployer,
						endpointGetter:   m.mockEndpointGetter,
						spinner:          m.mockSpinner,
						envVersionGetter: m.mockEnvVersionGetter,
						overrider:        new(override.Noop),
					},
					newSvcUpdater: func(f func(*session.Session) serviceForceUpdater) serviceForceUpdater {
						return m.mockServiceForceUpdater
					},
					now: func() time.Time {
						return mockNowTime
					},
				},
				appVersionGetter:       m.mockAppVersionGetter,
				publicCIDRBlocksGetter: m.mockPublicCIDRBlocksGetter,
				newAliasCertValidator: func(region *string) aliasCertValidator {
					return m.mockValidator
				},
				lbMft: &manifest.LoadBalancedWebService{
					Workload: manifest.Workload{
						Name: aws.String(mockName),
					},
					LoadBalancedWebServiceConfig: manifest.LoadBalancedWebServiceConfig{
						ImageConfig: manifest.ImageWithPortAndHealthcheck{
							ImageWithPort: manifest.ImageWithPort{
								Image: manifest.Image{
									ImageLocationOrBuild: manifest.ImageLocationOrBuild{
										Build: manifest.BuildArgsOrString{BuildString: aws.String("/Dockerfile")},
									},
								},
								Port: aws.Uint16(80),
							},
						},
						HTTPOrBool: manifest.HTTPOrBool{
							HTTP: manifest.HTTP{
								Main: manifest.RoutingRule{
									Path:            aws.String("/"),
									Alias:           tc.inAliases,
									RedirectToHTTPS: tc.inRedirectToHTTPS,
								},
								AdditionalRoutingRules: []manifest.RoutingRule{
									{
										Path:            aws.String("/admin"),
										Alias:           tc.inAliases,
										RedirectToHTTPS: tc.inRedirectToHTTPS,
									},
								},
							},
						},
						NLBConfig: tc.inNLB,
					},
				},
				newStack: func() cloudformation0.StackConfiguration {
					return new(stubCloudFormationStack)
				},
			}

			_, gotErr := deployer.DeployWorkload(&DeployWorkloadInput{
				Options: Options{
					ForceNewUpdate:  tc.inForceDeploy,
					DisableRollback: tc.inDisableRollback,
				},
			})

			if tc.wantErr != nil {
				require.EqualError(t, gotErr, tc.wantErr.Error())
			} else {
				require.NoError(t, gotErr)
			}
		})
	}
}

func TestUploadArtifacts(t *testing.T) {
	d := &workloadDeployer{}
	errFunc := func(out *UploadArtifactsOutput) error {
		return errors.New("test error")
	}
	noErrFunc := func(out *UploadArtifactsOutput) error {
		out.AddonsURL = "an addons url"
		return nil
	}

	out, err := d.uploadArtifacts(noErrFunc, errFunc)
	require.EqualError(t, err, "test error")
	require.Nil(t, out)

	out, err = d.uploadArtifacts(errFunc, noErrFunc)
	require.EqualError(t, err, "test error")
	require.Nil(t, out)

	out, err = d.uploadArtifacts(noErrFunc)
	require.NoError(t, err)
	require.Equal(t, &UploadArtifactsOutput{AddonsURL: "an addons url"}, out)

}

type deployDiffMocks struct {
	mockDeployedTmplGetter *mocks.MockdeployedTemplateGetter
}

func TestWorkloadDeployer_DeployDiff(t *testing.T) {
	testCases := map[string]struct {
		inTemplate string
		setUpMocks func(m *deployDiffMocks)
		wanted     string
		checkErr   func(t *testing.T, gotErr error)
	}{
		"error getting the deployed template": {
			setUpMocks: func(m *deployDiffMocks) {
				m.mockDeployedTmplGetter.
					EXPECT().Template(gomock.Eq(stack.NameForWorkload("mockApp", "mockEnv", "mockSvc"))).
					Return("", errors.New("some error"))
			},
			checkErr: func(t *testing.T, gotErr error) {
				require.EqualError(t, gotErr, `retrieve the deployed template for "mockSvc": some error`)
			},
		},
		"error parsing the diff against the deployed template": {
			inTemplate: `!!!???what a weird template`,
			setUpMocks: func(m *deployDiffMocks) {
				m.mockDeployedTmplGetter.EXPECT().
					Template(gomock.Eq(stack.NameForWorkload("mockApp", "mockEnv", "mockSvc"))).
					Return("wow such template", nil)
			},
			checkErr: func(t *testing.T, gotErr error) {
				require.ErrorContains(t, gotErr, `parse the diff against the deployed "mockSvc" in environment "mockEnv"`)
			},
		},
		"get the correct diff": {
			inTemplate: `peace: and love`,
			setUpMocks: func(m *deployDiffMocks) {
				m.mockDeployedTmplGetter.EXPECT().
					Template(gomock.Eq(stack.NameForWorkload("mockApp", "mockEnv", "mockSvc"))).
					Return("peace: und Liebe", nil)
			},
			wanted: `~ peace: und Liebe -> and love
`,
		},
		"get the correct diff when there is no deployed diff": {
			inTemplate: `peace: and love`,
			setUpMocks: func(m *deployDiffMocks) {
				m.mockDeployedTmplGetter.EXPECT().
					Template(gomock.Eq(stack.NameForWorkload("mockApp", "mockEnv", "mockSvc"))).
					Return("", &cloudformation.ErrStackNotFound{})
			},
			wanted: `+ peace: and love
`,
		},
	}
	for name, tc := range testCases {
		t.Run(name, func(t *testing.T) {
			ctrl := gomock.NewController(t)
			defer ctrl.Finish()

			m := &deployDiffMocks{
				mockDeployedTmplGetter: mocks.NewMockdeployedTemplateGetter(ctrl),
			}
			tc.setUpMocks(m)
			deployer := workloadDeployer{
				name: "mockSvc",
				app: &config.Application{
					Name: "mockApp",
				},
				env: &config.Environment{
					Name: "mockEnv",
				},
				tmplGetter: m.mockDeployedTmplGetter,
			}
			got, gotErr := deployer.DeployDiff(tc.inTemplate)
			if tc.checkErr != nil {
				tc.checkErr(t, gotErr)
			} else {
				require.NoError(t, gotErr)
				require.Equal(t, tc.wanted, got)
			}
		})
	}
}<|MERGE_RESOLUTION|>--- conflicted
+++ resolved
@@ -1361,25 +1361,14 @@
 			defer ctrl.Finish()
 
 			m := &deployMocks{
-<<<<<<< HEAD
 				mockAppVersionGetter:       mocks.NewMockversionGetter(ctrl),
 				mockEnvVersionGetter:       mocks.NewMockversionGetter(ctrl),
 				mockEndpointGetter:         mocks.NewMockendpointGetter(ctrl),
 				mockServiceDeployer:        mocks.NewMockserviceDeployer(ctrl),
 				mockServiceForceUpdater:    mocks.NewMockserviceForceUpdater(ctrl),
+				mockPublicCIDRBlocksGetter: mocks.NewMockpublicCIDRBlocksGetter(ctrl),
 				mockSpinner:                mocks.NewMockspinner(ctrl),
-				mockPublicCIDRBlocksGetter: mocks.NewMockpublicCIDRBlocksGetter(ctrl),
 				mockValidator:              mocks.NewMockaliasCertValidator(ctrl),
-				mockdomainHostedZonegetter: mocks.NewMockdomainHostedZoneGetter(ctrl),
-=======
-				mockAppVersionGetter:    mocks.NewMockversionGetter(ctrl),
-				mockEnvVersionGetter:    mocks.NewMockversionGetter(ctrl),
-				mockEndpointGetter:      mocks.NewMockendpointGetter(ctrl),
-				mockServiceDeployer:     mocks.NewMockserviceDeployer(ctrl),
-				mockServiceForceUpdater: mocks.NewMockserviceForceUpdater(ctrl),
-				mockSpinner:             mocks.NewMockspinner(ctrl),
-				mockValidator:           mocks.NewMockaliasCertValidator(ctrl),
->>>>>>> 2f18918c
 			}
 			tc.mock(m)
 
