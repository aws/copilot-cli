// Copyright Amazon.com, Inc. or its affiliates. All Rights Reserved.
// SPDX-License-Identifier: Apache-2.0

package deploy

import (
	"fmt"
	"io"
	"os"

	awscfn "github.com/aws/aws-sdk-go/service/cloudformation"
	"github.com/aws/copilot-cli/internal/pkg/aws/cloudformation"
	"github.com/aws/copilot-cli/internal/pkg/aws/s3"
	"github.com/aws/copilot-cli/internal/pkg/aws/sessions"
	"github.com/aws/copilot-cli/internal/pkg/config"
	deploycfn "github.com/aws/copilot-cli/internal/pkg/deploy/cloudformation"
	"github.com/aws/copilot-cli/internal/pkg/deploy/cloudformation/stack"
	"github.com/aws/copilot-cli/internal/pkg/deploy/upload/customresource"
	"github.com/aws/copilot-cli/internal/pkg/manifest"
	"github.com/aws/copilot-cli/internal/pkg/template"
	"github.com/aws/copilot-cli/internal/pkg/term/progress"

	"github.com/aws/copilot-cli/internal/pkg/aws/partitions"
	"github.com/aws/copilot-cli/internal/pkg/deploy"
)

type appResourcesGetter interface {
	GetAppResourcesByRegion(app *config.Application, region string) (*stack.AppRegionalResources, error)
}

type environmentDeployer interface {
	UpdateAndRenderEnvironment(out progress.FileWriter, conf deploycfn.StackConfiguration, bucketARN string, opts ...cloudformation.StackOption) error
	EnvironmentParameters(app, env string) ([]*awscfn.Parameter, error)
	ForceUpdateOutputID(app, env string) (string, error)
}

type envDeployer struct {
	app *config.Application
	env *config.Environment

	// Dependencies to upload artifacts.
	templateFS template.Reader
	s3         uploader
	// Dependencies to deploy an environment.
	appCFN             appResourcesGetter
	envDeployer        environmentDeployer
	newStackSerializer func(input *deploy.CreateEnvironmentInput, forceUpdateID string, prevParams []*awscfn.Parameter) stackSerializer

	// Cached variables.
	appRegionalResources *stack.AppRegionalResources
}

// NewEnvDeployerInput contains information needed to construct an environment deployer.
type NewEnvDeployerInput struct {
	App             *config.Application
	Env             *config.Environment
	SessionProvider *sessions.Provider
}

// NewEnvDeployer constructs an environment deployer.
func NewEnvDeployer(in *NewEnvDeployerInput) (*envDeployer, error) {
	defaultSession, err := in.SessionProvider.Default()
	if err != nil {
		return nil, fmt.Errorf("get default session: %w", err)
	}
	envRegionSession, err := in.SessionProvider.DefaultWithRegion(in.Env.Region)
	if err != nil {
		return nil, fmt.Errorf("get default session in env region %s: %w", in.Env.Region, err)
	}
	envManagerSession, err := in.SessionProvider.FromRole(in.Env.ManagerRoleARN, in.Env.Region)
	if err != nil {
		return nil, fmt.Errorf("get env session: %w", err)
	}
	return &envDeployer{
		app: in.App,
		env: in.Env,

		templateFS: template.New(),
		s3:         s3.New(envRegionSession),

		appCFN:      deploycfn.New(defaultSession),
		envDeployer: deploycfn.New(envManagerSession),
		newStackSerializer: func(in *deploy.CreateEnvironmentInput, lastForceUpdateID string, oldParams []*awscfn.Parameter) stackSerializer {
			return stack.NewEnvConfigFromExistingStack(in, lastForceUpdateID, oldParams)
		},
	}, nil
}

// UploadArtifacts uploads the deployment artifacts for the environment.
func (d *envDeployer) UploadArtifacts() (map[string]string, error) {
	resources, err := d.getAppRegionalResources()
	if err != nil {
		return nil, err
	}
	return d.uploadCustomResources(resources.S3Bucket)
}

func (d *envDeployer) uploadCustomResources(bucket string) (map[string]string, error) {
	crs, err := customresource.Env(d.templateFS)
	if err != nil {
		return nil, fmt.Errorf("read custom resources for environments: %w", err)
	}
	urls, err := customresource.Upload(func(key string, dat io.Reader) (url string, err error) {
		return d.s3.Upload(bucket, key, dat)
	}, crs)
	if err != nil {
		return nil, fmt.Errorf("upload custom resources to bucket %s: %w", bucket, err)
	}
	return urls, nil
}

// DeployEnvironmentInput contains information used to deploy the environment.
type DeployEnvironmentInput struct {
	RootUserARN         string
	CustomResourcesURLs map[string]string
	Manifest            *manifest.Environment
<<<<<<< HEAD
	ForceNewUpdate      bool
=======
	RawManifest         []byte
>>>>>>> 90c35201
}

// GenerateCloudFormationTemplate returns the environment stack's template and parameter configuration.
func (d *envDeployer) GenerateCloudFormationTemplate(in *DeployEnvironmentInput) (*GenerateCloudFormationTemplateOutput, error) {
	stackInput, err := d.buildStackInput(in)
	if err != nil {
		return nil, err
	}
	oldParams, err := d.envDeployer.EnvironmentParameters(d.app.Name, d.env.Name)
	if err != nil {
		return nil, fmt.Errorf("describe environment stack parameters: %w", err)
	}
	lastForceUpdateID, err := d.envDeployer.ForceUpdateOutputID(d.app.Name, d.env.Name)
	if err != nil {
		return nil, fmt.Errorf("retrieve environment stack force update ID: %w", err)
	}
	stack := d.newStackSerializer(stackInput, lastForceUpdateID, oldParams)
	tpl, err := stack.Template()
	if err != nil {
		return nil, fmt.Errorf("generate stack template: %w", err)
	}
	params, err := stack.SerializedParameters()
	if err != nil {
		return nil, fmt.Errorf("generate stack template parameters: %w", err)
	}
	return &GenerateCloudFormationTemplateOutput{
		Template:   tpl,
		Parameters: params,
	}, nil
}

// DeployEnvironment deploys an environment using CloudFormation.
func (d *envDeployer) DeployEnvironment(in *DeployEnvironmentInput) error {
	stackInput, err := d.buildStackInput(in)
	if err != nil {
		return err
	}
	oldParams, err := d.envDeployer.EnvironmentParameters(d.app.Name, d.env.Name)
	if err != nil {
		return fmt.Errorf("describe environment stack parameters: %w", err)
	}
	lastForceUpdateID, err := d.envDeployer.ForceUpdateOutputID(d.app.Name, d.env.Name)
	if err != nil {
		return fmt.Errorf("retrieve environment stack force update ID: %w", err)
	}
	conf := stack.NewEnvConfigFromExistingStack(stackInput, lastForceUpdateID, oldParams)
	return d.envDeployer.UpdateAndRenderEnvironment(os.Stderr, conf, stackInput.ArtifactBucketARN, cloudformation.WithRoleARN(d.env.ExecutionRoleARN))
}

func (d *envDeployer) getAppRegionalResources() (*stack.AppRegionalResources, error) {
	if d.appRegionalResources != nil {
		return d.appRegionalResources, nil
	}
	resources, err := d.appCFN.GetAppResourcesByRegion(d.app, d.env.Region)
	if err != nil {
		return nil, fmt.Errorf("get app resources in region %s: %w", d.env.Region, err)
	}
	if resources.S3Bucket == "" {
		return nil, fmt.Errorf("cannot find the S3 artifact bucket in region %s", d.env.Region)
	}
	return resources, nil
}

func (d *envDeployer) buildStackInput(in *DeployEnvironmentInput) (*deploy.CreateEnvironmentInput, error) {
	resources, err := d.getAppRegionalResources()
	if err != nil {
		return nil, err
	}
	partition, err := partitions.Region(d.env.Region).Partition()
	if err != nil {
		return nil, err
	}
	return &deploy.CreateEnvironmentInput{
		Name: d.env.Name,
		App: deploy.AppInformation{
			Name:                d.app.Name,
			Domain:              d.app.Domain,
			AccountPrincipalARN: in.RootUserARN,
		},
		AdditionalTags:       d.app.Tags,
		CustomResourcesURLs:  in.CustomResourcesURLs,
		ArtifactBucketARN:    s3.FormatARN(partition.ID(), resources.S3Bucket),
		ArtifactBucketKeyARN: resources.KMSKeyARN,
		Mft:                  in.Manifest,
<<<<<<< HEAD
		ForceUpdate:          in.ForceNewUpdate,
=======
		RawMft:               in.RawManifest,
>>>>>>> 90c35201
		Version:              deploy.LatestEnvTemplateVersion,
	}, nil
}<|MERGE_RESOLUTION|>--- conflicted
+++ resolved
@@ -114,11 +114,8 @@
 	RootUserARN         string
 	CustomResourcesURLs map[string]string
 	Manifest            *manifest.Environment
-<<<<<<< HEAD
 	ForceNewUpdate      bool
-=======
 	RawManifest         []byte
->>>>>>> 90c35201
 }
 
 // GenerateCloudFormationTemplate returns the environment stack's template and parameter configuration.
@@ -203,11 +200,8 @@
 		ArtifactBucketARN:    s3.FormatARN(partition.ID(), resources.S3Bucket),
 		ArtifactBucketKeyARN: resources.KMSKeyARN,
 		Mft:                  in.Manifest,
-<<<<<<< HEAD
 		ForceUpdate:          in.ForceNewUpdate,
-=======
 		RawMft:               in.RawManifest,
->>>>>>> 90c35201
 		Version:              deploy.LatestEnvTemplateVersion,
 	}, nil
 }