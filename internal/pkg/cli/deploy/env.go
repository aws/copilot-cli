--- conflicted
+++ resolved
@@ -8,15 +8,8 @@
 	"io"
 	"os"
 
-<<<<<<< HEAD
 	"github.com/aws/aws-sdk-go/aws"
-	"github.com/aws/copilot-cli/internal/pkg/template"
-
-	"github.com/aws/copilot-cli/internal/pkg/deploy/upload/customresource"
-
-=======
 	awscfn "github.com/aws/aws-sdk-go/service/cloudformation"
->>>>>>> 90c35201
 	"github.com/aws/copilot-cli/internal/pkg/aws/cloudformation"
 	"github.com/aws/copilot-cli/internal/pkg/aws/ec2"
 	"github.com/aws/copilot-cli/internal/pkg/aws/s3"
@@ -215,15 +208,11 @@
 	if err != nil {
 		return nil, err
 	}
-<<<<<<< HEAD
 	prefixListIDs, err := d.prefixLists(in)
 	if err != nil {
-		return err
-	}
-	deployEnvInput := &deploy.CreateEnvironmentInput{
-=======
+		return nil, err
+	}
 	return &deploy.CreateEnvironmentInput{
->>>>>>> 90c35201
 		Name: d.env.Name,
 		App: deploy.AppInformation{
 			Name:                d.app.Name,
