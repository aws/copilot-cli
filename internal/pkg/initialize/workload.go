--- conflicted
+++ resolved
@@ -66,12 +66,8 @@
 	Name           string
 	DockerfilePath string
 	Image          string
-<<<<<<< HEAD
-	Platform       *manifest.PlatformArgsOrString
-=======
 	Platform       manifest.PlatformArgsOrString
 	Topics         []manifest.TopicSubscription
->>>>>>> 28e91b9d
 }
 
 // JobProps contains the information needed to represent a Job.
@@ -351,8 +347,6 @@
 		Port:        i.Port,
 		HealthCheck: i.HealthCheck,
 		Platform:    i.Platform,
-<<<<<<< HEAD
-=======
 	}), nil
 }
 
@@ -366,7 +360,6 @@
 		HealthCheck: i.HealthCheck,
 		Platform:    i.Platform,
 		Topics:      i.Topics,
->>>>>>> 28e91b9d
 	}), nil
 }
 
