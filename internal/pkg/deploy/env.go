// Copyright Amazon.com, Inc. or its affiliates. All Rights Reserved.
// SPDX-License-Identifier: Apache-2.0

// Package deploy holds the structures to deploy infrastructure resources.
// This file defines environment deployment resources.
package deploy

import (
	"github.com/aws/copilot-cli/internal/pkg/config"
	"github.com/aws/copilot-cli/internal/pkg/manifest"
)

const (
	// LegacyEnvTemplateVersion is the version associated with the environment template before we started versioning.
	LegacyEnvTemplateVersion = "v0.0.0"
	// LatestEnvTemplateVersion is the latest version number available for environment templates.
	LatestEnvTemplateVersion = "v1.12.0"
)

// CreateEnvironmentInput holds the fields required to deploy an environment.
type CreateEnvironmentInput struct {
	// The version of the environment template to create the stack. If empty, creates the legacy stack.
	Version string

	// Application regional configurations.
	App                  AppInformation    // Information about the application that the environment belongs to, include app name, DNS name, the principal ARN of the account.
	Name                 string            // Name of the environment, must be unique within an application.
	AdditionalTags       map[string]string // AdditionalTags are labels applied to resources under the application.
	ArtifactBucketARN    string            // ARN of the regional application bucket.
	ArtifactBucketKeyARN string            // ARN of the KMS key used to encrypt the contents in the regional application bucket.

	// Runtime configurations.
	CustomResourcesURLs map[string]string //  Mapping of Custom Resource Function Name to the S3 URL where the function zip file is stored.

	// User inputs.
	ImportVPCConfig    *config.ImportVPC     // Optional configuration if users have an existing VPC.
	AdjustVPCConfig    *config.AdjustVPC     // Optional configuration if users want to override default VPC configuration.
	ImportCertARNs     []string              // Optional configuration if users want to import certificates.
	InternalALBSubnets []string              // Optional configuration if users want to specify internal ALB placement.
	AllowVPCIngress    bool                  // Optional configuration to allow access to internal ALB from ports 80/443.
<<<<<<< HEAD
	CIDRPrefixListIDs  []string              // Optional configuration to specify public security group ingress based on prefix lists
=======
	CIDRPrefixListIDs  []string              // Optional configuration to specify public security group ingress based on prefix lists.
>>>>>>> 1afdfd14
	Telemetry          *config.Telemetry     // Optional observability and monitoring configuration.
	Mft                *manifest.Environment // Unmarshaled and interpolated manifest object.
	RawMft             []byte                // Content of the environment manifest without any modifications.
	ForceUpdate        bool

	CFNServiceRoleARN string // Optional. A service role ARN that CloudFormation should use to make calls to resources in the stack.
}

// CreateEnvironmentResponse holds the created environment on successful deployment.
// Otherwise, the environment is set to nil and a descriptive error is returned.
type CreateEnvironmentResponse struct {
	Env *config.Environment
	Err error
}<|MERGE_RESOLUTION|>--- conflicted
+++ resolved
@@ -38,11 +38,7 @@
 	ImportCertARNs     []string              // Optional configuration if users want to import certificates.
 	InternalALBSubnets []string              // Optional configuration if users want to specify internal ALB placement.
 	AllowVPCIngress    bool                  // Optional configuration to allow access to internal ALB from ports 80/443.
-<<<<<<< HEAD
-	CIDRPrefixListIDs  []string              // Optional configuration to specify public security group ingress based on prefix lists
-=======
 	CIDRPrefixListIDs  []string              // Optional configuration to specify public security group ingress based on prefix lists.
->>>>>>> 1afdfd14
 	Telemetry          *config.Telemetry     // Optional observability and monitoring configuration.
 	Mft                *manifest.Environment // Unmarshaled and interpolated manifest object.
 	RawMft             []byte                // Content of the environment manifest without any modifications.
