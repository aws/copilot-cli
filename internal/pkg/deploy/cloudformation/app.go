// Copyright Amazon.com, Inc. or its affiliates. All Rights Reserved.
// SPDX-License-Identifier: Apache-2.0

package cloudformation

import (
	"context"
	"errors"
	"fmt"
	"time"

	"github.com/aws/copilot-cli/internal/pkg/stream"
	"github.com/aws/copilot-cli/internal/pkg/version"

	"golang.org/x/sync/errgroup"

	"github.com/aws/copilot-cli/internal/pkg/term/log"
	"github.com/aws/copilot-cli/internal/pkg/term/progress"

	sdkcloudformation "github.com/aws/aws-sdk-go/service/cloudformation"
	sdkcloudformationiface "github.com/aws/aws-sdk-go/service/cloudformation/cloudformationiface"
	"github.com/aws/copilot-cli/internal/pkg/aws/cloudformation"
	"github.com/aws/copilot-cli/internal/pkg/aws/cloudformation/stackset"
	"github.com/aws/copilot-cli/internal/pkg/config"
	"github.com/aws/copilot-cli/internal/pkg/deploy"
	"github.com/aws/copilot-cli/internal/pkg/deploy/cloudformation/stack"
)

type errNoRegionalResources struct {
	appName string
	region  string
}

func (e *errNoRegionalResources) Error() string {
	return fmt.Sprintf("no regional resources for application %s in region %s found", e.appName, e.region)
}

// DeployApp sets up everything required for our application-wide resources.
// These resources include things that are regional, rather than scoped to a particular
// environment, such as ECR Repos, CodePipeline KMS keys & S3 buckets.
// We deploy application resources through StackSets - that way we can have one
// template that we update and all regional stacks are updated.
func (cf CloudFormation) DeployApp(in *deploy.CreateAppInput) error {
	appConfig := stack.NewAppStackConfig(in)
	s, err := toStack(appConfig)
	if err != nil {
		return err
	}

	if err := cf.executeAndRenderChangeSet(cf.newCreateChangeSetInput(cf.console, s)); err != nil {
		var alreadyExists *cloudformation.ErrStackAlreadyExists
		if !errors.As(err, &alreadyExists) {
			return err
		}
	}

	blankAppTemplate, err := appConfig.ResourceTemplate(&stack.AppResourcesConfig{
		App: appConfig.Name,
	})
	if err != nil {
		return err
	}
	stackSetAdminRoleARN, err := appConfig.StackSetAdminRoleARN(cf.region)
	if err != nil {
		return fmt.Errorf("get stack set administrator role arn: %w", err)
	}
	return cf.appStackSet.Create(appConfig.StackSetName(), blankAppTemplate,
		stackset.WithDescription(appConfig.StackSetDescription()),
		stackset.WithExecutionRoleName(appConfig.StackSetExecutionRoleName()),
		stackset.WithAdministrationRoleARN(stackSetAdminRoleARN),
		stackset.WithTags(toMap(appConfig.Tags())))
}

// UpgradeApplication upgrades the application stack to the latest version.
func (cf CloudFormation) UpgradeApplication(in *deploy.CreateAppInput) error {
	appConfig := stack.NewAppStackConfig(in)
	appStack, err := cf.cfnClient.Describe(appConfig.StackName())
	if err != nil {
		return fmt.Errorf("get existing application infrastructure stack: %w", err)
	}
	in.DNSDelegationAccounts = stack.DNSDelegatedAccountsForStack(appStack.SDK())
	in.AdditionalTags = toMap(appStack.Tags)
	appConfig = stack.NewAppStackConfig(in)
	if err := cf.upgradeAppStack(appConfig); err != nil {
		var empty *cloudformation.ErrChangeSetEmpty
		if !errors.As(err, &empty) {
			return fmt.Errorf("upgrade stack %q: %w", appConfig.StackName(), err)
		}
	}
	return cf.upgradeAppStackSet(appConfig)
}

func (cf CloudFormation) upgradeAppStackSet(config *stack.AppStackConfig) error {
	for {
		ssName := config.StackSetName()
		if err := cf.appStackSet.WaitForStackSetLastOperationComplete(ssName); err != nil {
			return fmt.Errorf("wait for stack set %s last operation complete: %w", ssName, err)
		}
		previouslyDeployedConfig, err := cf.getLastDeployedAppConfig(config)
		if err != nil {
			return err
		}
		previouslyDeployedConfig.Version += 1
		err = cf.deployAppConfig(config, previouslyDeployedConfig, true /* updating template resources should update all instances*/)
		if err == nil {
			return nil
		}
		var stackSetOutOfDateErr *stackset.ErrStackSetOutOfDate
		if errors.As(err, &stackSetOutOfDateErr) {
			continue
		}
		return err
	}
}

func (cf CloudFormation) upgradeAppStack(conf *stack.AppStackConfig) error {
	s, err := toStack(conf)
	if err != nil {
		return err
	}
	in := &executeAndRenderChangeSetInput{
		stackName:        s.Name,
		stackDescription: fmt.Sprintf("Creating the infrastructure for the %s app.", s.Name),
	}
	in.createChangeSet = func() (changeSetID string, err error) {
		spinner := progress.NewSpinner(cf.console)
		label := fmt.Sprintf("Proposing infrastructure changes for %s.", s.Name)
		spinner.Start(label)
		defer stopSpinner(spinner, err, label)

		changeSetID, err = cf.cfnClient.Update(s)
		if err != nil {
			return "", err
		}
		return changeSetID, nil
	}

	return cf.executeAndRenderChangeSet(in)
}

// removeDNSDelegationAndCrossAccountAccess removes the provided account ID from the list of accounts that can write to the
// application's DNS HostedZone. It does this by creating the new list of DNS delegated accounts, updating the app
// infrastructure roles stack, then redeploying all the stackset instances with the new list of accounts.
// If the list of accounts already excludes the account to remove, we return early for idempotency.
func (cf CloudFormation) removeDNSDelegationAndCrossAccountAccess(appStack *stack.AppStackConfig, accountID string) error {
	// Get the most recently deployed list of delegated accounts.
	appStackDesc, err := cf.cfnClient.Describe(appStack.StackName())
	if err != nil {
		return fmt.Errorf("get existing application infrastructure stack: %w", err)
	}
	dnsDelegatedAccounts := cf.dnsDelegatedAccountsForStack(appStackDesc.SDK())

	// Remove the desired account from this list.
	var newAccountList []string
	for _, account := range dnsDelegatedAccounts {
		if account == accountID {
			continue
		}
		newAccountList = append(newAccountList, account)
	}
	// If the lists are equal length, the account has already been removed and we don't have to redeploy the stackset instances.
	if len(newAccountList) == len(dnsDelegatedAccounts) {
		return nil
	}
	// Create a new AppStackConfig using the new account list.
	newCfg := stack.NewAppStackConfig(&deploy.CreateAppInput{
		Name:                  appStack.Name,
		AccountID:             appStack.AccountID,
		DNSDelegationAccounts: newAccountList,
		DomainName:            appStack.DomainName,
		DomainHostedZoneID:    appStack.DomainHostedZoneID,
		PermissionsBoundary:   appStack.PermissionsBoundary,
		AdditionalTags:        appStack.AdditionalTags,
		Version:               appStack.Version,
	})
	// Redeploy the infrastructure roles stack.
	s, err := toStack(newCfg)
	if err != nil {
		return err
	}
	// Update app stack.
	if err := cf.cfnClient.UpdateAndWait(s); err != nil {
		var errNoUpdates *cloudformation.ErrChangeSetEmpty
		if errors.As(err, &errNoUpdates) {
			return nil
		}
		return fmt.Errorf("update application to remove DNS delegation from account %s: %w", accountID, err)
	}

	// Update stackset instances to remove account.
	appResourcesConfig, err := cf.getLastDeployedAppConfig(appStack)
	if err != nil {
		return err
	}
	newDeploymentConfig := &stack.AppResourcesConfig{
		Version:   appResourcesConfig.Version + 1,
		Workloads: appResourcesConfig.Workloads,
		Accounts:  newAccountList,
		App:       appResourcesConfig.App,
	}
	if err := cf.deployAppConfig(newCfg, newDeploymentConfig, true); err != nil {
		return err
	}
	return nil
}

// DelegateDNSPermissions grants the provided account ID the ability to write to this application's
// DNS HostedZone. This allows us to perform cross account DNS delegation.
func (cf CloudFormation) DelegateDNSPermissions(app *config.Application, accountID string) error {
	deployApp := deploy.CreateAppInput{
		Name:               app.Name,
		AccountID:          app.AccountID,
		DomainName:         app.Domain,
		DomainHostedZoneID: app.DomainHostedZoneID,
		Version:            version.LatestTemplateVersion(),
	}

	appConfig := stack.NewAppStackConfig(&deployApp)
	appStack, err := cf.cfnClient.Describe(appConfig.StackName())
	if err != nil {
		return fmt.Errorf("getting existing application infrastructure stack: %w", err)
	}

	dnsDelegatedAccounts := stack.DNSDelegatedAccountsForStack(appStack.SDK())
	deployApp.DNSDelegationAccounts = append(dnsDelegatedAccounts, accountID)

	s, err := toStack(stack.NewAppStackConfig(&deployApp))
	if err != nil {
		return err
	}
	if err := cf.cfnClient.UpdateAndWait(s); err != nil {
		var errNoUpdates *cloudformation.ErrChangeSetEmpty
		if errors.As(err, &errNoUpdates) {
			return nil
		}
		return fmt.Errorf("updating application to allow DNS delegation: %w", err)
	}
	return nil
}

// GetAppResourcesByRegion fetches all the regional resources for a particular region.
func (cf CloudFormation) GetAppResourcesByRegion(app *config.Application, region string) (*stack.AppRegionalResources, error) {
	resources, err := cf.getResourcesForStackInstances(app, &region)
	if err != nil {
		return nil, fmt.Errorf("describing application resources: %w", err)
	}
	if len(resources) == 0 {
		return nil, &errNoRegionalResources{app.Name, region}
	}

	return resources[0], nil
}

// GetRegionalAppResources fetches all the regional resources for a particular application.
func (cf CloudFormation) GetRegionalAppResources(app *config.Application) ([]*stack.AppRegionalResources, error) {
	resources, err := cf.getResourcesForStackInstances(app, nil)
	if err != nil {
		return nil, fmt.Errorf("describing application resources: %w", err)
	}
	return resources, nil
}

func (cf CloudFormation) getResourcesForStackInstances(app *config.Application, region *string) ([]*stack.AppRegionalResources, error) {
	appConfig := stack.NewAppStackConfig(&deploy.CreateAppInput{
		Name:      app.Name,
		AccountID: app.AccountID,
	})
	opts := []stackset.InstanceSummariesOption{
		stackset.FilterSummariesByAccountID(app.AccountID),
	}
	if region != nil {
		opts = append(opts, stackset.FilterSummariesByRegion(*region))
	}
	summaries, err := cf.appStackSet.InstanceSummaries(appConfig.StackSetName(), opts...)
	if err != nil {
		return nil, err
	}
	var regionalResources []*stack.AppRegionalResources
	for _, summary := range summaries {
		// Since these stacks will likely be in another region, we can't use
		// the default cf client. Instead, we'll have to create a new client
		// configured with the stack's region.
		regionalCFClient := cf.regionalClient(summary.Region)
		cfStack, err := regionalCFClient.Describe(summary.StackID)
		if err != nil {
			return nil, fmt.Errorf("getting outputs for stack %s in region %s: %w", summary.StackID, summary.Region, err)
		}
		regionalResource, err := stack.ToAppRegionalResources(cfStack.SDK())
		if err != nil {
			return nil, err
		}
		regionalResource.Region = summary.Region
		regionalResources = append(regionalResources, regionalResource)
	}

	return regionalResources, nil
}

// AddWorkloadToAppOpt allows passing optional parameters to AddServiceToApp.
type AddWorkloadToAppOpt func(*stack.AppResourcesWorkload)

// AddWorkloadToAppOptWithoutECR adds a workload to app without creating an ECR repo.
func AddWorkloadToAppOptWithoutECR(s *stack.AppResourcesWorkload) {
	s.WithECR = false
}

// AddServiceToApp attempts to add new service specific resources to the application resource stack.
// Currently, this means that we'll set up an ECR repo with a policy for all envs to be able
// to pull from it.
func (cf CloudFormation) AddServiceToApp(app *config.Application, svcName string, opts ...AddWorkloadToAppOpt) error {
	if err := cf.addWorkloadToApp(app, svcName, opts...); err != nil {
		return fmt.Errorf("adding service %s resources to application %s: %w", svcName, app.Name, err)
	}
	return nil
}

// AddJobToApp attempts to add new job-specific resources to the application resource stack.
// Currently, this means that we'll set up an ECR repo with a policy for all envs to be able
// to pull from it.
func (cf CloudFormation) AddJobToApp(app *config.Application, jobName string, opts ...AddWorkloadToAppOpt) error {
	if err := cf.addWorkloadToApp(app, jobName, opts...); err != nil {
		return fmt.Errorf("adding job %s resources to application %s: %w", jobName, app.Name, err)
	}
	return nil
}

func (cf CloudFormation) addWorkloadToApp(app *config.Application, wlName string, opts ...AddWorkloadToAppOpt) error {
	appConfig := stack.NewAppStackConfig(&deploy.CreateAppInput{
		Name:           app.Name,
		AccountID:      app.AccountID,
		AdditionalTags: app.Tags,
		Version:        version.LatestTemplateVersion(),
	})
	previouslyDeployedConfig, err := cf.getLastDeployedAppConfig(appConfig)
	if err != nil {
		return err
	}

	// We'll generate a new list of Accounts to add to our application
	// infrastructure by appending the environment's account if it
	// doesn't already exist.
	var wlList []stack.AppResourcesWorkload
	shouldAddNewWl := true
	for _, wl := range previouslyDeployedConfig.Workloads {
		wlList = append(wlList, wl)
		if wl.Name == wlName {
			shouldAddNewWl = false
		}
	}
	if !shouldAddNewWl {
		return nil
	}
	newAppResourcesService := &stack.AppResourcesWorkload{
		Name:    wlName,
		WithECR: true,
	}
	for _, opt := range opts {
		opt(newAppResourcesService)
	}
	wlList = append(wlList, *newAppResourcesService)

	newDeploymentConfig := stack.AppResourcesConfig{
		Version:   previouslyDeployedConfig.Version + 1,
		Workloads: wlList,
		Accounts:  previouslyDeployedConfig.Accounts,
		App:       appConfig.Name,
	}
	if err := cf.deployAppConfig(appConfig, &newDeploymentConfig, shouldAddNewWl); err != nil {
		return err
	}

	return nil
}

// RemoveServiceFromApp attempts to remove service-specific resources (ECR repositories) from the application resource stack.
func (cf CloudFormation) RemoveServiceFromApp(app *config.Application, svcName string) error {
	if err := cf.removeWorkloadFromApp(app, svcName); err != nil {
		return fmt.Errorf("removing %s service resources from application: %w", svcName, err)
	}
	return nil
}

// RemoveJobFromApp attempts to remove job-specific resources (ECR repositories) from the application resource stack.
func (cf CloudFormation) RemoveJobFromApp(app *config.Application, jobName string) error {
	if err := cf.removeWorkloadFromApp(app, jobName); err != nil {
		return fmt.Errorf("removing %s job resources from application: %w", jobName, err)
	}
	return nil
}

// RemoveEnvFromAppOpts contains the parameters to call RemoveEnvFromApp.
type RemoveEnvFromAppOpts struct {
	App          *config.Application
	EnvToDelete  *config.Environment
	Environments []*config.Environment
}

// RemoveEnvFromApp optionally redeploys the app stack to remove the account and, if necessary, empties
// ECR repos and a regional S3 bucket before deleting the stackset instance for that region. This method
// cannot check that deleting the stackset or removing the app won't break copilot. Be careful.
func (cf CloudFormation) RemoveEnvFromApp(opts *RemoveEnvFromAppOpts) error {
	var accountHasOtherEnvs, regionHasOtherEnvs bool
	for _, env := range opts.Environments {
		if env.Name != opts.EnvToDelete.Name {
			if env.AccountID == opts.EnvToDelete.AccountID {
				accountHasOtherEnvs = true
			}
			if env.Region == opts.EnvToDelete.Region {
				regionHasOtherEnvs = true
			}
		}
	}

	// This is a no-op if there are remaining environments in the region or account.
	if regionHasOtherEnvs && accountHasOtherEnvs {
		return nil
	}

	appConfig := stack.NewAppStackConfig(&deploy.CreateAppInput{
		Name:               opts.App.Name,
		AccountID:          opts.App.AccountID,
		DomainName:         opts.App.Domain,
		DomainHostedZoneID: opts.App.DomainHostedZoneID,
		Version:            opts.App.Version,
	})

	if !regionHasOtherEnvs {
		if err := cf.cleanUpRegionalResources(opts.App, opts.EnvToDelete.Region); err != nil {
			return err
		}
<<<<<<< HEAD
		s3 := cf.regionalS3Client(opts.EnvToDelete.Region)
		if err := s3.EmptyBucket(resources.S3Bucket); err != nil {
			return err
		}
		ecr := cf.regionalECRClient(opts.EnvToDelete.Region)
		for repo := range resources.RepositoryURLs {
			if err := ecr.ClearRepository(repo); err != nil {
				return err
			}
		}

=======
>>>>>>> d7010053
		if err := cf.deleteStackSetInstance(appConfig.StackSetName(), opts.EnvToDelete.AccountID, opts.EnvToDelete.Region); err != nil {
			return err
		}
	}

	if !accountHasOtherEnvs {
		return cf.removeDNSDelegationAndCrossAccountAccess(appConfig, opts.EnvToDelete.AccountID)
	}

	return nil
}

// cleanUpRegionalResources checks for existing regional resources and optionally empties ECR Repos and S3 buckets.
// If there are no regional resources in that region (i.e. a delete call has already been made) it returns nil.
func (cf CloudFormation) cleanUpRegionalResources(app *config.Application, region string) error {
	resources, err := cf.GetAppResourcesByRegion(app, region)
	if err != nil {
		// Return early for idempotency if resources not found.
		var errNotFound *errNoRegionalResources
		if errors.As(err, &errNotFound) {
			return nil
		}
		return err
	}
	s3 := cf.regionalS3Client(region)
	if err := s3.EmptyBucket(resources.S3Bucket); err != nil {
		return err
	}
	ecr := cf.regionalECRClient(region)
	for repo := range resources.RepositoryURLs {
		if err := ecr.ClearRepository(repo); err != nil {
			return err
		}
	}
	return nil
}

func (cf CloudFormation) removeWorkloadFromApp(app *config.Application, wlName string) error {
	appConfig := stack.NewAppStackConfig(&deploy.CreateAppInput{
		Name:           app.Name,
		AccountID:      app.AccountID,
		AdditionalTags: app.Tags,
		Version:        app.Version,
	})
	previouslyDeployedConfig, err := cf.getLastDeployedAppConfig(appConfig)
	if err != nil {
		return fmt.Errorf("get previous application %s config: %w", app.Name, err)
	}

	// We'll generate a new list of Accounts to remove the account associated
	// with the input workload to be removed.
	var wlList []stack.AppResourcesWorkload
	shouldRemoveWl := false
	for _, wl := range previouslyDeployedConfig.Workloads {
		if wl.Name == wlName {
			shouldRemoveWl = true
			continue
		}
		wlList = append(wlList, wl)
	}

	if !shouldRemoveWl {
		return nil
	}

	newDeploymentConfig := stack.AppResourcesConfig{
		Version:   previouslyDeployedConfig.Version + 1,
		Workloads: wlList,
		Accounts:  previouslyDeployedConfig.Accounts,
		App:       appConfig.Name,
	}
	if err := cf.deployAppConfig(appConfig, &newDeploymentConfig, shouldRemoveWl); err != nil {
		return err
	}

	return nil
}

// AddEnvToAppOpts contains the parameters to call AddEnvToApp.
type AddEnvToAppOpts struct {
	App          *config.Application
	EnvName      string
	EnvAccountID string
	EnvRegion    string
}

// AddEnvToApp takes a new environment and updates the application configuration
// with new Account IDs in resource policies (KMS Keys and ECR Repos) - and
// sets up a new stack instance if the environment is in a new region.
func (cf CloudFormation) AddEnvToApp(opts *AddEnvToAppOpts) error {
	appConfig := stack.NewAppStackConfig(&deploy.CreateAppInput{
		Name:           opts.App.Name,
		AccountID:      opts.App.AccountID,
		AdditionalTags: opts.App.Tags,
		Version:        version.LatestTemplateVersion(),
	})
	previouslyDeployedConfig, err := cf.getLastDeployedAppConfig(appConfig)
	if err != nil {
		return fmt.Errorf("getting previous deployed stackset %w", err)
	}

	// We'll generate a new list of Accounts to add to our application
	// infrastructure by appending the environment's account if it
	// doesn't already exist.
	var accountList []string
	shouldAddNewAccountID := true
	for _, accountID := range previouslyDeployedConfig.Accounts {
		accountList = append(accountList, accountID)
		if accountID == opts.EnvAccountID {
			shouldAddNewAccountID = false
		}
	}

	if shouldAddNewAccountID {
		accountList = append(accountList, opts.EnvAccountID)
	}

	newDeploymentConfig := stack.AppResourcesConfig{
		Version:   previouslyDeployedConfig.Version + 1,
		Workloads: previouslyDeployedConfig.Workloads,
		Accounts:  accountList,
		App:       appConfig.Name,
	}

	if err := cf.deployAppConfig(appConfig, &newDeploymentConfig, shouldAddNewAccountID); err != nil {
		return fmt.Errorf("adding %s environment resources to application: %w", opts.EnvName, err)
	}

	if err := cf.addNewAppStackInstances(appConfig, previouslyDeployedConfig, opts.EnvRegion); err != nil {
		return fmt.Errorf("adding new stack instance for environment %s: %w", opts.EnvName, err)
	}

	return nil
}

var getRegionFromClient = func(client sdkcloudformationiface.CloudFormationAPI) (string, error) {
	concrete, ok := client.(*sdkcloudformation.CloudFormation)
	if !ok {
		return "", errors.New("failed to retrieve the region")
	}
	return *concrete.Client.Config.Region, nil
}

// AddPipelineResourcesToApp conditionally adds resources needed to support
// a pipeline in the application region (i.e. the same region that hosts our SSM store).
// This is necessary because the application region might not contain any environment.
func (cf CloudFormation) AddPipelineResourcesToApp(
	app *config.Application, appRegion string) error {
	appConfig := stack.NewAppStackConfig(&deploy.CreateAppInput{
		Name:      app.Name,
		AccountID: app.AccountID,
		Version:   version.LatestTemplateVersion(),
	})

	resourcesConfig, err := cf.getLastDeployedAppConfig(appConfig)
	if err != nil {
		return err
	}

	// conditionally create a new stack instance in the application region
	// if there's no existing stack instance.
	if err := cf.addNewAppStackInstances(appConfig, resourcesConfig, appRegion); err != nil {
		return fmt.Errorf("failed to add stack instance for pipeline, application: %s, region: %s, error: %w",
			app.Name, appRegion, err)
	}

	return nil
}

func (cf CloudFormation) deployAppConfig(appConfig *stack.AppStackConfig, resources *stack.AppResourcesConfig, hasInstanceUpdates bool) error {
	newTemplateToDeploy, err := appConfig.ResourceTemplate(resources)
	if err != nil {
		return err
	}
	// Every time we deploy the StackSet, we include a version field in the stack metadata.
	// When we go to update the StackSet, we include that version + 1 as the "Operation ID".
	// This ensures that we don't overwrite any changes that may have been applied between
	// us reading the stack and actually updating it.
	// As an example:
	//  * We read the stack with Version 1
	//  * Someone else reads the stack with Version 1
	//  * We update the StackSet with Version 2, the update completes.
	//  * Someone else tries to update the StackSet with their stale version 2.
	//  * "2" has already been used as an operation ID, and the stale write fails.
	stackSetAdminRoleARN, err := appConfig.StackSetAdminRoleARN(cf.region)
	if err != nil {
		return fmt.Errorf("get stack set administrator role arn: %w", err)
	}

	renderInput := renderStackSetInput{
		name:               appConfig.StackSetName(),
		template:           newTemplateToDeploy,
		hasInstanceUpdates: hasInstanceUpdates,
		createOpFn: func() (string, error) {
			return cf.appStackSet.Update(appConfig.StackSetName(), newTemplateToDeploy,
				stackset.WithOperationID(fmt.Sprintf("%d", resources.Version)),
				stackset.WithDescription(appConfig.StackSetDescription()),
				stackset.WithExecutionRoleName(appConfig.StackSetExecutionRoleName()),
				stackset.WithAdministrationRoleARN(stackSetAdminRoleARN),
				stackset.WithTags(toMap(appConfig.Tags())))
		},
		now: time.Now,
	}
	return cf.renderStackSet(renderInput)
}

// addNewAppStackInstances takes an environment and determines if we need to create a new
// stack instance. We only spin up a new stack instance if the env is in a new region.
func (cf CloudFormation) addNewAppStackInstances(appConfig *stack.AppStackConfig, resourcesConfig *stack.AppResourcesConfig, region string) error {
	summaries, err := cf.appStackSet.InstanceSummaries(appConfig.StackSetName())
	if err != nil {
		return err
	}

	// We only want to deploy a new StackInstance if we're
	// adding an environment in a new region.
	shouldDeployNewStackInstance := true
	for _, summary := range summaries {
		if summary.Region == region {
			shouldDeployNewStackInstance = false
		}
	}

	if !shouldDeployNewStackInstance {
		return nil
	}

	template, err := appConfig.ResourceTemplate(resourcesConfig)
	if err != nil {
		return err
	}

	// Set up a new Stack Instance for the new region. The Stack Instance will inherit the latest StackSet template.
	renderInput := renderStackSetInput{
		name:               appConfig.StackSetName(),
		template:           template,
		hasInstanceUpdates: shouldDeployNewStackInstance,
		createOpFn: func() (string, error) {
			return cf.appStackSet.CreateInstances(appConfig.StackSetName(), []string{appConfig.AccountID}, []string{region})
		},
		now: time.Now,
	}
	return cf.renderStackSet(renderInput)
}

func (cf CloudFormation) getLastDeployedAppConfig(appConfig *stack.AppStackConfig) (*stack.AppResourcesConfig, error) {
	// Check the existing deploy stack template. From that template, we'll parse out the list of services and accounts that
	// are deployed in the stack.
	descr, err := cf.appStackSet.Describe(appConfig.StackSetName())
	if err != nil {
		return nil, err
	}
	previouslyDeployedConfig, err := stack.AppConfigFrom(&descr.Template)
	if err != nil {
		return nil, fmt.Errorf("parse previous deployed stackset %w", err)
	}
	previouslyDeployedConfig.App = appConfig.Name
	return previouslyDeployedConfig, nil
}

// DeleteApp deletes all application specific StackSet and Stack resources.
func (cf CloudFormation) DeleteApp(appName string) error {
	spinner := progress.NewSpinner(cf.console)
	spinner.Start(fmt.Sprintf("Delete regional resources for application %q", appName))

	stackSetName := fmt.Sprintf("%s-infrastructure", appName)
	if err := cf.deleteStackSetInstances(stackSetName); err != nil {
		spinner.Stop(log.Serrorf("Error deleting regional resources for application %q\n", appName))
		return err
	}
	if err := cf.appStackSet.Delete(stackSetName); err != nil {
		spinner.Stop(log.Serrorf("Error deleting regional resources for application %q\n", appName))
		return err
	}
	spinner.Stop(log.Ssuccessf("Deleted regional resources for application %q\n", appName))
	stackName := fmt.Sprintf("%s-infrastructure-roles", appName)
	description := fmt.Sprintf("Delete application roles stack %s", stackName)
	return cf.deleteAndRenderStack(stackName, description, func() error {
		return cf.cfnClient.DeleteAndWait(stackName)
	})
}

func (cf CloudFormation) deleteStackSetInstances(name string) error {
	opID, err := cf.appStackSet.DeleteAllInstances(name)
	if err != nil {
		if IsEmptyErr(err) {
			return nil
		}
		return err
	}
	return cf.appStackSet.WaitForOperation(name, opID)
}

func (cf CloudFormation) deleteStackSetInstance(name, account, region string) error {
	opId, err := cf.appStackSet.DeleteInstance(name, account, region)
	if err != nil {
		if IsEmptyErr(err) {
			return nil
		}
		return err
	}
	return cf.appStackSet.WaitForOperation(name, opId)
}

type renderStackSetInput struct {
	name               string                 // Name of the stack set.
	template           string                 // Template body for stack set instances.
	hasInstanceUpdates bool                   // True when the stack set update will force instances to also be updated.
	createOpFn         func() (string, error) // Function to create a stack set operation.
	now                func() time.Time
}

func (cf CloudFormation) renderStackSetImpl(in renderStackSetInput) error {
	titles, err := cloudformation.ParseTemplateDescriptions(in.template)
	if err != nil {
		return fmt.Errorf("parse resource descriptions from stack set template: %w", err)
	}

	// Start the operation.
	timestamp := in.now()
	opID, err := in.createOpFn()
	if err != nil {
		return err
	}

	// Collect streamers.
	setStreamer := stream.NewStackSetStreamer(cf.appStackSet, in.name, opID, timestamp)
	var stackStreamers []*stream.StackStreamer
	if in.hasInstanceUpdates {
		stackStreamers, err = setStreamer.InstanceStreamers(func(region string) stream.StackEventsDescriber {
			return cf.regionalClient(region)
		})
		if err != nil {
			return fmt.Errorf("retrieve stack instance streamers: %w", err)
		}
	}
	streamers := []stream.Streamer{setStreamer}
	for _, streamer := range stackStreamers {
		streamers = append(streamers, streamer)
	}

	// Collect renderers
	renderers := stackSetRenderers(setStreamer, stackStreamers, titles)

	// Render.
	waitCtx, cancelWait := context.WithTimeout(context.Background(), waitForStackTimeout)
	defer cancelWait()
	g, ctx := errgroup.WithContext(waitCtx)

	for _, streamer := range streamers {
		streamer := streamer // Create a new instance of streamer for the goroutine.
		g.Go(func() error {
			return stream.Stream(ctx, streamer)
		})
	}
	g.Go(func() error {
		_, err := progress.Render(ctx, progress.NewTabbedFileWriter(cf.console), progress.MultiRenderer(renderers...))
		return err
	})
	if err := g.Wait(); err != nil {
		return fmt.Errorf("render progress of stack set %q: %w", in.name, err)
	}
	return nil
}

func stackSetRenderers(setStreamer *stream.StackSetStreamer, stackStreamers []*stream.StackStreamer, resourceTitles map[string]string) []progress.DynamicRenderer {
	noStyle := progress.RenderOptions{}
	renderers := []progress.DynamicRenderer{
		progress.ListeningStackSetRenderer(setStreamer, fmt.Sprintf("Update regional resources with stack set %q", setStreamer.Name()), noStyle),
	}
	for _, streamer := range stackStreamers {
		title := fmt.Sprintf("Update stack set instance %q", streamer.Name())
		if region, ok := streamer.Region(); ok {
			title = fmt.Sprintf("Update resources in region %q", region)
		}
		r := progress.ListeningStackRenderer(streamer, streamer.Name(), title, resourceTitles, progress.NestedRenderOptions(noStyle))
		renderers = append(renderers, r)
	}
	return renderers
}<|MERGE_RESOLUTION|>--- conflicted
+++ resolved
@@ -428,20 +428,6 @@
 		if err := cf.cleanUpRegionalResources(opts.App, opts.EnvToDelete.Region); err != nil {
 			return err
 		}
-<<<<<<< HEAD
-		s3 := cf.regionalS3Client(opts.EnvToDelete.Region)
-		if err := s3.EmptyBucket(resources.S3Bucket); err != nil {
-			return err
-		}
-		ecr := cf.regionalECRClient(opts.EnvToDelete.Region)
-		for repo := range resources.RepositoryURLs {
-			if err := ecr.ClearRepository(repo); err != nil {
-				return err
-			}
-		}
-
-=======
->>>>>>> d7010053
 		if err := cf.deleteStackSetInstance(appConfig.StackSetName(), opts.EnvToDelete.AccountID, opts.EnvToDelete.Region); err != nil {
 			return err
 		}
