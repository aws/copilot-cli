--- conflicted
+++ resolved
@@ -11,6 +11,7 @@
 	awscfn "github.com/aws/aws-sdk-go/service/cloudformation"
 	"github.com/aws/copilot-cli/internal/pkg/aws/cloudformation"
 	"github.com/aws/copilot-cli/internal/pkg/deploy/cloudformation/mocks"
+	"github.com/aws/copilot-cli/internal/pkg/template"
 	"github.com/golang/mock/gomock"
 	"github.com/stretchr/testify/require"
 )
@@ -22,8 +23,6 @@
 		inClient  func(ctrl *gomock.Controller) *mocks.MockcfnClient
 	}{
 		"calls TemplateBody": {
-<<<<<<< HEAD
-=======
 			inAppName: "phonetool",
 			inEnvName: "test",
 			inClient: func(ctrl *gomock.Controller) *mocks.MockcfnClient {
@@ -82,7 +81,6 @@
 			},
 		},
 		"should return the error as is from a failed stack description": {
->>>>>>> d928cc94
 			inAppName: "phonetool",
 			inEnvName: "test",
 			inClient: func(ctrl *gomock.Controller) *mocks.MockcfnClient {
