--- conflicted
+++ resolved
@@ -109,10 +109,7 @@
 					require.Contains(t, key, "manual/templates/phonetool-test/")
 					return "url", nil
 				})
-<<<<<<< HEAD
-=======
-
->>>>>>> 5ffcd4a1
+        
 				return &CloudFormation{
 					cfnClient: m,
 					s3Client:  s3,
