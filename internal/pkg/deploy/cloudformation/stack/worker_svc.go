--- conflicted
+++ resolved
@@ -156,10 +156,6 @@
 	if err != nil {
 		return "", fmt.Errorf("apply task definition overrides: %w", err)
 	}
-<<<<<<< HEAD
-	fmt.Println(string(overriddenTpl))
-=======
->>>>>>> 66a7fc80
 	return string(overriddenTpl), nil
 }
 
