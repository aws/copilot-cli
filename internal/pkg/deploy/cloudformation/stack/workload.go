--- conflicted
+++ resolved
@@ -71,19 +71,11 @@
 // RuntimeConfig represents configuration that's defined outside of the manifest file
 // that is needed to create a CloudFormation stack.
 type RuntimeConfig struct {
-<<<<<<< HEAD
-	Image              *ECRImage         // Optional. Image location in an ECR repository.
-	AddonsTemplateURL  string            // Optional. S3 object URL for the addons template.
-	EnvFileARNs        map[string]string // Optional. S3 object ARNs for any env files. Map keys are container names.
-	AdditionalTags     map[string]string // AdditionalTags are labels applied to resources in the workload stack.
-	CustomResourcesURL map[string]string // Mapping of Custom Resource Function Name to the S3 URL where the function zip file is stored.
-=======
 	Images             map[string]ECRImage // Optional. Image location in an ECR repository.
 	AddonsTemplateURL  string              // Optional. S3 object URL for the addons template.
-	EnvFileARN         string              // Optional. S3 object ARN for the env file.
+	EnvFileARNs        map[string]string   // Optional. S3 object ARNs for any env files. Map keys are container names.
 	AdditionalTags     map[string]string   // AdditionalTags are labels applied to resources in the workload stack.
 	CustomResourcesURL map[string]string   // Mapping of Custom Resource Function Name to the S3 URL where the function zip file is stored.
->>>>>>> 352884cf
 
 	// The target environment metadata.
 	ServiceDiscoveryEndpoint string // Endpoint for the service discovery namespace in the environment.
