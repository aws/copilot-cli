// Copyright Amazon.com, Inc. or its affiliates. All Rights Reserved.
// SPDX-License-Identifier: Apache-2.0

package stack

import (
	"fmt"
	"github.com/aws/aws-sdk-go/aws"
	"github.com/aws/aws-sdk-go/aws/arn"
	"github.com/aws/aws-sdk-go/service/cloudformation"
	"github.com/aws/copilot-cli/internal/pkg/manifest"
	"strings"

	"github.com/aws/copilot-cli/internal/pkg/config"
	"github.com/aws/copilot-cli/internal/pkg/deploy"
	"github.com/aws/copilot-cli/internal/pkg/template"
)

type envReadParser interface {
	template.ReadParser
	ParseEnv(data *template.EnvOpts, options ...template.ParseOption) (*template.Content, error)
	ParseEnvBootstrap(data *template.EnvOpts, options ...template.ParseOption) (*template.Content, error)
}

// EnvStackConfig is for providing all the values to set up an
// environment stack and to interpret the outputs from it.
type EnvStackConfig struct {
	in         *deploy.CreateEnvironmentInput
	prevParams []*cloudformation.Parameter
	parser     envReadParser
}

const (
	// Parameter keys.
	envParamAppNameKey                     = "AppName"
	envParamEnvNameKey                     = "EnvironmentName"
	envParamToolsAccountPrincipalKey       = "ToolsAccountPrincipalARN"
	envParamAppDNSKey                      = "AppDNSName"
	envParamAppDNSDelegationRoleKey        = "AppDNSDelegationRole"
	EnvParamAliasesKey                     = "Aliases"
	EnvParamALBWorkloadsKey                = "ALBWorkloads"
	envParamInternalALBWorkloadsKey        = "InternalALBWorkloads"
	envParamEFSWorkloadsKey                = "EFSWorkloads"
	envParamNATWorkloadsKey                = "NATWorkloads"
	envParamCreateHTTPSListenerKey         = "CreateHTTPSListener"
	envParamCreateInternalHTTPSListenerKey = "CreateInternalHTTPSListener"
	EnvParamServiceDiscoveryEndpoint       = "ServiceDiscoveryEndpoint"

	// Output keys.
	EnvOutputVPCID               = "VpcId"
	EnvOutputPublicSubnets       = "PublicSubnets"
	EnvOutputPrivateSubnets      = "PrivateSubnets"
	envOutputCFNExecutionRoleARN = "CFNExecutionRoleARN"
	envOutputManagerRoleKey      = "EnvironmentManagerRoleARN"

	// Default parameter values.
	DefaultVPCCIDR = "10.0.0.0/16"
)

var (
	fmtServiceDiscoveryEndpoint = "%s.%s.local"
	DefaultPublicSubnetCIDRs    = []string{"10.0.0.0/24", "10.0.1.0/24"}
	DefaultPrivateSubnetCIDRs   = []string{"10.0.2.0/24", "10.0.3.0/24"}
)

// NewEnvStackConfig return o CloudFormation stack configuration for deploying a brand new environment.
func NewEnvStackConfig(input *deploy.CreateEnvironmentInput) *EnvStackConfig {
	return &EnvStackConfig{
		in:     input,
		parser: template.New(),
	}
}

// NewEnvConfigFromExistingStack returns a CloudFormation stack configuration for updating an environment.
func NewEnvConfigFromExistingStack(in *deploy.CreateEnvironmentInput, prevParams []*cloudformation.Parameter) *EnvStackConfig {
	return &EnvStackConfig{
		in:         in,
		prevParams: prevParams,
		parser:     template.New(),
	}
}

// Template returns the environment CloudFormation template.
func (e *EnvStackConfig) Template() (string, error) {
	crs, err := convertCustomResources(e.in.CustomResourcesURLs)
	if err != nil {
		return "", err
	}

<<<<<<< HEAD
	var mft string
	if e.in.Mft != nil {
		out, err := yaml.Marshal(e.in.Mft)
		if err != nil {
			return "", fmt.Errorf("marshal environment manifest to embed in template: %v", err)
		}
		mft = string(out)
	}

	securityGroupConfig, err := getSecurityGroupConfig(e.in.Mft)
	if err != nil {
		return "", err
	}

=======
>>>>>>> 90c35201
	content, err := e.parser.ParseEnv(&template.EnvOpts{
		AppName:                  e.in.App.Name,
		EnvName:                  e.in.Name,
		CustomResources:          crs,
		ArtifactBucketARN:        e.in.ArtifactBucketARN,
		ArtifactBucketKeyARN:     e.in.ArtifactBucketKeyARN,
		PublicImportedCertARNs:   e.importPublicCertARNs(),
		PrivateImportedCertARNs:  e.importPrivateCertARNs(),
		VPCConfig:                e.vpcConfig(),
		CustomInternalALBSubnets: e.internalALBSubnets(),
		AllowVPCIngress:          e.in.AllowVPCIngress, // TODO(jwh): fetch AllowVPCIngress from Manifest or SSM.
		Telemetry:                e.telemetryConfig(),
		SecurityGroupConfig:      securityGroupConfig,
		CDNConfig:                e.cdnConfig(),

		Version:            e.in.Version,
		LatestVersion:      deploy.LatestEnvTemplateVersion,
		SerializedManifest: string(e.in.RawMft),
	}, template.WithFuncs(map[string]interface{}{
		"inc":      template.IncFunc,
		"fmtSlice": template.FmtSliceFunc,
	}))
	if err != nil {
		return "", err
	}
	return content.String(), nil
}

func getSecurityGroupConfig(mft *manifest.Environment) (*template.SecurityGroupConfig, error) {
	var ingress string
	if mft != nil && !mft.Network.VPC.SecurityGroupConfig.Ingress.IsZero() {
		out, err := yaml.Marshal(mft.Network.VPC.SecurityGroupConfig.Ingress)
		if err != nil {
			return &template.SecurityGroupConfig{}, fmt.Errorf("marshal security group ingress from environment manifest to embed in template: %w", err)
		}
		ingress = strings.TrimSpace(string(out))
	}

	var egress string
	if mft != nil && !mft.Network.VPC.SecurityGroupConfig.Egress.IsZero() {
		out, err := yaml.Marshal(mft.Network.VPC.SecurityGroupConfig.Egress)
		if err != nil {
			return &template.SecurityGroupConfig{}, fmt.Errorf("marshal security group egress from environment manifest to embed in template: %w", err)
		}
		egress = strings.TrimSpace(string(out))
	}
	return &template.SecurityGroupConfig{
		Ingress: ingress,
		Egress:  egress,
	}, nil
}

// Parameters returns the parameters to be passed into an environment CloudFormation template.
func (e *EnvStackConfig) Parameters() ([]*cloudformation.Parameter, error) {
	httpsListener := "false"
	if len(e.importPublicCertARNs()) != 0 || e.in.App.Domain != "" {
		httpsListener = "true"
	}
	internalHTTPSListener := "false"
	if len(e.importPrivateCertARNs()) != 0 {
		internalHTTPSListener = "true"
	}
	currParams := []*cloudformation.Parameter{
		{
			ParameterKey:   aws.String(envParamAppNameKey),
			ParameterValue: aws.String(e.in.App.Name),
		},
		{
			ParameterKey:   aws.String(envParamEnvNameKey),
			ParameterValue: aws.String(e.in.Name),
		},
		{
			ParameterKey:   aws.String(envParamToolsAccountPrincipalKey),
			ParameterValue: aws.String(e.in.App.AccountPrincipalARN),
		},
		{
			ParameterKey:   aws.String(envParamAppDNSKey),
			ParameterValue: aws.String(e.in.App.Domain),
		},
		{
			ParameterKey:   aws.String(envParamAppDNSDelegationRoleKey),
			ParameterValue: aws.String(e.in.App.DNSDelegationRole()),
		},
		{
			ParameterKey:   aws.String(EnvParamServiceDiscoveryEndpoint),
			ParameterValue: aws.String(fmt.Sprintf(fmtServiceDiscoveryEndpoint, e.in.Name, e.in.App.Name)),
		},
		{
			ParameterKey:   aws.String(envParamCreateHTTPSListenerKey),
			ParameterValue: aws.String(httpsListener),
		},
		{
			ParameterKey:   aws.String(envParamCreateInternalHTTPSListenerKey),
			ParameterValue: aws.String(internalHTTPSListener),
		},
		{
			ParameterKey:   aws.String(EnvParamAliasesKey),
			ParameterValue: aws.String(""),
		},
		{
			ParameterKey:   aws.String(EnvParamALBWorkloadsKey),
			ParameterValue: aws.String(""),
		},
		{
			ParameterKey:   aws.String(envParamInternalALBWorkloadsKey),
			ParameterValue: aws.String(""),
		},
		{
			ParameterKey:   aws.String(envParamEFSWorkloadsKey),
			ParameterValue: aws.String(""),
		},
		{
			ParameterKey:   aws.String(envParamNATWorkloadsKey),
			ParameterValue: aws.String(""),
		},
	}
	if e.prevParams == nil {
		return currParams, nil
	}
	// If we're creating a stack configuration for an existing environment stack, ensure the previous env controller
	// managed parameters are using the previous value.
	return e.transformParameters(currParams, e.prevParams, transformEnvControllerParameters)
}

// SerializedParameters returns the CloudFormation stack's parameters serialized to a JSON document.
func (e *EnvStackConfig) SerializedParameters() (string, error) {
	return serializeTemplateConfig(e.parser, e)
}

// Tags returns the tags that should be applied to the environment CloudFormation stack.
func (e *EnvStackConfig) Tags() []*cloudformation.Tag {
	return mergeAndFlattenTags(e.in.AdditionalTags, map[string]string{
		deploy.AppTagKey: e.in.App.Name,
		deploy.EnvTagKey: e.in.Name,
	})
}

// StackName returns the name of the CloudFormation stack (based on the app and env names).
func (e *EnvStackConfig) StackName() string {
	return NameForEnv(e.in.App.Name, e.in.Name)
}

// transformParameters removes or transforms each of the current parameters and does not add any new parameters.
// This means that parameters that exist only in the old template are left out.
// The parameter`transform` is a function that transform a parameter, given its value in the new template and the old template.
// If `old` is `nil`, the parameter does not exist in the old template.
// `transform` should return `nil` if caller intends to delete the parameter.
func (e *EnvStackConfig) transformParameters(
	currParams []*cloudformation.Parameter,
	oldParams []*cloudformation.Parameter,
	transform func(new cloudformation.Parameter, old *cloudformation.Parameter) *cloudformation.Parameter) ([]*cloudformation.Parameter, error) {

	// Make a map out of `currParams` and out of `oldParams`.
	curr := make(map[string]cloudformation.Parameter)
	for _, p := range currParams {
		curr[aws.StringValue(p.ParameterKey)] = *p
	}
	old := make(map[string]*cloudformation.Parameter)
	for _, p := range oldParams {
		old[aws.StringValue(p.ParameterKey)] = p
	}

	// Remove or transform each of the current parameters.
	var params []*cloudformation.Parameter
	for k, p := range curr {
		if transformed := transform(p, old[k]); transformed != nil {
			params = append(params, transformed)
		}
	}
	return params, nil
}

// transformEnvControllerParameters transforms a parameter such that it uses its previous value if:
// 1. The parameter exists in the old template.
// 2. The parameter is env-controller managed.
// Otherwise, it returns the parameter untouched.
func transformEnvControllerParameters(new cloudformation.Parameter, old *cloudformation.Parameter) *cloudformation.Parameter {
	if old == nil { // The ParamKey doesn't exist in the old stack, use the new value.
		return &new
	}

	var (
		isEnvControllerManaged = make(map[string]struct{})
		exists                 = struct{}{}
	)
	for _, f := range template.AvailableEnvFeatures() {
		isEnvControllerManaged[f] = exists
	}
	if _, ok := isEnvControllerManaged[aws.StringValue(new.ParameterKey)]; !ok {
		return &new
	}
	return &cloudformation.Parameter{
		ParameterKey: new.ParameterKey,

		// Ideally, we would set `UsePreviousValue: true` unfortunately CodePipeline template config does not support it.
		// https://docs.aws.amazon.com/AWSCloudFormation/latest/UserGuide/continuous-delivery-codepipeline-cfn-artifacts.html#w2ab1c21c15c15
		ParameterValue: old.ParameterValue,
	}
}

// NewBootstrapEnvStackConfig sets up a BootstrapEnvStackConfig struct.
func NewBootstrapEnvStackConfig(input *deploy.CreateEnvironmentInput) *BootstrapEnvStackConfig {
	return &BootstrapEnvStackConfig{
		in:     input,
		parser: template.New(),
	}
}

// BootstrapEnvStackConfig contains information for creating a stack bootstrapping environment resources.
type BootstrapEnvStackConfig EnvStackConfig

// Template returns the CloudFormation template to bootstrap environment resources.
func (e *BootstrapEnvStackConfig) Template() (string, error) {
	content, err := e.parser.ParseEnvBootstrap(&template.EnvOpts{
		ArtifactBucketARN:    e.in.ArtifactBucketARN,
		ArtifactBucketKeyARN: e.in.ArtifactBucketKeyARN,
	})
	if err != nil {
		return "", err
	}
	return content.String(), nil
}

// Parameters returns the parameters to be passed into the bootstrap stack's CloudFormation template.
func (e *BootstrapEnvStackConfig) Parameters() ([]*cloudformation.Parameter, error) {
	return []*cloudformation.Parameter{
		{
			ParameterKey:   aws.String(envParamAppNameKey),
			ParameterValue: aws.String(e.in.App.Name),
		},
		{
			ParameterKey:   aws.String(envParamEnvNameKey),
			ParameterValue: aws.String(e.in.Name),
		},
		{
			ParameterKey:   aws.String(envParamToolsAccountPrincipalKey),
			ParameterValue: aws.String(e.in.App.AccountPrincipalARN),
		},
	}, nil
}

// SerializedParameters returns the CloudFormation stack's parameters serialized
// to a YAML document annotated with comments for readability to users.
func (e *BootstrapEnvStackConfig) SerializedParameters() (string, error) {
	// No-op for now.
	return "", nil
}

// Tags returns the tags that should be applied to the bootstrap CloudFormation stack.
func (e *BootstrapEnvStackConfig) Tags() []*cloudformation.Tag {
	return (*EnvStackConfig)(e).Tags()
}

// StackName returns the name of the CloudFormation stack (based on the app and env names).
func (e *BootstrapEnvStackConfig) StackName() string {
	return (*EnvStackConfig)(e).StackName()
}

// ToEnv inspects an environment cloudformation stack and constructs an environment
// struct out of it (including resources like ECR Repo).
func (e *BootstrapEnvStackConfig) ToEnv(stack *cloudformation.Stack) (*config.Environment, error) {
	stackARN, err := arn.Parse(*stack.StackId)
	if err != nil {
		return nil, fmt.Errorf("couldn't extract region and account from stack ID %s: %w", *stack.StackId, err)
	}

	stackOutputs := make(map[string]string)
	for _, output := range stack.Outputs {
		stackOutputs[*output.OutputKey] = *output.OutputValue
	}

	return &config.Environment{
		Name:             e.in.Name,
		App:              e.in.App.Name,
		Region:           stackARN.Region,
		AccountID:        stackARN.AccountID,
		ManagerRoleARN:   stackOutputs[envOutputManagerRoleKey],
		ExecutionRoleARN: stackOutputs[envOutputCFNExecutionRoleARN],
	}, nil
}

func (e *EnvStackConfig) cdnConfig() *template.CDNConfig {
	return nil // no-op - return &template.CDNConfig{} when feature is ready
}

func (e *EnvStackConfig) vpcConfig() template.VPCConfig {
	return template.VPCConfig{
		Imported: e.importVPC(),
		Managed:  e.managedVPC(),
	}
}

func (e *EnvStackConfig) importVPC() *template.ImportVPC {
	// If a manifest is present, it is the only place we look at.
	if e.in.Mft != nil {
		return e.in.Mft.Network.VPC.ImportedVPC()
	}

	// Fallthrough to SSM config.
	if e.in.ImportVPCConfig == nil {
		return nil
	}
	return &template.ImportVPC{
		ID:               e.in.ImportVPCConfig.ID,
		PublicSubnetIDs:  e.in.ImportVPCConfig.PublicSubnetIDs,
		PrivateSubnetIDs: e.in.ImportVPCConfig.PrivateSubnetIDs,
	}
}

func (e *EnvStackConfig) managedVPC() template.ManagedVPC {
	defaultManagedVPC := template.ManagedVPC{
		CIDR:               DefaultVPCCIDR,
		PublicSubnetCIDRs:  DefaultPublicSubnetCIDRs,
		PrivateSubnetCIDRs: DefaultPrivateSubnetCIDRs,
	}
	// If a manifest is present, it is the only place we look at.
	if e.in.Mft != nil {
		if v := e.in.Mft.Network.VPC.ManagedVPC(); v != nil {
			return *v
		}
		return defaultManagedVPC
	}

	// Fallthrough to SSM config.
	if e.in.AdjustVPCConfig == nil {
		return defaultManagedVPC
	}
	return template.ManagedVPC{
		CIDR:               e.in.AdjustVPCConfig.CIDR,
		AZs:                e.in.AdjustVPCConfig.AZs,
		PublicSubnetCIDRs:  e.in.AdjustVPCConfig.PublicSubnetCIDRs,
		PrivateSubnetCIDRs: e.in.AdjustVPCConfig.PrivateSubnetCIDRs,
	}
}

func (e *EnvStackConfig) telemetryConfig() *template.Telemetry {
	// If a manifest is present, it is the only place we look at.
	if e.in.Mft != nil {
		return &template.Telemetry{
			EnableContainerInsights: aws.BoolValue(e.in.Mft.Observability.ContainerInsights),
		}
	}

	// Fallthrough to SSM config.
	if e.in.Telemetry == nil {
		// For environments before Copilot v1.14.0, `Telemetry` is nil.
		return nil
	}
	return &template.Telemetry{
		// For environments after v1.14.0, and v1.20.0, `Telemetry` is never nil,
		// and `EnableContainerInsights` is either true or false.
		EnableContainerInsights: e.in.Telemetry.EnableContainerInsights,
	}
}

func (e *EnvStackConfig) importPublicCertARNs() []string {
	// If a manifest is present, it is the only place we look at.
	if e.in.Mft != nil {
		return e.in.Mft.HTTPConfig.Public.Certificates
	}
	// Fallthrough to SSM config.
	if e.in.ImportVPCConfig != nil && len(e.in.ImportVPCConfig.PublicSubnetIDs) == 0 {
		return nil
	}
	return e.in.ImportCertARNs
}

func (e *EnvStackConfig) importPrivateCertARNs() []string {
	// If a manifest is present, it is the only place we look at.
	if e.in.Mft != nil {
		return e.in.Mft.HTTPConfig.Private.Certificates
	}
	// Fallthrough to SSM config.
	if e.in.ImportVPCConfig != nil && len(e.in.ImportVPCConfig.PublicSubnetIDs) == 0 {
		return e.in.ImportCertARNs
	}
	return nil
}

func (e *EnvStackConfig) internalALBSubnets() []string {
	// If a manifest is present, it is the only place we look.
	if e.in.Mft != nil {
		return e.in.Mft.HTTPConfig.Private.InternalALBSubnets
	}
	// Fallthrough to SSM config.
	return e.in.InternalALBSubnets
}<|MERGE_RESOLUTION|>--- conflicted
+++ resolved
@@ -87,23 +87,10 @@
 		return "", err
 	}
 
-<<<<<<< HEAD
-	var mft string
-	if e.in.Mft != nil {
-		out, err := yaml.Marshal(e.in.Mft)
-		if err != nil {
-			return "", fmt.Errorf("marshal environment manifest to embed in template: %v", err)
-		}
-		mft = string(out)
-	}
-
 	securityGroupConfig, err := getSecurityGroupConfig(e.in.Mft)
 	if err != nil {
 		return "", err
 	}
-
-=======
->>>>>>> 90c35201
 	content, err := e.parser.ParseEnv(&template.EnvOpts{
 		AppName:                  e.in.App.Name,
 		EnvName:                  e.in.Name,
