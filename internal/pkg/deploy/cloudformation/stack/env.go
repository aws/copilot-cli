--- conflicted
+++ resolved
@@ -177,20 +177,16 @@
 	}
 }
 
-<<<<<<< HEAD
+func (e *EnvStackConfig) importCertARNs() []string {
+	// If a manifest is present, it is the only place we look at.
+	if e.in.Mft != nil {
+		return e.in.Mft.HTTPConfig.Public.Certificates
+	}
+	// Fallthrough to SSM config.
+	return e.in.ImportCertARNs
+}
+
 // Parameters returns the parameters to be passed into an environment CloudFormation template.
-=======
-func (e *EnvStackConfig) importCertARNs() []string {
-	// If a manifest is present, it is the only place we look at.
-	if e.in.Mft != nil {
-		return e.in.Mft.HTTPConfig.Public.Certificates
-	}
-	// Fallthrough to SSM config.
-	return e.in.ImportCertARNs
-}
-
-// Parameters returns the parameters to be passed into a environment CloudFormation template.
->>>>>>> e0bf0109
 func (e *EnvStackConfig) Parameters() ([]*cloudformation.Parameter, error) {
 	httpsListener := "false"
 	if len(e.in.ImportCertARNs) != 0 || e.in.App.Domain != "" {
