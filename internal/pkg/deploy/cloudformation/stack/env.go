// Copyright Amazon.com, Inc. or its affiliates. All Rights Reserved.
// SPDX-License-Identifier: Apache-2.0

package stack

import (
	"fmt"

	"github.com/aws/aws-sdk-go/aws"
	"github.com/aws/aws-sdk-go/aws/arn"
	"github.com/aws/aws-sdk-go/service/cloudformation"
	"github.com/aws/copilot-cli/internal/pkg/config"
	"gopkg.in/yaml.v3"

	"github.com/aws/copilot-cli/internal/pkg/deploy"
	"github.com/aws/copilot-cli/internal/pkg/template"
)

type envReadParser interface {
	template.ReadParser
	ParseEnv(data *template.EnvOpts, options ...template.ParseOption) (*template.Content, error)
	ParseEnvBootstrap(data *template.EnvOpts, options ...template.ParseOption) (*template.Content, error)
}

// EnvStackConfig is for providing all the values to set up an
// environment stack and to interpret the outputs from it.
type EnvStackConfig struct {
	in     *deploy.CreateEnvironmentInput
	parser envReadParser
}

const (
	// Parameter keys.
	envParamAppNameKey                     = "AppName"
	envParamEnvNameKey                     = "EnvironmentName"
	envParamToolsAccountPrincipalKey       = "ToolsAccountPrincipalARN"
	envParamAppDNSKey                      = "AppDNSName"
	envParamAppDNSDelegationRoleKey        = "AppDNSDelegationRole"
	EnvParamAliasesKey                     = "Aliases"
	EnvParamALBWorkloadsKey                = "ALBWorkloads"
	envParamInternalALBWorkloadsKey        = "InternalALBWorkloads"
	envParamEFSWorkloadsKey                = "EFSWorkloads"
	envParamNATWorkloadsKey                = "NATWorkloads"
	envParamCreateHTTPSListenerKey         = "CreateHTTPSListener"
	envParamCreateInternalHTTPSListenerKey = "CreateInternalHTTPSListener"
	EnvParamServiceDiscoveryEndpoint       = "ServiceDiscoveryEndpoint"

	// Output keys.
	EnvOutputVPCID               = "VpcId"
	EnvOutputPublicSubnets       = "PublicSubnets"
	EnvOutputPrivateSubnets      = "PrivateSubnets"
	envOutputCFNExecutionRoleARN = "CFNExecutionRoleARN"
	envOutputManagerRoleKey      = "EnvironmentManagerRoleARN"

	// Default parameter values.
	DefaultVPCCIDR = "10.0.0.0/16"
)

var (
	fmtServiceDiscoveryEndpoint = "%s.%s.local"
	DefaultPublicSubnetCIDRs    = []string{"10.0.0.0/24", "10.0.1.0/24"}
	DefaultPrivateSubnetCIDRs   = []string{"10.0.2.0/24", "10.0.3.0/24"}
)

// NewEnvStackConfig sets up a struct that provides values to CloudFormation for deploying an environment.
func NewEnvStackConfig(input *deploy.CreateEnvironmentInput) *EnvStackConfig {
	return &EnvStackConfig{
		in:     input,
		parser: template.New(),
	}
}

// Template returns the environment CloudFormation template.
func (e *EnvStackConfig) Template() (string, error) {
	crs, err := convertCustomResources(e.in.CustomResourcesURLs)
	if err != nil {
		return "", err
	}

	var mft string
	if e.in.Mft != nil {
		out, err := yaml.Marshal(e.in.Mft)
		if err != nil {
			return "", fmt.Errorf("marshal environment manifest to embed in template: %v", err)
		}
		mft = string(out)
	}
	content, err := e.parser.ParseEnv(&template.EnvOpts{
<<<<<<< HEAD
		AppName:                   e.in.App.Name,
		EnvName:                   e.in.Name,
		CustomResources:           crs,
		DNSCertValidatorLambda:    dnsCertValidator,
		DNSDelegationLambda:       dnsDelegation,
		CustomDomainLambda:        customDomain,
		ScriptBucketName:          bucket,
		ArtifactBucketARN:         e.in.ArtifactBucketARN,
		ArtifactBucketKeyARN:      e.in.ArtifactBucketKeyARN,
		PublicFacingPrefixListIDs: e.in.PrefixListIDs,
		PublicImportedCertARNs:    e.importPublicCertARNs(),
		PrivateImportedCertARNs:   e.importPrivateCertARNs(),
		VPCConfig:                 e.vpcConfig(),
		CustomInternalALBSubnets:  e.internalALBSubnets(),
		AllowVPCIngress:           e.in.AllowVPCIngress, // TODO(jwh): fetch AllowVPCIngress from Manifest or SSM.
		Telemetry:                 e.telemetryConfig(),
		CDNConfig:                 e.cdnConfig(),
=======
		AppName:                  e.in.App.Name,
		EnvName:                  e.in.Name,
		CustomResources:          crs,
		ArtifactBucketARN:        e.in.ArtifactBucketARN,
		ArtifactBucketKeyARN:     e.in.ArtifactBucketKeyARN,
		PublicImportedCertARNs:   e.importPublicCertARNs(),
		PrivateImportedCertARNs:  e.importPrivateCertARNs(),
		VPCConfig:                e.vpcConfig(),
		CustomInternalALBSubnets: e.internalALBSubnets(),
		AllowVPCIngress:          e.in.AllowVPCIngress, // TODO(jwh): fetch AllowVPCIngress from Manifest or SSM.
		Telemetry:                e.telemetryConfig(),
		CDNConfig:                e.cdnConfig(),
>>>>>>> d20dbe2c

		Version:            e.in.Version,
		LatestVersion:      deploy.LatestEnvTemplateVersion,
		SerializedManifest: mft,
	}, template.WithFuncs(map[string]interface{}{
		"inc":      template.IncFunc,
		"fmtSlice": template.FmtSliceFunc,
	}))
	if err != nil {
		return "", err
	}
	return content.String(), nil
}

// Parameters returns the parameters to be passed into an environment CloudFormation template.
func (e *EnvStackConfig) Parameters() ([]*cloudformation.Parameter, error) {
	httpsListener := "false"
	if len(e.importPublicCertARNs()) != 0 || e.in.App.Domain != "" {
		httpsListener = "true"
	}
	internalHTTPSListener := "false"
	if len(e.importPrivateCertARNs()) != 0 {
		internalHTTPSListener = "true"
	}
	return []*cloudformation.Parameter{
		{
			ParameterKey:   aws.String(envParamAppNameKey),
			ParameterValue: aws.String(e.in.App.Name),
		},
		{
			ParameterKey:   aws.String(envParamEnvNameKey),
			ParameterValue: aws.String(e.in.Name),
		},
		{
			ParameterKey:   aws.String(envParamToolsAccountPrincipalKey),
			ParameterValue: aws.String(e.in.App.AccountPrincipalARN),
		},
		{
			ParameterKey:   aws.String(envParamAppDNSKey),
			ParameterValue: aws.String(e.in.App.Domain),
		},
		{
			ParameterKey:   aws.String(envParamAppDNSDelegationRoleKey),
			ParameterValue: aws.String(e.in.App.DNSDelegationRole()),
		},
		{
			ParameterKey:   aws.String(EnvParamServiceDiscoveryEndpoint),
			ParameterValue: aws.String(fmt.Sprintf(fmtServiceDiscoveryEndpoint, e.in.Name, e.in.App.Name)),
		},
		{
			ParameterKey:   aws.String(envParamCreateHTTPSListenerKey),
			ParameterValue: aws.String(httpsListener),
		},
		{
			ParameterKey:   aws.String(envParamCreateInternalHTTPSListenerKey),
			ParameterValue: aws.String(internalHTTPSListener),
		},
		{
			ParameterKey:   aws.String(EnvParamAliasesKey),
			ParameterValue: aws.String(""),
		},
		{
			ParameterKey:   aws.String(EnvParamALBWorkloadsKey),
			ParameterValue: aws.String(""),
		},
		{
			ParameterKey:   aws.String(envParamInternalALBWorkloadsKey),
			ParameterValue: aws.String(""),
		},
		{
			ParameterKey:   aws.String(envParamEFSWorkloadsKey),
			ParameterValue: aws.String(""),
		},
		{
			ParameterKey:   aws.String(envParamNATWorkloadsKey),
			ParameterValue: aws.String(""),
		},
	}, nil
}

// SerializedParameters returns the CloudFormation stack's parameters serialized
// to a YAML document annotated with comments for readability to users.
func (e *EnvStackConfig) SerializedParameters() (string, error) {
	// No-op for now.
	return "", nil
}

// Tags returns the tags that should be applied to the environment CloudFormation stack.
func (e *EnvStackConfig) Tags() []*cloudformation.Tag {
	return mergeAndFlattenTags(e.in.AdditionalTags, map[string]string{
		deploy.AppTagKey: e.in.App.Name,
		deploy.EnvTagKey: e.in.Name,
	})
}

// StackName returns the name of the CloudFormation stack (based on the app and env names).
func (e *EnvStackConfig) StackName() string {
	return NameForEnv(e.in.App.Name, e.in.Name)
}

// NewBootstrapEnvStackConfig sets up a BootstrapEnvStackConfig struct.
func NewBootstrapEnvStackConfig(input *deploy.CreateEnvironmentInput) *BootstrapEnvStackConfig {
	return &BootstrapEnvStackConfig{
		in:     input,
		parser: template.New(),
	}
}

// BootstrapEnvStackConfig contains information for creating a stack bootstrapping environment resources.
type BootstrapEnvStackConfig EnvStackConfig

// Template returns the CloudFormation template to bootstrap environment resources.
func (e *BootstrapEnvStackConfig) Template() (string, error) {
	content, err := e.parser.ParseEnvBootstrap(&template.EnvOpts{
		ArtifactBucketARN:    e.in.ArtifactBucketARN,
		ArtifactBucketKeyARN: e.in.ArtifactBucketKeyARN,
	})
	if err != nil {
		return "", err
	}
	return content.String(), nil
}

// Parameters returns the parameters to be passed into the bootstrap stack's CloudFormation template.
func (e *BootstrapEnvStackConfig) Parameters() ([]*cloudformation.Parameter, error) {
	return []*cloudformation.Parameter{
		{
			ParameterKey:   aws.String(envParamAppNameKey),
			ParameterValue: aws.String(e.in.App.Name),
		},
		{
			ParameterKey:   aws.String(envParamEnvNameKey),
			ParameterValue: aws.String(e.in.Name),
		},
		{
			ParameterKey:   aws.String(envParamToolsAccountPrincipalKey),
			ParameterValue: aws.String(e.in.App.AccountPrincipalARN),
		},
	}, nil
}

// SerializedParameters returns the CloudFormation stack's parameters serialized
// to a YAML document annotated with comments for readability to users.
func (e *BootstrapEnvStackConfig) SerializedParameters() (string, error) {
	// No-op for now.
	return "", nil
}

// Tags returns the tags that should be applied to the bootstrap CloudFormation stack.
func (e *BootstrapEnvStackConfig) Tags() []*cloudformation.Tag {
	return (*EnvStackConfig)(e).Tags()
}

// StackName returns the name of the CloudFormation stack (based on the app and env names).
func (e *BootstrapEnvStackConfig) StackName() string {
	return (*EnvStackConfig)(e).StackName()
}

// ToEnv inspects an environment cloudformation stack and constructs an environment
// struct out of it (including resources like ECR Repo).
func (e *BootstrapEnvStackConfig) ToEnv(stack *cloudformation.Stack) (*config.Environment, error) {
	stackARN, err := arn.Parse(*stack.StackId)
	if err != nil {
		return nil, fmt.Errorf("couldn't extract region and account from stack ID %s: %w", *stack.StackId, err)
	}

	stackOutputs := make(map[string]string)
	for _, output := range stack.Outputs {
		stackOutputs[*output.OutputKey] = *output.OutputValue
	}

	return &config.Environment{
		Name:             e.in.Name,
		App:              e.in.App.Name,
		Region:           stackARN.Region,
		AccountID:        stackARN.AccountID,
		ManagerRoleARN:   stackOutputs[envOutputManagerRoleKey],
		ExecutionRoleARN: stackOutputs[envOutputCFNExecutionRoleARN],
	}, nil
}

func (e *EnvStackConfig) cdnConfig() *template.CDNConfig {
	return nil // no-op - return &template.CDNConfig{} when feature is ready
}

func (e *EnvStackConfig) vpcConfig() template.VPCConfig {
	return template.VPCConfig{
		Imported: e.importVPC(),
		Managed:  e.managedVPC(),
	}
}

func (e *EnvStackConfig) importVPC() *template.ImportVPC {
	// If a manifest is present, it is the only place we look at.
	if e.in.Mft != nil {
		return e.in.Mft.Network.VPC.ImportedVPC()
	}

	// Fallthrough to SSM config.
	if e.in.ImportVPCConfig == nil {
		return nil
	}
	return &template.ImportVPC{
		ID:               e.in.ImportVPCConfig.ID,
		PublicSubnetIDs:  e.in.ImportVPCConfig.PublicSubnetIDs,
		PrivateSubnetIDs: e.in.ImportVPCConfig.PrivateSubnetIDs,
	}
}

func (e *EnvStackConfig) managedVPC() template.ManagedVPC {
	defaultManagedVPC := template.ManagedVPC{
		CIDR:               DefaultVPCCIDR,
		PublicSubnetCIDRs:  DefaultPublicSubnetCIDRs,
		PrivateSubnetCIDRs: DefaultPrivateSubnetCIDRs,
	}
	// If a manifest is present, it is the only place we look at.
	if e.in.Mft != nil {
		if v := e.in.Mft.Network.VPC.ManagedVPC(); v != nil {
			return *v
		}
		return defaultManagedVPC
	}

	// Fallthrough to SSM config.
	if e.in.AdjustVPCConfig == nil {
		return defaultManagedVPC
	}
	return template.ManagedVPC{
		CIDR:               e.in.AdjustVPCConfig.CIDR,
		AZs:                e.in.AdjustVPCConfig.AZs,
		PublicSubnetCIDRs:  e.in.AdjustVPCConfig.PublicSubnetCIDRs,
		PrivateSubnetCIDRs: e.in.AdjustVPCConfig.PrivateSubnetCIDRs,
	}
}

func (e *EnvStackConfig) telemetryConfig() *template.Telemetry {
	// If a manifest is present, it is the only place we look at.
	if e.in.Mft != nil {
		return &template.Telemetry{
			EnableContainerInsights: aws.BoolValue(e.in.Mft.Observability.ContainerInsights),
		}
	}

	// Fallthrough to SSM config.
	if e.in.Telemetry == nil {
		// For environments before Copilot v1.14.0, `Telemetry` is nil.
		return nil
	}
	return &template.Telemetry{
		// For environments after v1.14.0, and v1.20.0, `Telemetry` is never nil,
		// and `EnableContainerInsights` is either true or false.
		EnableContainerInsights: e.in.Telemetry.EnableContainerInsights,
	}
}

func (e *EnvStackConfig) importPublicCertARNs() []string {
	// If a manifest is present, it is the only place we look at.
	if e.in.Mft != nil {
		return e.in.Mft.HTTPConfig.Public.Certificates
	}
	// Fallthrough to SSM config.
	if e.in.ImportVPCConfig != nil && len(e.in.ImportVPCConfig.PublicSubnetIDs) == 0 {
		return nil
	}
	return e.in.ImportCertARNs
}

func (e *EnvStackConfig) importPrivateCertARNs() []string {
	// If a manifest is present, it is the only place we look at.
	if e.in.Mft != nil {
		return e.in.Mft.HTTPConfig.Private.Certificates
	}
	// Fallthrough to SSM config.
	if e.in.ImportVPCConfig != nil && len(e.in.ImportVPCConfig.PublicSubnetIDs) == 0 {
		return e.in.ImportCertARNs
	}
	return nil
}

func (e *EnvStackConfig) internalALBSubnets() []string {
	// If a manifest is present, it is the only place we look.
	if e.in.Mft != nil {
		return e.in.Mft.HTTPConfig.Private.InternalALBSubnets
	}
	// Fallthrough to SSM config.
	return e.in.InternalALBSubnets
}<|MERGE_RESOLUTION|>--- conflicted
+++ resolved
@@ -86,7 +86,6 @@
 		mft = string(out)
 	}
 	content, err := e.parser.ParseEnv(&template.EnvOpts{
-<<<<<<< HEAD
 		AppName:                   e.in.App.Name,
 		EnvName:                   e.in.Name,
 		CustomResources:           crs,
@@ -104,20 +103,6 @@
 		AllowVPCIngress:           e.in.AllowVPCIngress, // TODO(jwh): fetch AllowVPCIngress from Manifest or SSM.
 		Telemetry:                 e.telemetryConfig(),
 		CDNConfig:                 e.cdnConfig(),
-=======
-		AppName:                  e.in.App.Name,
-		EnvName:                  e.in.Name,
-		CustomResources:          crs,
-		ArtifactBucketARN:        e.in.ArtifactBucketARN,
-		ArtifactBucketKeyARN:     e.in.ArtifactBucketKeyARN,
-		PublicImportedCertARNs:   e.importPublicCertARNs(),
-		PrivateImportedCertARNs:  e.importPrivateCertARNs(),
-		VPCConfig:                e.vpcConfig(),
-		CustomInternalALBSubnets: e.internalALBSubnets(),
-		AllowVPCIngress:          e.in.AllowVPCIngress, // TODO(jwh): fetch AllowVPCIngress from Manifest or SSM.
-		Telemetry:                e.telemetryConfig(),
-		CDNConfig:                e.cdnConfig(),
->>>>>>> d20dbe2c
 
 		Version:            e.in.Version,
 		LatestVersion:      deploy.LatestEnvTemplateVersion,
