--- conflicted
+++ resolved
@@ -94,32 +94,25 @@
 		}
 		forceUpdateID = id.String()
 	}
-<<<<<<< HEAD
+
 	publicHTTPConfig, err := e.publicHTTPConfig()
 	if err != nil {
 		return "", err
 	}
-=======
 
 	vpcConfig, err := e.vpcConfig()
 	if err != nil {
 		return "", err
 	}
 
->>>>>>> 105d9d84
 	content, err := e.parser.ParseEnv(&template.EnvOpts{
 		AppName:              e.in.App.Name,
 		EnvName:              e.in.Name,
 		CustomResources:      crs,
 		ArtifactBucketARN:    e.in.ArtifactBucketARN,
 		ArtifactBucketKeyARN: e.in.ArtifactBucketKeyARN,
-<<<<<<< HEAD
-		VPCConfig:            e.vpcConfig(),
 		PublicHTTPConfig:     publicHTTPConfig,
-=======
 		VPCConfig:            vpcConfig,
-		PublicHTTPConfig:     e.publicHTTPConfig(),
->>>>>>> 105d9d84
 		PrivateHTTPConfig:    e.privateHTTPConfig(),
 		Telemetry:            e.telemetryConfig(),
 		CDNConfig:            e.cdnConfig(),
