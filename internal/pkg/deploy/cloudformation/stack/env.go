--- conflicted
+++ resolved
@@ -130,139 +130,6 @@
 	return content.String(), nil
 }
 
-<<<<<<< HEAD
-func (e *EnvStackConfig) vpcConfig() template.VPCConfig {
-	return template.VPCConfig{
-		Imported: e.importVPC(),
-		Managed:  e.managedVPC(),
-	}
-}
-
-func (e *EnvStackConfig) cdnConfig() template.CDNConfig {
-	var (
-		enabled      bool
-		prefixListId *string
-	)
-
-	if e.in.Mft != nil {
-		// CDN Config specified by AdvancedCDNConfig
-		if !e.in.Mft.CDN.CDNConfig.IsEmpty() {
-			enabled = true
-			prefixListId = e.in.PrefixListID
-		}
-
-		// CDN Config specified by basic boolean enabler
-		if e.in.Mft.CDN.EnableCDN != nil {
-			if *e.in.Mft.CDN.EnableCDN {
-				enabled = true
-			}
-		}
-	}
-
-	return template.CDNConfig{
-		EnableCDN:    enabled, // TODO(CaptainCarpensir): create CDN config with manifest-specified settings
-		PrefixListID: prefixListId,
-	}
-}
-
-func (e *EnvStackConfig) importVPC() *template.ImportVPC {
-	// If a manifest is present, it is the only place we look at.
-	if e.in.Mft != nil {
-		return e.in.Mft.Network.VPC.ImportedVPC()
-	}
-
-	// Fallthrough to SSM config.
-	if e.in.ImportVPCConfig == nil {
-		return nil
-	}
-	return &template.ImportVPC{
-		ID:               e.in.ImportVPCConfig.ID,
-		PublicSubnetIDs:  e.in.ImportVPCConfig.PublicSubnetIDs,
-		PrivateSubnetIDs: e.in.ImportVPCConfig.PrivateSubnetIDs,
-	}
-}
-
-func (e *EnvStackConfig) managedVPC() template.ManagedVPC {
-	defaultManagedVPC := template.ManagedVPC{
-		CIDR:               DefaultVPCCIDR,
-		PublicSubnetCIDRs:  DefaultPublicSubnetCIDRs,
-		PrivateSubnetCIDRs: DefaultPrivateSubnetCIDRs,
-	}
-	// If a manifest is present, it is the only place we look at.
-	if e.in.Mft != nil {
-		if v := e.in.Mft.Network.VPC.ManagedVPC(); v != nil {
-			return *v
-		}
-		return defaultManagedVPC
-	}
-
-	// Fallthrough to SSM config.
-	if e.in.AdjustVPCConfig == nil {
-		return defaultManagedVPC
-	}
-	return template.ManagedVPC{
-		CIDR:               e.in.AdjustVPCConfig.CIDR,
-		AZs:                e.in.AdjustVPCConfig.AZs,
-		PublicSubnetCIDRs:  e.in.AdjustVPCConfig.PublicSubnetCIDRs,
-		PrivateSubnetCIDRs: e.in.AdjustVPCConfig.PrivateSubnetCIDRs,
-	}
-}
-
-func (e *EnvStackConfig) telemetryConfig() *template.Telemetry {
-	// If a manifest is present, it is the only place we look at.
-	if e.in.Mft != nil {
-		return &template.Telemetry{
-			EnableContainerInsights: aws.BoolValue(e.in.Mft.Observability.ContainerInsights),
-		}
-	}
-
-	// Fallthrough to SSM config.
-	if e.in.Telemetry == nil {
-		// For environments before Copilot v1.14.0, `Telemetry` is nil.
-		return nil
-	}
-	return &template.Telemetry{
-		// For environments after v1.14.0, and v1.20.0, `Telemetry` is never nil,
-		// and `EnableContainerInsights` is either true or false.
-		EnableContainerInsights: e.in.Telemetry.EnableContainerInsights,
-	}
-}
-
-func (e *EnvStackConfig) importPublicCertARNs() []string {
-	// If a manifest is present, it is the only place we look at.
-	if e.in.Mft != nil {
-		return e.in.Mft.HTTPConfig.Public.Certificates
-	}
-	// Fallthrough to SSM config.
-	if e.in.ImportVPCConfig != nil && len(e.in.ImportVPCConfig.PublicSubnetIDs) == 0 {
-		return nil
-	}
-	return e.in.ImportCertARNs
-}
-
-func (e *EnvStackConfig) importPrivateCertARNs() []string {
-	// If a manifest is present, it is the only place we look at.
-	if e.in.Mft != nil {
-		return e.in.Mft.HTTPConfig.Private.Certificates
-	}
-	// Fallthrough to SSM config.
-	if e.in.ImportVPCConfig != nil && len(e.in.ImportVPCConfig.PublicSubnetIDs) == 0 {
-		return e.in.ImportCertARNs
-	}
-	return nil
-}
-
-func (e *EnvStackConfig) internalALBSubnets() []string {
-	// If a manifest is present, it is the only place we look.
-	if e.in.Mft != nil {
-		return e.in.Mft.HTTPConfig.Private.InternalALBSubnets
-	}
-	// Fallthrough to SSM config.
-	return e.in.InternalALBSubnets
-}
-
-=======
->>>>>>> 58fb0a40
 // Parameters returns the parameters to be passed into an environment CloudFormation template.
 func (e *EnvStackConfig) Parameters() ([]*cloudformation.Parameter, error) {
 	httpsListener := "false"
@@ -430,6 +297,33 @@
 	}, nil
 }
 
+func (e *EnvStackConfig) cdnConfig() template.CDNConfig {
+	var (
+		enabled      bool
+		prefixListId *string
+	)
+
+	if e.in.Mft != nil {
+		// CDN Config specified by AdvancedCDNConfig
+		if !e.in.Mft.CDN.CDNConfig.IsEmpty() {
+			enabled = true
+			prefixListId = e.in.PrefixListID
+		}
+
+		// CDN Config specified by basic boolean enabler
+		if e.in.Mft.CDN.EnableCDN != nil {
+			if *e.in.Mft.CDN.EnableCDN {
+				enabled = true
+			}
+		}
+	}
+
+	return template.CDNConfig{
+		EnableCDN:    enabled,
+		PrefixListID: prefixListId,
+	}
+}
+
 func (e *EnvStackConfig) vpcConfig() template.VPCConfig {
 	return template.VPCConfig{
 		Imported: e.importVPC(),
