// Copyright Amazon.com, Inc. or its affiliates. All Rights Reserved.
// SPDX-License-Identifier: Apache-2.0

package stack

import (
	"fmt"
	"github.com/aws/aws-sdk-go/aws"
	"github.com/aws/aws-sdk-go/aws/arn"
	"github.com/aws/aws-sdk-go/service/cloudformation"
	"github.com/aws/copilot-cli/internal/pkg/config"
	"github.com/aws/copilot-cli/internal/pkg/deploy"
	"github.com/aws/copilot-cli/internal/pkg/template"
	"github.com/google/uuid"
)

type envReadParser interface {
	template.ReadParser
	ParseEnv(data *template.EnvOpts) (*template.Content, error)
	ParseEnvBootstrap(data *template.EnvOpts, options ...template.ParseOption) (*template.Content, error)
}

// EnvStackConfig is for providing all the values to set up an
// environment stack and to interpret the outputs from it.
type EnvStackConfig struct {
	in                *deploy.CreateEnvironmentInput
	lastForceUpdateID string
	prevParams        []*cloudformation.Parameter
	parser            envReadParser
}

const (
	// Parameter keys.
	envParamAppNameKey                     = "AppName"
	envParamEnvNameKey                     = "EnvironmentName"
	envParamToolsAccountPrincipalKey       = "ToolsAccountPrincipalARN"
	envParamAppDNSKey                      = "AppDNSName"
	envParamAppDNSDelegationRoleKey        = "AppDNSDelegationRole"
	EnvParamAliasesKey                     = "Aliases"
	EnvParamALBWorkloadsKey                = "ALBWorkloads"
	envParamInternalALBWorkloadsKey        = "InternalALBWorkloads"
	envParamEFSWorkloadsKey                = "EFSWorkloads"
	envParamNATWorkloadsKey                = "NATWorkloads"
	envParamCreateHTTPSListenerKey         = "CreateHTTPSListener"
	envParamCreateInternalHTTPSListenerKey = "CreateInternalHTTPSListener"
	EnvParamServiceDiscoveryEndpoint       = "ServiceDiscoveryEndpoint"

	// Output keys.
	EnvOutputVPCID               = "VpcId"
	EnvOutputPublicSubnets       = "PublicSubnets"
	EnvOutputPrivateSubnets      = "PrivateSubnets"
	envOutputCFNExecutionRoleARN = "CFNExecutionRoleARN"
	envOutputManagerRoleKey      = "EnvironmentManagerRoleARN"

	// Default parameter values.
	DefaultVPCCIDR = "10.0.0.0/16"
)

var (
	fmtServiceDiscoveryEndpoint = "%s.%s.local"
	DefaultPublicSubnetCIDRs    = []string{"10.0.0.0/24", "10.0.1.0/24"}
	DefaultPrivateSubnetCIDRs   = []string{"10.0.2.0/24", "10.0.3.0/24"}
)

// NewEnvStackConfig return o CloudFormation stack configuration for deploying a brand new environment.
func NewEnvStackConfig(input *deploy.CreateEnvironmentInput) *EnvStackConfig {
	return &EnvStackConfig{
		in:     input,
		parser: template.New(),
	}
}

// NewEnvConfigFromExistingStack returns a CloudFormation stack configuration for updating an environment.
func NewEnvConfigFromExistingStack(in *deploy.CreateEnvironmentInput, lastForceUpdateID string, prevParams []*cloudformation.Parameter) *EnvStackConfig {
	return &EnvStackConfig{
		in:                in,
		prevParams:        prevParams,
		lastForceUpdateID: lastForceUpdateID,
		parser:            template.New(),
	}
}

// Template returns the environment CloudFormation template.
func (e *EnvStackConfig) Template() (string, error) {
	crs, err := convertCustomResources(e.in.CustomResourcesURLs)
	if err != nil {
		return "", err
	}
	forceUpdateID := e.lastForceUpdateID
	if e.in.ForceUpdate {
		id, err := uuid.NewRandom()
		if err != nil {
			return "", fmt.Errorf("generate uuid for a forced update: %s", err)
		}
		forceUpdateID = id.String()
	}
	if err != nil {
		return "", err
	}
	content, err := e.parser.ParseEnv(&template.EnvOpts{
<<<<<<< HEAD
		AppName:                       e.in.App.Name,
		EnvName:                       e.in.Name,
		CustomResources:               crs,
		ArtifactBucketARN:             e.in.ArtifactBucketARN,
		ArtifactBucketKeyARN:          e.in.ArtifactBucketKeyARN,
		PublicFacingCIDRPrefixListIDs: e.in.CIDRPrefixListIDs,
		PublicImportedCertARNs:        e.importPublicCertARNs(),
		PrivateImportedCertARNs:       e.importPrivateCertARNs(),
		VPCConfig:                     e.vpcConfig(),
		CustomInternalALBSubnets:      e.internalALBSubnets(),
		AllowVPCIngress:               aws.BoolValue(e.in.Mft.HTTPConfig.Private.SecurityGroupsConfig.Ingress.VPCIngress),
		Telemetry:                     e.telemetryConfig(),
		CDNConfig:                     e.cdnConfig(),
		SecurityGroupConfig:           convertEnvSecurityGroupCfg(e.in.Mft),
		Version:                       e.in.Version,
		LatestVersion:                 deploy.LatestEnvTemplateVersion,
		SerializedManifest:            string(e.in.RawMft),
		ForceUpdateID:                 forceUpdateID,
=======
		AppName:              e.in.App.Name,
		EnvName:              e.in.Name,
		CustomResources:      crs,
		ArtifactBucketARN:    e.in.ArtifactBucketARN,
		ArtifactBucketKeyARN: e.in.ArtifactBucketKeyARN,
		VPCConfig:            e.vpcConfig(),
		PublicHTTPConfig:     e.publicHTTPConfig(),
		PrivateHTTPConfig:    e.privateHTTPConfig(),
		Telemetry:            e.telemetryConfig(),
		CDNConfig:            e.cdnConfig(),

		Version:            e.in.Version,
		LatestVersion:      deploy.LatestEnvTemplateVersion,
		SerializedManifest: string(e.in.RawMft),
		ForceUpdateID:      forceUpdateID,
>>>>>>> 901bdec8
	})
	if err != nil {
		return "", err
	}
	return content.String(), nil
}

// Parameters returns the parameters to be passed into an environment CloudFormation template.
func (e *EnvStackConfig) Parameters() ([]*cloudformation.Parameter, error) {
	httpsListener := "false"
	if len(e.importPublicCertARNs()) != 0 || e.in.App.Domain != "" {
		httpsListener = "true"
	}
	internalHTTPSListener := "false"
	if len(e.importPrivateCertARNs()) != 0 {
		internalHTTPSListener = "true"
	}
	currParams := []*cloudformation.Parameter{
		{
			ParameterKey:   aws.String(envParamAppNameKey),
			ParameterValue: aws.String(e.in.App.Name),
		},
		{
			ParameterKey:   aws.String(envParamEnvNameKey),
			ParameterValue: aws.String(e.in.Name),
		},
		{
			ParameterKey:   aws.String(envParamToolsAccountPrincipalKey),
			ParameterValue: aws.String(e.in.App.AccountPrincipalARN),
		},
		{
			ParameterKey:   aws.String(envParamAppDNSKey),
			ParameterValue: aws.String(e.in.App.Domain),
		},
		{
			ParameterKey:   aws.String(envParamAppDNSDelegationRoleKey),
			ParameterValue: aws.String(e.in.App.DNSDelegationRole()),
		},
		{
			ParameterKey:   aws.String(EnvParamServiceDiscoveryEndpoint),
			ParameterValue: aws.String(fmt.Sprintf(fmtServiceDiscoveryEndpoint, e.in.Name, e.in.App.Name)),
		},
		{
			ParameterKey:   aws.String(envParamCreateHTTPSListenerKey),
			ParameterValue: aws.String(httpsListener),
		},
		{
			ParameterKey:   aws.String(envParamCreateInternalHTTPSListenerKey),
			ParameterValue: aws.String(internalHTTPSListener),
		},
		{
			ParameterKey:   aws.String(EnvParamAliasesKey),
			ParameterValue: aws.String(""),
		},
		{
			ParameterKey:   aws.String(EnvParamALBWorkloadsKey),
			ParameterValue: aws.String(""),
		},
		{
			ParameterKey:   aws.String(envParamInternalALBWorkloadsKey),
			ParameterValue: aws.String(""),
		},
		{
			ParameterKey:   aws.String(envParamEFSWorkloadsKey),
			ParameterValue: aws.String(""),
		},
		{
			ParameterKey:   aws.String(envParamNATWorkloadsKey),
			ParameterValue: aws.String(""),
		},
	}
	if e.prevParams == nil {
		return currParams, nil
	}
	// If we're creating a stack configuration for an existing environment stack, ensure the previous env controller
	// managed parameters are using the previous value.
	return e.transformParameters(currParams, e.prevParams, transformEnvControllerParameters)
}

// SerializedParameters returns the CloudFormation stack's parameters serialized to a JSON document.
func (e *EnvStackConfig) SerializedParameters() (string, error) {
	return serializeTemplateConfig(e.parser, e)
}

// Tags returns the tags that should be applied to the environment CloudFormation stack.
func (e *EnvStackConfig) Tags() []*cloudformation.Tag {
	return mergeAndFlattenTags(e.in.AdditionalTags, map[string]string{
		deploy.AppTagKey: e.in.App.Name,
		deploy.EnvTagKey: e.in.Name,
	})
}

// StackName returns the name of the CloudFormation stack (based on the app and env names).
func (e *EnvStackConfig) StackName() string {
	return NameForEnv(e.in.App.Name, e.in.Name)
}

// transformParameters removes or transforms each of the current parameters and does not add any new parameters.
// This means that parameters that exist only in the old template are left out.
// The parameter`transform` is a function that transform a parameter, given its value in the new template and the old template.
// If `old` is `nil`, the parameter does not exist in the old template.
// `transform` should return `nil` if caller intends to delete the parameter.
func (e *EnvStackConfig) transformParameters(
	currParams []*cloudformation.Parameter,
	oldParams []*cloudformation.Parameter,
	transform func(new cloudformation.Parameter, old *cloudformation.Parameter) *cloudformation.Parameter) ([]*cloudformation.Parameter, error) {

	// Make a map out of `currParams` and out of `oldParams`.
	curr := make(map[string]cloudformation.Parameter)
	for _, p := range currParams {
		curr[aws.StringValue(p.ParameterKey)] = *p
	}
	old := make(map[string]*cloudformation.Parameter)
	for _, p := range oldParams {
		old[aws.StringValue(p.ParameterKey)] = p
	}

	// Remove or transform each of the current parameters.
	var params []*cloudformation.Parameter
	for k, p := range curr {
		if transformed := transform(p, old[k]); transformed != nil {
			params = append(params, transformed)
		}
	}
	return params, nil
}

// transformEnvControllerParameters transforms a parameter such that it uses its previous value if:
// 1. The parameter exists in the old template.
// 2. The parameter is env-controller managed.
// Otherwise, it returns the parameter untouched.
func transformEnvControllerParameters(new cloudformation.Parameter, old *cloudformation.Parameter) *cloudformation.Parameter {
	if old == nil { // The ParamKey doesn't exist in the old stack, use the new value.
		return &new
	}

	var (
		isEnvControllerManaged = make(map[string]struct{})
		exists                 = struct{}{}
	)
	for _, f := range template.AvailableEnvFeatures() {
		isEnvControllerManaged[f] = exists
	}
	if _, ok := isEnvControllerManaged[aws.StringValue(new.ParameterKey)]; !ok {
		return &new
	}
	return &cloudformation.Parameter{
		ParameterKey: new.ParameterKey,

		// Ideally, we would set `UsePreviousValue: true` unfortunately CodePipeline template config does not support it.
		// https://docs.aws.amazon.com/AWSCloudFormation/latest/UserGuide/continuous-delivery-codepipeline-cfn-artifacts.html#w2ab1c21c15c15
		ParameterValue: old.ParameterValue,
	}
}

// NewBootstrapEnvStackConfig sets up a BootstrapEnvStackConfig struct.
func NewBootstrapEnvStackConfig(input *deploy.CreateEnvironmentInput) *BootstrapEnvStackConfig {
	return &BootstrapEnvStackConfig{
		in:     input,
		parser: template.New(),
	}
}

// BootstrapEnvStackConfig contains information for creating a stack bootstrapping environment resources.
type BootstrapEnvStackConfig EnvStackConfig

// Template returns the CloudFormation template to bootstrap environment resources.
func (e *BootstrapEnvStackConfig) Template() (string, error) {
	content, err := e.parser.ParseEnvBootstrap(&template.EnvOpts{
		ArtifactBucketARN:    e.in.ArtifactBucketARN,
		ArtifactBucketKeyARN: e.in.ArtifactBucketKeyARN,
	})
	if err != nil {
		return "", err
	}
	return content.String(), nil
}

// Parameters returns the parameters to be passed into the bootstrap stack's CloudFormation template.
func (e *BootstrapEnvStackConfig) Parameters() ([]*cloudformation.Parameter, error) {
	return []*cloudformation.Parameter{
		{
			ParameterKey:   aws.String(envParamAppNameKey),
			ParameterValue: aws.String(e.in.App.Name),
		},
		{
			ParameterKey:   aws.String(envParamEnvNameKey),
			ParameterValue: aws.String(e.in.Name),
		},
		{
			ParameterKey:   aws.String(envParamToolsAccountPrincipalKey),
			ParameterValue: aws.String(e.in.App.AccountPrincipalARN),
		},
	}, nil
}

// SerializedParameters returns the CloudFormation stack's parameters serialized
// to a YAML document annotated with comments for readability to users.
func (e *BootstrapEnvStackConfig) SerializedParameters() (string, error) {
	// No-op for now.
	return "", nil
}

// Tags returns the tags that should be applied to the bootstrap CloudFormation stack.
func (e *BootstrapEnvStackConfig) Tags() []*cloudformation.Tag {
	return (*EnvStackConfig)(e).Tags()
}

// StackName returns the name of the CloudFormation stack (based on the app and env names).
func (e *BootstrapEnvStackConfig) StackName() string {
	return (*EnvStackConfig)(e).StackName()
}

// ToEnv inspects an environment cloudformation stack and constructs an environment
// struct out of it (including resources like ECR Repo).
func (e *BootstrapEnvStackConfig) ToEnv(stack *cloudformation.Stack) (*config.Environment, error) {
	stackARN, err := arn.Parse(*stack.StackId)
	if err != nil {
		return nil, fmt.Errorf("couldn't extract region and account from stack ID %s: %w", *stack.StackId, err)
	}

	stackOutputs := make(map[string]string)
	for _, output := range stack.Outputs {
		stackOutputs[*output.OutputKey] = *output.OutputValue
	}

	return &config.Environment{
		Name:             e.in.Name,
		App:              e.in.App.Name,
		Region:           stackARN.Region,
		AccountID:        stackARN.AccountID,
		ManagerRoleARN:   stackOutputs[envOutputManagerRoleKey],
		ExecutionRoleARN: stackOutputs[envOutputCFNExecutionRoleARN],
	}, nil
}

func (e *EnvStackConfig) cdnConfig() *template.CDNConfig {
	return nil // no-op - return &template.CDNConfig{} when feature is ready
}

func (e *EnvStackConfig) publicHTTPConfig() template.HTTPConfig {
	return template.HTTPConfig{
		CIDRPrefixListIDs: e.in.CIDRPrefixListIDs,
		ImportedCertARNs:  e.importPublicCertARNs(),
	}
}

func (e *EnvStackConfig) privateHTTPConfig() template.HTTPConfig {
	return template.HTTPConfig{
		ImportedCertARNs: e.importPrivateCertARNs(),
		CustomALBSubnets: e.internalALBSubnets(),
	}
}

func (e *EnvStackConfig) vpcConfig() template.VPCConfig {
	return template.VPCConfig{
		Imported:        e.importVPC(),
		Managed:         e.managedVPC(),
		AllowVPCIngress: aws.BoolValue(e.in.Mft.HTTPConfig.Private.SecurityGroupsConfig.Ingress.VPCIngress),
	}
}

func (e *EnvStackConfig) importVPC() *template.ImportVPC {
	// If a manifest is present, it is the only place we look at.
	if e.in.Mft != nil {
		return e.in.Mft.Network.VPC.ImportedVPC()
	}

	// Fallthrough to SSM config.
	if e.in.ImportVPCConfig == nil {
		return nil
	}
	return &template.ImportVPC{
		ID:               e.in.ImportVPCConfig.ID,
		PublicSubnetIDs:  e.in.ImportVPCConfig.PublicSubnetIDs,
		PrivateSubnetIDs: e.in.ImportVPCConfig.PrivateSubnetIDs,
	}
}

func (e *EnvStackConfig) managedVPC() template.ManagedVPC {
	defaultManagedVPC := template.ManagedVPC{
		CIDR:               DefaultVPCCIDR,
		PublicSubnetCIDRs:  DefaultPublicSubnetCIDRs,
		PrivateSubnetCIDRs: DefaultPrivateSubnetCIDRs,
	}
	// If a manifest is present, it is the only place we look at.
	if e.in.Mft != nil {
		if v := e.in.Mft.Network.VPC.ManagedVPC(); v != nil {
			return *v
		}
		return defaultManagedVPC
	}

	// Fallthrough to SSM config.
	if e.in.AdjustVPCConfig == nil {
		return defaultManagedVPC
	}
	return template.ManagedVPC{
		CIDR:               e.in.AdjustVPCConfig.CIDR,
		AZs:                e.in.AdjustVPCConfig.AZs,
		PublicSubnetCIDRs:  e.in.AdjustVPCConfig.PublicSubnetCIDRs,
		PrivateSubnetCIDRs: e.in.AdjustVPCConfig.PrivateSubnetCIDRs,
	}
}

func (e *EnvStackConfig) telemetryConfig() *template.Telemetry {
	// If a manifest is present, it is the only place we look at.
	if e.in.Mft != nil {
		return &template.Telemetry{
			EnableContainerInsights: aws.BoolValue(e.in.Mft.Observability.ContainerInsights),
		}
	}

	// Fallthrough to SSM config.
	if e.in.Telemetry == nil {
		// For environments before Copilot v1.14.0, `Telemetry` is nil.
		return nil
	}
	return &template.Telemetry{
		// For environments after v1.14.0, and v1.20.0, `Telemetry` is never nil,
		// and `EnableContainerInsights` is either true or false.
		EnableContainerInsights: e.in.Telemetry.EnableContainerInsights,
	}
}

func (e *EnvStackConfig) importPublicCertARNs() []string {
	// If a manifest is present, it is the only place we look at.
	if e.in.Mft != nil {
		return e.in.Mft.HTTPConfig.Public.Certificates
	}
	// Fallthrough to SSM config.
	if e.in.ImportVPCConfig != nil && len(e.in.ImportVPCConfig.PublicSubnetIDs) == 0 {
		return nil
	}
	return e.in.ImportCertARNs
}

func (e *EnvStackConfig) importPrivateCertARNs() []string {
	// If a manifest is present, it is the only place we look at.
	if e.in.Mft != nil {
		return e.in.Mft.HTTPConfig.Private.Certificates
	}
	// Fallthrough to SSM config.
	if e.in.ImportVPCConfig != nil && len(e.in.ImportVPCConfig.PublicSubnetIDs) == 0 {
		return e.in.ImportCertARNs
	}
	return nil
}

func (e *EnvStackConfig) internalALBSubnets() []string {
	// If a manifest is present, it is the only place we look.
	if e.in.Mft != nil {
		return e.in.Mft.HTTPConfig.Private.InternalALBSubnets
	}
	// Fallthrough to SSM config.
	return e.in.InternalALBSubnets
}<|MERGE_RESOLUTION|>--- conflicted
+++ resolved
@@ -98,26 +98,6 @@
 		return "", err
 	}
 	content, err := e.parser.ParseEnv(&template.EnvOpts{
-<<<<<<< HEAD
-		AppName:                       e.in.App.Name,
-		EnvName:                       e.in.Name,
-		CustomResources:               crs,
-		ArtifactBucketARN:             e.in.ArtifactBucketARN,
-		ArtifactBucketKeyARN:          e.in.ArtifactBucketKeyARN,
-		PublicFacingCIDRPrefixListIDs: e.in.CIDRPrefixListIDs,
-		PublicImportedCertARNs:        e.importPublicCertARNs(),
-		PrivateImportedCertARNs:       e.importPrivateCertARNs(),
-		VPCConfig:                     e.vpcConfig(),
-		CustomInternalALBSubnets:      e.internalALBSubnets(),
-		AllowVPCIngress:               aws.BoolValue(e.in.Mft.HTTPConfig.Private.SecurityGroupsConfig.Ingress.VPCIngress),
-		Telemetry:                     e.telemetryConfig(),
-		CDNConfig:                     e.cdnConfig(),
-		SecurityGroupConfig:           convertEnvSecurityGroupCfg(e.in.Mft),
-		Version:                       e.in.Version,
-		LatestVersion:                 deploy.LatestEnvTemplateVersion,
-		SerializedManifest:            string(e.in.RawMft),
-		ForceUpdateID:                 forceUpdateID,
-=======
 		AppName:              e.in.App.Name,
 		EnvName:              e.in.Name,
 		CustomResources:      crs,
@@ -128,12 +108,12 @@
 		PrivateHTTPConfig:    e.privateHTTPConfig(),
 		Telemetry:            e.telemetryConfig(),
 		CDNConfig:            e.cdnConfig(),
+    SecurityGroupConfig:           convertEnvSecurityGroupCfg(e.in.Mft),
 
 		Version:            e.in.Version,
 		LatestVersion:      deploy.LatestEnvTemplateVersion,
 		SerializedManifest: string(e.in.RawMft),
 		ForceUpdateID:      forceUpdateID,
->>>>>>> 901bdec8
 	})
 	if err != nil {
 		return "", err
