--- conflicted
+++ resolved
@@ -10,14 +10,9 @@
 	"github.com/aws/aws-sdk-go/aws/arn"
 	"github.com/aws/aws-sdk-go/service/cloudformation"
 	"github.com/aws/copilot-cli/internal/pkg/config"
-<<<<<<< HEAD
-	"github.com/google/uuid"
-	"gopkg.in/yaml.v3"
-
-=======
->>>>>>> 90c35201
 	"github.com/aws/copilot-cli/internal/pkg/deploy"
 	"github.com/aws/copilot-cli/internal/pkg/template"
+	"github.com/google/uuid"
 )
 
 type envReadParser interface {
@@ -92,17 +87,6 @@
 	if err != nil {
 		return "", err
 	}
-
-<<<<<<< HEAD
-	var mft string
-	if e.in.Mft != nil {
-		out, err := yaml.Marshal(e.in.Mft)
-		if err != nil {
-			return "", fmt.Errorf("marshal environment manifest to embed in template: %v", err)
-		}
-		mft = string(out)
-	}
-
 	forceUpdateID := e.lastForceUpdateID
 	if e.in.ForceUpdate {
 		id, err := uuid.NewRandom()
@@ -111,8 +95,6 @@
 		}
 		forceUpdateID = id.String()
 	}
-=======
->>>>>>> 90c35201
 	content, err := e.parser.ParseEnv(&template.EnvOpts{
 		AppName:                  e.in.App.Name,
 		EnvName:                  e.in.Name,
@@ -129,17 +111,9 @@
 
 		Version:            e.in.Version,
 		LatestVersion:      deploy.LatestEnvTemplateVersion,
-<<<<<<< HEAD
-		SerializedManifest: mft,
+		SerializedManifest: string(e.in.RawMft),
 		ForceUpdateID:      forceUpdateID,
 	})
-=======
-		SerializedManifest: string(e.in.RawMft),
-	}, template.WithFuncs(map[string]interface{}{
-		"inc":      template.IncFunc,
-		"fmtSlice": template.FmtSliceFunc,
-	}))
->>>>>>> 90c35201
 	if err != nil {
 		return "", err
 	}
