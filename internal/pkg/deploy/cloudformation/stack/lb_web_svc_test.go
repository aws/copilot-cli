--- conflicted
+++ resolved
@@ -262,22 +262,10 @@
 		// THEN
 		require.NoError(t, err)
 		require.Equal(t, template.WorkloadOpts{
-<<<<<<< HEAD
 			AppName:             "phonetool",
 			EnvName:             "test",
 			WorkloadName:        "frontend",
 			WorkloadType:        manifestinfo.LoadBalancedWebServiceType,
-			DeregistrationDelay: aws.Int64(60),
-=======
-			AppName:      "phonetool",
-			EnvName:      "test",
-			WorkloadName: "frontend",
-			WorkloadType: manifestinfo.LoadBalancedWebServiceType,
-			HTTPHealthCheck: template.HTTPHealthCheckOpts{
-				HealthCheckPath: "/",
-				GracePeriod:     60,
-			},
->>>>>>> 0ecf04ec
 			HTTPTargetContainer: template.HTTPTargetContainer{
 				Name: "frontend",
 				Port: "80",
