--- conflicted
+++ resolved
@@ -12,7 +12,7 @@
 	// taskStackPrefix is used elsewhere to list CF stacks
 	taskStackPrefix = "task-"
 
-	// After v1.16, pipeline names are namespaced with a prefix of "pipeline-${appName}-".
+	// After v1.16, pipeline stack names are namespaced with a prefix of "pipeline-${appName}-".
 	fmtPipelineNamespaced = "pipeline-%s-%s"
 
 	maxStackNameLength      = 128
@@ -22,12 +22,6 @@
 // TaskStackName holds the name of a Copilot one-off task stack.
 type TaskStackName string
 
-<<<<<<< HEAD
-=======
-// After v1.16, pipeline stack names are namespaced with a prefix of "pipeline-${appName}-".
-const fmtPipelineNamespaced = "pipeline-%s-%s"
-
->>>>>>> b59ce1f6
 // TaskName returns the name of the task family, generated from the stack name
 func (t TaskStackName) TaskName() string {
 	return strings.SplitN(string(t), "-", 2)[1]
