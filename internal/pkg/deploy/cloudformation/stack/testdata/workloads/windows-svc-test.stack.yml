--- conflicted
+++ resolved
@@ -101,12 +101,8 @@
               awslogs-group: !Ref LogGroup
               awslogs-stream-prefix: copilot
           PortMappings:
-<<<<<<< HEAD
             - ContainerPort: 80
-=======
-            - ContainerPort: !Ref ContainerPort
               Name: target
->>>>>>> 9e4983ac
   ExecutionRole:
     Metadata:
       'aws:copilot:description': 'An IAM Role for the Fargate agent to make AWS API calls on your behalf'
