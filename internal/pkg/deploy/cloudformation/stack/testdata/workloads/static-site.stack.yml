--- conflicted
+++ resolved
@@ -112,15 +112,9 @@
             S3OriginConfig:
               OriginAccessIdentity: ''
         ViewerCertificate:
-<<<<<<< HEAD
-          - AcmCertificateArn: !Ref CertificateValidatorAction
-            MinimumProtocolVersion: TLSv1
-            SslSupportMethod: sni-only
-=======
           AcmCertificateArn: !Ref CertificateValidatorAction
           MinimumProtocolVersion: TLSv1
-          SslSupportMethod:  sni-only
->>>>>>> 889e0a1c
+          SslSupportMethod: sni-only
 
   TriggerStateMachineFunction:
     Metadata:
