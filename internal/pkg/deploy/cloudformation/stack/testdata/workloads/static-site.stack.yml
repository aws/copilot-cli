--- conflicted
+++ resolved
@@ -101,18 +101,9 @@
             S3OriginConfig:
               OriginAccessIdentity: '' 
         ViewerCertificate:
-<<<<<<< HEAD
-          !If
-            - HasAssociatedDomain
-            - AcmCertificateArn: !Ref CertificateValidatorAction
-              MinimumProtocolVersion: TLSv1
-              SslSupportMethod:  sni-only
-            - !Ref AWS::NoValue
-=======
-          - AcmCertificateArn: !Ref CertificateValidatorAction
-            MinimumProtocolVersion: TLSv1
-            SslSupportMethod:  sni-only
->>>>>>> 67ec6ffd
+          AcmCertificateArn: !Ref CertificateValidatorAction
+          MinimumProtocolVersion: TLSv1
+          SslSupportMethod:  sni-only
 
   TriggerStateMachineFunction:
     Metadata:
@@ -370,10 +361,6 @@
     Metadata:
       'aws:copilot:description': "Request and validate the certificate for your Static Site"
     Type: Custom::CertificateValidationFunction
-<<<<<<< HEAD
-    Condition: HasAssociatedDomain
-=======
->>>>>>> 67ec6ffd
     Properties:
       ServiceToken: !GetAtt CertificateValidationFunction.Arn
       EnvHostedZoneId:
@@ -389,10 +376,6 @@
 
   CertificateValidationFunction:
     Type: AWS::Lambda::Function
-<<<<<<< HEAD
-    Condition: HasAssociatedDomain
-=======
->>>>>>> 67ec6ffd
     Properties:
       Handler: "index.handler"
       Timeout: 900
@@ -424,11 +407,7 @@
               - Sid: AllowAssumeRole
                 Effect: Allow
                 Action: sts:AssumeRole
-<<<<<<< HEAD
-                Resource: "*"
-=======
                 Resource: arn:aws:iam::123456789123:role/my-app-DNSDelegationRole
->>>>>>> 67ec6ffd
               - Sid: HostedZoneUpdateAndWait
                 Effect: Allow
                 Action: route53:ChangeResourceRecordSets
@@ -468,7 +447,6 @@
                 Action: acm:DescribeCertificate
                 Resource: "*"
       ManagedPolicyArns:
-<<<<<<< HEAD
         - !Sub arn:${AWS::Partition}:iam::aws:policy/service-role/AWSLambdaBasicExecutionRole
 
 Outputs:
@@ -479,7 +457,4 @@
   CloudFrontDistributionAlternativeDomainName:
     Value: "example.com"
     Export:
-      Name: !Sub ${AWS::StackName}-CloudFrontDistributionAlternativeDomainName
-=======
-        - !Sub arn:${AWS::Partition}:iam::aws:policy/service-role/AWSLambdaBasicExecutionRole
->>>>>>> 67ec6ffd
+      Name: !Sub ${AWS::StackName}-CloudFrontDistributionAlternativeDomainName