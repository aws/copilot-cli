# Copyright Amazon.com Inc. or its affiliates. All Rights Reserved.
# SPDX-License-Identifier: MIT-0
AWSTemplateFormatVersion: 2010-09-09
Description: CloudFormation template that represents a static site backed by S3.

Parameters:
  AppName:
    Type: String
  EnvName:
    Type: String
  WorkloadName:
    Type: String
  AddonsTemplateURL:
    Description: URL of the addons nested stack template within the S3 bucket.
    Type: String
    Default: ""

Conditions:
  HasAddons: !Not [!Equals [!Ref AddonsTemplateURL, ""]]

Resources:
  Bucket:
    Metadata:
      aws:copilot:description: An S3 Bucket to store the static site's assets
    Type: AWS::S3::Bucket
    Properties:
      VersioningConfiguration:
        Status: Enabled
      AccessControl: Private
      BucketEncryption:
        ServerSideEncryptionConfiguration:
          - ServerSideEncryptionByDefault:
              SSEAlgorithm: AES256
      PublicAccessBlockConfiguration:
        BlockPublicAcls: true
        BlockPublicPolicy: true
      OwnershipControls:
        Rules:
          - ObjectOwnership: BucketOwnerEnforced

  BucketPolicyForCloudFront:
    Metadata:
      'aws:copilot:description': 'A bucket policy to grant CloudFront read access to the Static Site bucket'
    Type: AWS::S3::BucketPolicy
    Properties:
      Bucket: !Ref Bucket
      PolicyDocument:
        Version: 2012-10-17
        Statement:
          - Sid: ForceHTTPS
            Effect: Deny
            Principal: "*"
            Action: s3:*
            Resource:
              - !Sub ${Bucket.Arn}
              - !Sub ${Bucket.Arn}/*
            Condition: 
              Bool:
                aws:SecureTransport: false
          - Sid: AllowCloudFrontServicePrincipalReadOnly
            Effect: Allow
            Principal:
              Service: cloudfront.amazonaws.com
            Action: s3:GetObject
            Resource:
              - !Sub
                - arn:${AWS::Partition}:s3:::${bucket}
                - bucket: !Ref Bucket
              - !Sub
                - arn:${AWS::Partition}:s3:::${bucket}/*
                - bucket: !Ref Bucket
            Condition: 
              StringEquals:
                AWS:SourceArn: !Sub
                  - arn:${AWS::Partition}:cloudfront::${AWS::AccountId}:distribution/${cfDistributionID}
                  - cfDistributionID: !Ref CloudFrontDistribution

  CloudFrontOriginAccessControl:
    Metadata:
      'aws:copilot:description': 'Access control to make the content in the S3 bucket only accessible through CloudFront'
    Type: AWS::CloudFront::OriginAccessControl
    Properties: 
      OriginAccessControlConfig: 
          Description: Access control for static s3 origin
          Name: !Sub 'copilot-${AppName}-${EnvName}-${WorkloadName}-origin-access-control'
          OriginAccessControlOriginType: s3
          SigningBehavior: always
          SigningProtocol: sigv4

  CloudFrontDistribution:
    Metadata:
      'aws:copilot:description': 'A CloudFront distribution for global content delivery'
    Type: AWS::CloudFront::Distribution
    Properties:
      DistributionConfig:
        Aliases: ["example.com"]
        DefaultCacheBehavior:
          Compress: true
          AllowedMethods: ["GET", "HEAD"]
          ViewerProtocolPolicy: allow-all
          CachePolicyId: 658327ea-f89d-4fab-a63d-7e88639e58f6 # See https://go.aws/3bJid3k
          TargetOriginId: !Sub 'copilot-${AppName}-${EnvName}-${WorkloadName}'
        Enabled: true
        IPV6Enabled: true
        Origins:
          - Id: !Sub 'copilot-${AppName}-${EnvName}-${WorkloadName}'
            DomainName: !GetAtt Bucket.RegionalDomainName
            OriginAccessControlId: !Ref CloudFrontOriginAccessControl
            # Workaround for using Origin Access Control as Origin Access Identity is still 
            # required when the origin is an S3 bucket.
            S3OriginConfig:
              OriginAccessIdentity: '' 
        ViewerCertificate:
<<<<<<< HEAD
          !If
            - HasAssociatedDomain
            - AcmCertificateArn: !Ref CertificateValidatorAction
              MinimumProtocolVersion: TLSv1
              SslSupportMethod:  sni-only
            - !Ref AWS::NoValue
=======
          AcmCertificateArn: !Ref CertificateValidatorAction
          MinimumProtocolVersion: TLSv1
          SslSupportMethod:  sni-only
>>>>>>> b54d9ce0

  TriggerStateMachineFunction:
    Metadata:
      aws:copilot:description: A lambda that triggers the file-copying state machine
    Type: AWS::Lambda::Function
    Properties:
      Handler: index.handler
      Role: !GetAtt TriggerStateMachineFunctionRole.Arn
      Runtime: nodejs16.x
      Timeout: 900
      MemorySize: 512

  TriggerStateMachineFunctionRole:
    Metadata:
      aws:copilot:description: An IAM Role for the lambda that triggers the file-copying state machine.
    Type: AWS::IAM::Role
    Properties:
      AssumeRolePolicyDocument:
        Version: 2012-10-17
        Statement:
          - Effect: Allow
            Principal:
              Service: lambda.amazonaws.com
            Action: sts:AssumeRole
      Policies:
        - PolicyName: TriggerStateMachine
          PolicyDocument:
            Version: 2012-10-17
            Statement:
              - Effect: Allow
                Action: states:StartSyncExecution
                Resource: !GetAtt CopyAssetsStateMachine.Arn
      ManagedPolicyArns:
        - !Sub arn:${AWS::Partition}:iam::aws:policy/service-role/AWSLambdaBasicExecutionRole

  TriggerStateMachineAction:
    Metadata:
      aws:copilot:description: A custom resource to trigger the file-copying state machine
    Type: Custom::TriggerStateMachine
    DependsOn: 
      - CopyAssetsStateMachine
      - Bucket
      - BucketPolicyForCloudFront
      - CloudFrontOriginAccessControl
      - CloudFrontDistribution
      - TriggerStateMachineFunction
      - TriggerStateMachineFunctionRole
      - CopyAssetsStateMachine
      - CopyAssetsStateMachineRole
      - CopyAssetsFunction
      - CopyAssetsFunctionRole
      - EnvManagerS3Access
    Properties:
      ServiceToken: !GetAtt TriggerStateMachineFunction.Arn
      StateMachineARN: !GetAtt CopyAssetsStateMachine.Arn
      SourceBucket: stackset-bucket
      AssetMappingFilePath: mappingfile
      DestinationBucket: !Ref Bucket

  CopyAssetsStateMachine:
    Type: AWS::StepFunctions::StateMachine
    Properties:
      RoleArn: !GetAtt CopyAssetsStateMachineRole.Arn
      StateMachineType: EXPRESS
      Definition:
        Comment: A state machine that triggers a file-copying lambda for each uploaded asset
        StartAt: GetMappingFile
        States:
          GetMappingFile:
            Type: Task
            Parameters:
              Bucket.$: $.SourceBucket
              Key.$: $.AssetMappingFilePath
            Resource: arn:aws:states:::aws-sdk:s3:getObject
            ResultSelector:
              files.$: States.StringToJson($.Body)
            ResultPath: $.GetMappingFile
            Next: CopyFiles
          CopyFiles:
            Type: Map
            End: true
            ItemsPath: $.GetMappingFile.files
            ItemSelector:
              mapping.$: $$.Map.Item.Value
              destBucket.$: $.DestinationBucket
              srcBucket.$: $.SourceBucket
            ItemProcessor:
              ProcessorConfig:
                Mode: INLINE
              StartAt: CopyFile
              States:
                CopyFile:
                  Type: Task
                  End: true
                  Resource: !GetAtt CopyAssetsFunction.Arn

  CopyAssetsStateMachineRole:
    Metadata:
      aws:copilot:description: An IAM Role for the state machine that triggers the copy lambda
    Type: AWS::IAM::Role
    Properties:
      AssumeRolePolicyDocument:
        Version: 2012-10-17
        Statement:
          - Effect: Allow
            Principal:
              Service:
                - states.amazonaws.com
            Action: sts:AssumeRole
      Policies:
        - PolicyName: InvokeLambda
          PolicyDocument:
            Version: 2012-10-17
            Statement:
              - Effect: Allow
                Action: lambda:InvokeFunction
                Resource: !GetAtt CopyAssetsFunction.Arn
        - PolicyName: S3Access
          PolicyDocument:
            Version: 2012-10-17
            Statement:
              - Effect: Allow
                Action: s3:GetObject
                Resource: arn:aws:s3:::stackset-bucket/mappingfile

  CopyAssetsFunction:
    Metadata:
      aws:copilot:description: A lambda function to copy assets into the static site bucket
    Type: AWS::Lambda::Function
    Properties:
      Handler: index.handler
      Role: !GetAtt CopyAssetsFunctionRole.Arn
      Runtime: nodejs16.x
      Timeout: 60
      MemorySize: 512

  CopyAssetsFunctionRole:
    Metadata:
      aws:copilot:description: An IAM Role for the lambda that copies assets into the static site bucket
    Type: AWS::IAM::Role
    Properties:
      AssumeRolePolicyDocument:
        Version: 2012-10-17
        Statement:
          - Effect: Allow
            Principal:
              Service: lambda.amazonaws.com
            Action: sts:AssumeRole
      Policies:
        - PolicyName: CopyFromS3
          PolicyDocument:
            Version: 2012-10-17
            Statement:
              - Effect: Allow
                Action:
                  - s3:GetObject
                Resource: arn:aws:s3:::stackset-bucket/*
        - PolicyName: CopyToS3
          PolicyDocument:
            Version: 2012-10-17
            Statement:
              - Effect: Allow
                Action:
                  - s3:PutObject
                Resource: !Sub arn:aws:s3:::${Bucket}/*
      ManagedPolicyArns:
        - !Sub arn:${AWS::Partition}:iam::aws:policy/service-role/AWSLambdaBasicExecutionRole

  EnvManagerS3Access:
    Metadata:
      aws:copilot:description: A policy that gives the Env Manager role access to this site's S3 Bucket
    Type: AWS::IAM::Policy
    Properties:
      Roles:
        - !Sub "${AppName}-${EnvName}-EnvManagerRole"
      PolicyName: !Sub "${WorkloadName}-S3Access"
      PolicyDocument:
        Version: 2012-10-17
        Statement:
          - Effect: Allow
            Action:
              - s3:ListBucket
              - s3:ListBucketVersions
              - s3:DeleteObject
              - s3:DeleteObjectVersion
            Resource:
              - !Sub arn:aws:s3:::${Bucket}
              - !Sub arn:aws:s3:::${Bucket}/*

  CustomDomainAction:
    Metadata:
      'aws:copilot:description': "Add A-records for your Static Site alias"
    Type: Custom::CustomDomainFunction
    Properties:
      ServiceToken: !GetAtt CustomDomainFunction.Arn
      PublicAccessHostedZoneID: Z2FDTNDATAQYW2 # See https://go.aws/3cPhvlX
      PublicAccessDNS: !GetAtt CloudFrontDistribution.DomainName
      EnvHostedZoneId:
        Fn::ImportValue:
          !Sub "${AppName}-${EnvName}-HostedZone"
      EnvName: !Ref EnvName
      AppName: !Ref AppName
      ServiceName: !Ref WorkloadName
      RootDNSRole: arn:aws:iam::123456789123:role/my-app-DNSDelegationRole
      DomainName: example.com
      Aliases:  ["example.com"] 

  CustomDomainFunction:
    Type: AWS::Lambda::Function
    Properties:
      Handler: "index.handler"
      Timeout: 900
      MemorySize: 512
      Role: !GetAtt 'CustomDomainRole.Arn'
      Runtime: nodejs16.x

  CustomDomainRole:
    Metadata:
      'aws:copilot:description': "An IAM role to update the Route 53 hosted zone"
    Type: AWS::IAM::Role
    Properties:
      AssumeRolePolicyDocument:
        Version: '2012-10-17'
        Statement:
          -
            Effect: Allow
            Principal:
              Service:
                - lambda.amazonaws.com
            Action:
              - sts:AssumeRole
      Path: /
      Policies:
        - PolicyName: "CustomDomainPolicy"
          PolicyDocument:
            Version: '2012-10-17'
            Statement:
              - Sid: AllowAssumeRole
                Effect: Allow
                Action: sts:AssumeRole
                Resource: arn:aws:iam::123456789123:role/my-app-DNSDelegationRole
              - Sid: HostedZoneAccess
                Effect: Allow
                Action:
                  - "route53:ChangeResourceRecordSets"
                  - "route53:Get*"
                  - "route53:Describe*"
                  - "route53:ListResourceRecordSets"
                  - "route53:ListHostedZonesByName"
                Resource: "*"
      ManagedPolicyArns:
        - !Sub arn:${AWS::Partition}:iam::aws:policy/service-role/AWSLambdaBasicExecutionRole

  CertificateValidatorAction:
    Metadata:
      'aws:copilot:description': "Request and validate the certificate for your Static Site"
    Type: Custom::CertificateValidationFunction
<<<<<<< HEAD
    Condition: HasAssociatedDomain
=======
>>>>>>> b54d9ce0
    Properties:
      ServiceToken: !GetAtt CertificateValidationFunction.Arn
      EnvHostedZoneId:
        Fn::ImportValue:
          !Sub "${AppName}-${EnvName}-HostedZone"
      EnvName: !Ref EnvName
      AppName: !Ref AppName
      ServiceName: !Ref WorkloadName
      RootDNSRole: arn:aws:iam::123456789123:role/my-app-DNSDelegationRole
      DomainName:  example.com
      IsCloudFrontCertificate: true
      Aliases:  ["example.com"] 

  CertificateValidationFunction:
    Type: AWS::Lambda::Function
<<<<<<< HEAD
    Condition: HasAssociatedDomain
=======
>>>>>>> b54d9ce0
    Properties:
      Handler: "index.handler"
      Timeout: 900
      MemorySize: 512
      Role: !GetAtt 'CertificateValidatorRole.Arn'
      Runtime: nodejs16.x

  CertificateValidatorRole:
    Metadata:
      'aws:copilot:description': "An IAM role to request and validate a certificate for your service"
    Type: AWS::IAM::Role
    Properties:
      AssumeRolePolicyDocument:
        Version: '2012-10-17'
        Statement:
          -
            Effect: Allow
            Principal:
              Service:
                - lambda.amazonaws.com
            Action:
              - sts:AssumeRole
      Path: /
      Policies:
        - PolicyName: "CertValidatorPolicy"
          PolicyDocument:
            Version: '2012-10-17'
            Statement:
              - Sid: AllowAssumeRole
                Effect: Allow
                Action: sts:AssumeRole
<<<<<<< HEAD
                Resource: "*"
=======
                Resource: arn:aws:iam::123456789123:role/my-app-DNSDelegationRole
>>>>>>> b54d9ce0
              - Sid: HostedZoneUpdateAndWait
                Effect: Allow
                Action: route53:ChangeResourceRecordSets
                Resource: "*"
              - Sid: HostedZoneRead
                Effect: Allow
                Action:
                  - route53:ListResourceRecordSets
                  - route53:GetChange
                Resource: "*"
              - Sid: ServiceCertificateDelete
                Effect: Allow
                Action: acm:DeleteCertificate
                Resource: "*"
                Condition:
                  StringEquals:
                    'aws:ResourceTag/copilot-application': !Sub '${AppName}'
                    'aws:ResourceTag/copilot-environment': !Sub '${EnvName}'
                    'aws:ResourceTag/copilot-service': !Sub '${WorkloadName}'
              - Sid: TaggedResourcesRead
                Effect: Allow
                Action: tag:GetResources
                Resource: "*"
              - Sid: ServiceCertificateCreate
                Effect: Allow
                Action:
                  - acm:RequestCertificate
                  - acm:AddTagsToCertificate
                Resource: "*"
                Condition:
                  StringEquals:
                    'aws:ResourceTag/copilot-application': !Sub '${AppName}'
                    'aws:ResourceTag/copilot-environment': !Sub '${EnvName}'
                    'aws:ResourceTag/copilot-service': !Sub '${WorkloadName}'
              - Sid: CertificateRead
                Effect: Allow
                Action: acm:DescribeCertificate
                Resource: "*"
      ManagedPolicyArns:
        - !Sub arn:${AWS::Partition}:iam::aws:policy/service-role/AWSLambdaBasicExecutionRole

Outputs:
  CloudFrontDistributionDomainName:
    Value: !GetAtt CloudFrontDistribution.DomainName
    Export:
      Name: !Sub ${AWS::StackName}-CloudFrontDistributionDomainName
  CloudFrontDistributionAlternativeDomainName:
    Value: "example.com"
    Export:
      Name: !Sub ${AWS::StackName}-CloudFrontDistributionAlternativeDomainName<|MERGE_RESOLUTION|>--- conflicted
+++ resolved
@@ -111,18 +111,9 @@
             S3OriginConfig:
               OriginAccessIdentity: '' 
         ViewerCertificate:
-<<<<<<< HEAD
-          !If
-            - HasAssociatedDomain
-            - AcmCertificateArn: !Ref CertificateValidatorAction
-              MinimumProtocolVersion: TLSv1
-              SslSupportMethod:  sni-only
-            - !Ref AWS::NoValue
-=======
           AcmCertificateArn: !Ref CertificateValidatorAction
           MinimumProtocolVersion: TLSv1
           SslSupportMethod:  sni-only
->>>>>>> b54d9ce0
 
   TriggerStateMachineFunction:
     Metadata:
@@ -380,10 +371,6 @@
     Metadata:
       'aws:copilot:description': "Request and validate the certificate for your Static Site"
     Type: Custom::CertificateValidationFunction
-<<<<<<< HEAD
-    Condition: HasAssociatedDomain
-=======
->>>>>>> b54d9ce0
     Properties:
       ServiceToken: !GetAtt CertificateValidationFunction.Arn
       EnvHostedZoneId:
@@ -399,10 +386,6 @@
 
   CertificateValidationFunction:
     Type: AWS::Lambda::Function
-<<<<<<< HEAD
-    Condition: HasAssociatedDomain
-=======
->>>>>>> b54d9ce0
     Properties:
       Handler: "index.handler"
       Timeout: 900
@@ -434,11 +417,7 @@
               - Sid: AllowAssumeRole
                 Effect: Allow
                 Action: sts:AssumeRole
-<<<<<<< HEAD
-                Resource: "*"
-=======
                 Resource: arn:aws:iam::123456789123:role/my-app-DNSDelegationRole
->>>>>>> b54d9ce0
               - Sid: HostedZoneUpdateAndWait
                 Effect: Allow
                 Action: route53:ChangeResourceRecordSets
