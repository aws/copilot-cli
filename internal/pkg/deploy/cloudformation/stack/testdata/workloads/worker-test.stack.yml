--- conflicted
+++ resolved
@@ -168,40 +168,6 @@
     Properties:
       ServiceToken: !GetAtt DynamicDesiredCountFunction.Arn
       Cluster:
-<<<<<<< HEAD
-        Fn::ImportValue:
-          !Sub '${AppName}-${EnvName}-ClusterId'
-      TaskDefinition: !Ref TaskDefinition
-      DesiredCount: !Ref TaskCount
-      DeploymentConfiguration:
-        DeploymentCircuitBreaker:
-          Enable: true
-          Rollback: true
-        MinimumHealthyPercent: 100
-        MaximumPercent: 200
-      PlatformVersion: LATEST
-      PropagateTags: SERVICE
-      EnableExecuteCommand: true
-      LaunchType: FARGATE
-      NetworkConfiguration:
-        AwsvpcConfiguration:
-          AssignPublicIp: ENABLED
-          Subnets:
-            Fn::Split:
-              - ','
-              - Fn::ImportValue: !Sub '${AppName}-${EnvName}-PublicSubnets'
-          SecurityGroups:
-            - Fn::ImportValue: !Sub '${AppName}-${EnvName}-EnvironmentSecurityGroup'
-      
-      ServiceRegistries: !Ref 'AWS::NoValue'
-
-  AddonsStack:
-    Metadata:
-      'aws:copilot:description': 'An Addons CloudFormation Stack for your additional AWS resources'
-    Type: AWS::CloudFormation::Stack # Needed for #1848
-    DependsOn: EnvControllerAction
-    Condition: HasAddons
-=======
         Fn::ImportValue: !Sub '${AppName}-${EnvName}-ClusterId'
       App: !Ref AppName
       Env: !Ref EnvName
@@ -211,7 +177,6 @@
       UpdateID: RandomGUID
   DynamicDesiredCountFunction:
     Type: AWS::Lambda::Function
->>>>>>> 4be3ef26
     Properties:
       Code:
         ZipFile: |
