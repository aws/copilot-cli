--- conflicted
+++ resolved
@@ -105,12 +105,8 @@
               awslogs-group: !Ref LogGroup
               awslogs-stream-prefix: copilot
           PortMappings:
-<<<<<<< HEAD
             - ContainerPort: 80
-=======
-            - ContainerPort: !Ref ContainerPort
               Name: target
->>>>>>> 9e4983ac
             - ContainerPort: 81
               Protocol: tcp
   ExecutionRole:
