--- conflicted
+++ resolved
@@ -12,15 +12,8 @@
 files:
   - source: ./frontend/dist
     destination: /dist
-<<<<<<< HEAD
   - source: ./foo 
     recursive: true
     destination: /code 
     exclude: "*"
-    reinclude: "*.jpg"
-=======
-  - source: ./foo
-    destination: /code
-    include: "*.jpg"
-    exclude: "*"
->>>>>>> 3d7ed313
+    reinclude: "*.jpg"