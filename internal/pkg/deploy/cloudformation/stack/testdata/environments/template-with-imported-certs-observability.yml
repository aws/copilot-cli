--- conflicted
+++ resolved
@@ -1053,16 +1053,13 @@
     Description: The ID of the Copilot-managed EFS filesystem.
     Export:
       Name: !Sub ${AWS::StackName}-FilesystemID
-<<<<<<< HEAD
   CloudFrontDomainName:
     Condition: CreateALB
     Value: !GetAtt CloudFrontDistribution.DomainName
     Description: The domain name of an associated Cloud Front Distribution.
-=======
   PublicALBAccessible:
     Condition: CreateALB
     Value: false
->>>>>>> 0a64bf63
   LastForceDeployID:
     Value: ""
     Description: Optionally force the template to update when no immediate resource change is present.