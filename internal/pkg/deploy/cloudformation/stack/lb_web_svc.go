--- conflicted
+++ resolved
@@ -253,15 +253,9 @@
 		Observability: template.ObservabilityOpts{
 			Tracing: strings.ToUpper(aws.StringValue(s.manifest.Observability.Tracing)),
 		},
-<<<<<<< HEAD
-		HostedZoneAliases:    aliasesFor,
-		PermissionsBoundary:  s.permBound,
-		EnvAddonsFeatureFlag: s.EnvAddonsFeatureFlag, // Feature flag for main container
-		PortMappings:         portMappings[s.name],
-=======
 		HostedZoneAliases:   aliasesFor,
 		PermissionsBoundary: s.permBound,
->>>>>>> d9675537
+    PortMappings:         portMappings[s.name],
 	})
 	if err != nil {
 		return "", err
