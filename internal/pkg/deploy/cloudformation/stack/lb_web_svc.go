--- conflicted
+++ resolved
@@ -90,15 +90,6 @@
 	s := &LoadBalancedWebService{
 		ecsWkld: &ecsWkld{
 			wkld: &wkld{
-<<<<<<< HEAD
-				name:   aws.StringValue(conf.Manifest.Name),
-				env:    aws.StringValue(conf.EnvManifest.Name),
-				app:    conf.App.Name,
-				rc:     conf.RuntimeConfig,
-				image:  conf.Manifest.ImageConfig.Image,
-				parser: parser,
-				addons: conf.Addons,
-=======
 				name:        aws.StringValue(conf.Manifest.Name),
 				env:         aws.StringValue(conf.EnvManifest.Name),
 				app:         conf.App.Name,
@@ -106,8 +97,7 @@
 				image:       conf.Manifest.ImageConfig.Image,
 				rawManifest: conf.RawManifest,
 				parser:      parser,
-				addons:      addons,
->>>>>>> 8ab524dc
+				addons:      conf.Addons,
 			},
 			logRetention:        conf.Manifest.Logging.Retention,
 			tc:                  conf.Manifest.TaskConfig,
