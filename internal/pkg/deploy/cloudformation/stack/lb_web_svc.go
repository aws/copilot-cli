--- conflicted
+++ resolved
@@ -114,18 +114,6 @@
 		return "", fmt.Errorf("convert the Auto Scaling configuration for service %s: %w", s.name, err)
 	}
 	content, err := s.parser.ParseLoadBalancedWebService(template.WorkloadOpts{
-<<<<<<< HEAD
-		Variables:          s.manifest.Variables,
-		Secrets:            s.manifest.Secrets,
-		NestedStack:        outputs,
-		Sidecars:           sidecars,
-		LogConfig:          s.manifest.LogConfigOpts(),
-		Autoscaling:        autoscaling,
-		HTTPHealthCheck:    s.manifest.HTTPHealthCheckOpts(),
-		AllowedSourceIps:   s.manifest.AllowedSourceIps,
-		RulePriorityLambda: rulePriorityLambda.String(),
-		DesiredCountLambda: desiredCountLambda.String(),
-=======
 		Variables:           s.manifest.Variables,
 		Secrets:             s.manifest.Secrets,
 		NestedStack:         outputs,
@@ -133,10 +121,10 @@
 		LogConfig:           s.manifest.LogConfigOpts(),
 		Autoscaling:         autoscaling,
 		HTTPHealthCheck:     s.manifest.HTTPHealthCheckOpts(),
+		AllowedSourceIps:    s.manifest.AllowedSourceIps,
 		RulePriorityLambda:  rulePriorityLambda.String(),
 		DesiredCountLambda:  desiredCountLambda.String(),
 		EnvControllerLambda: envControllerLambda.String(),
->>>>>>> 6890c8be
 	})
 	if err != nil {
 		return "", err
