--- conflicted
+++ resolved
@@ -157,7 +157,6 @@
 		allowedSourceIPs = *s.manifest.AllowedSourceIps
 	}
 	content, err := s.parser.ParseLoadBalancedWebService(template.WorkloadOpts{
-<<<<<<< HEAD
 		Variables:            s.manifest.Variables,
 		Secrets:              s.manifest.Secrets,
 		Aliases:              aliases,
@@ -182,32 +181,7 @@
 		Command:              command,
 		DependsOn:            dependencies,
 		CredentialsParameter: aws.StringValue(s.manifest.ImageConfig.Credentials),
-=======
-		Variables:                s.manifest.Variables,
-		Secrets:                  s.manifest.Secrets,
-		Aliases:                  aliases,
-		NestedStack:              outputs,
-		Sidecars:                 sidecars,
-		LogConfig:                convertLogging(s.manifest.Logging),
-		DockerLabels:             s.manifest.ImageConfig.DockerLabels,
-		Autoscaling:              autoscaling,
-		CapacityProviders:        capacityProviders,
-		DesiredCountOnSpot:       desiredCountOnSpot,
-		ExecuteCommand:           convertExecuteCommand(&s.manifest.ExecuteCommand),
-		WorkloadType:             manifest.LoadBalancedWebServiceType,
-		HealthCheck:              s.manifest.ImageConfig.HealthCheckOpts(),
-		HTTPHealthCheck:          convertHTTPHealthCheck(&s.manifest.HealthCheck),
-		AllowedSourceIps:         allowedSourceIPs,
-		RulePriorityLambda:       rulePriorityLambda.String(),
-		DesiredCountLambda:       desiredCountLambda.String(),
-		EnvControllerLambda:      envControllerLambda.String(),
-		Storage:                  storage,
-		Network:                  convertNetworkConfig(s.manifest.Network),
-		EntryPoint:               entrypoint,
-		Command:                  command,
-		DependsOn:                dependencies,
 		ServiceDiscoveryEndpoint: s.rc.ServiceDiscoveryEndpoint,
->>>>>>> 64920a0f
 	})
 	if err != nil {
 		return "", err
