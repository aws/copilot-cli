--- conflicted
+++ resolved
@@ -133,12 +133,8 @@
 		Sidecars:            sidecars,
 		LogConfig:           convertLogging(s.manifest.Logging),
 		Autoscaling:         autoscaling,
-<<<<<<< HEAD
-		ExecuteCommand:      s.manifest.ExecuteCommand.Options(),
-		HTTPHealthCheck:     s.manifest.HealthCheck.HTTPHealthCheckOpts(),
-=======
+		ExecuteCommand:      convertExecuteCommand(&s.manifest.ExecuteCommand),
 		HTTPHealthCheck:     convertHTTPHealthCheck(&s.manifest.HealthCheck),
->>>>>>> 4fa0a1fd
 		AllowedSourceIps:    s.manifest.AllowedSourceIps,
 		RulePriorityLambda:  rulePriorityLambda.String(),
 		DesiredCountLambda:  desiredCountLambda.String(),
