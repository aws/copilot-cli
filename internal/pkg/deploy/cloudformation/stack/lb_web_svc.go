// Copyright Amazon.com, Inc. or its affiliates. All Rights Reserved.
// SPDX-License-Identifier: Apache-2.0

package stack

import (
	"fmt"
	"strconv"
	"strings"

	"github.com/aws/aws-sdk-go/aws"
	"github.com/aws/aws-sdk-go/service/cloudformation"
	"github.com/aws/copilot-cli/internal/pkg/config"
	"github.com/aws/copilot-cli/internal/pkg/deploy"
	"github.com/aws/copilot-cli/internal/pkg/manifest"
	"github.com/aws/copilot-cli/internal/pkg/template"
	"github.com/aws/copilot-cli/internal/pkg/template/override"
)

// Parameter logical IDs for a load balanced web service.
const (
	LBWebServiceDNSDelegatedParamKey = "DNSDelegated"
	LBWebServiceNLBAliasesParamKey   = "NLBAliases"
	LBWebServiceNLBPortParamKey      = "NLBPort"
)

type loadBalancedWebSvcReadParser interface {
	template.ReadParser
	ParseLoadBalancedWebService(template.WorkloadOpts) (*template.Content, error)
}

// LoadBalancedWebService represents the configuration needed to create a CloudFormation stack from a load balanced web service manifest.
type LoadBalancedWebService struct {
	*ecsWkld
	manifest               *manifest.LoadBalancedWebService
	httpsEnabled           bool
	dnsDelegationEnabled   bool
	publicSubnetCIDRBlocks []string
	appInfo                deploy.AppInformation

<<<<<<< HEAD
	parser               loadBalancedWebSvcReadParser
	SCFeatureFlag        bool
	EnvAddonsFeatureFlag bool
=======
	parser loadBalancedWebSvcReadParser
>>>>>>> 28563cd5
}

// LoadBalancedWebServiceOption is used to configuring an optional field for LoadBalancedWebService.
type LoadBalancedWebServiceOption func(s *LoadBalancedWebService)

// WithNLB enables Network Load Balancer in a LoadBalancedWebService.
func WithNLB(cidrBlocks []string) func(s *LoadBalancedWebService) {
	return func(s *LoadBalancedWebService) {
		s.publicSubnetCIDRBlocks = cidrBlocks
	}
}

// LoadBalancedWebServiceConfig contains fields to configure LoadBalancedWebService.
type LoadBalancedWebServiceConfig struct {
	App           *config.Application
	EnvManifest   *manifest.Environment
	Manifest      *manifest.LoadBalancedWebService
	RawManifest   []byte // Content of the manifest file without any transformations.
	RuntimeConfig RuntimeConfig
	RootUserARN   string
	Addons        addons
}

// NewLoadBalancedWebService creates a new CFN stack with an ECS service from a manifest file, given the options.
func NewLoadBalancedWebService(conf LoadBalancedWebServiceConfig,
	opts ...LoadBalancedWebServiceOption) (*LoadBalancedWebService, error) {
	parser := template.New()
	var dnsDelegationEnabled, httpsEnabled bool
	var appInfo deploy.AppInformation

	if conf.App.Domain != "" {
		dnsDelegationEnabled = true
		appInfo = deploy.AppInformation{
			Name:                conf.App.Name,
			Domain:              conf.App.Domain,
			AccountPrincipalARN: conf.RootUserARN,
		}
		httpsEnabled = true
	}
	certImported := len(conf.EnvManifest.HTTPConfig.Public.Certificates) != 0
	if certImported {
		httpsEnabled = true
		dnsDelegationEnabled = false
	}
	if conf.Manifest.RoutingRule.Disabled() {
		httpsEnabled = false
	}
	s := &LoadBalancedWebService{
		ecsWkld: &ecsWkld{
			wkld: &wkld{
				name:        aws.StringValue(conf.Manifest.Name),
				env:         aws.StringValue(conf.EnvManifest.Name),
				app:         conf.App.Name,
				permBound:   conf.App.PermissionsBoundary,
				rc:          conf.RuntimeConfig,
				image:       conf.Manifest.ImageConfig.Image,
				rawManifest: conf.RawManifest,
				parser:      parser,
				addons:      conf.Addons,
			},
			logRetention:        conf.Manifest.Logging.Retention,
			tc:                  conf.Manifest.TaskConfig,
			taskDefOverrideFunc: override.CloudFormationTemplate,
		},
		manifest:             conf.Manifest,
		httpsEnabled:         httpsEnabled,
		appInfo:              appInfo,
		dnsDelegationEnabled: dnsDelegationEnabled,

		parser: parser,
	}
	for _, opt := range opts {
		opt(s)
	}
	return s, nil
}

// Template returns the CloudFormation template for the service parametrized for the environment.
func (s *LoadBalancedWebService) Template() (string, error) {
	crs, err := convertCustomResources(s.rc.CustomResourcesURL)
	if err != nil {
		return "", err
	}
	addonsParams, err := s.addonsParameters()
	if err != nil {
		return "", err
	}
	addonsOutputs, err := s.addonsOutputs()
	if err != nil {
		return "", err
	}
	sidecars, err := convertSidecar(s.manifest.Sidecars)
	if err != nil {
		return "", fmt.Errorf("convert the sidecar configuration for service %s: %w", s.name, err)
	}
	publishers, err := convertPublish(s.manifest.Publish(), s.rc.AccountID, s.rc.Region, s.app, s.env, s.name)
	if err != nil {
		return "", fmt.Errorf(`convert "publish" field for service %s: %w`, s.name, err)
	}

	advancedCount, err := convertAdvancedCount(s.manifest.Count.AdvancedCount)
	if err != nil {
		return "", fmt.Errorf("convert the advanced count configuration for service %s: %w", s.name, err)
	}

	var autoscaling *template.AutoscalingOpts
	var desiredCountOnSpot *int
	var capacityProviders []*template.CapacityProviderStrategy

	if advancedCount != nil {
		autoscaling = advancedCount.Autoscaling
		desiredCountOnSpot = advancedCount.Spot
		capacityProviders = advancedCount.Cps
	}

	entrypoint, err := convertEntryPoint(s.manifest.EntryPoint)
	if err != nil {
		return "", err
	}
	command, err := convertCommand(s.manifest.Command)
	if err != nil {
		return "", err
	}

	var aliases []string
	if s.httpsEnabled {
		if aliases, err = convertAlias(s.manifest.RoutingRule.Alias); err != nil {
			return "", err
		}
	}

	aliasesFor, err := convertHostedZone(s.manifest.RoutingRule.RoutingRuleConfiguration)
	if err != nil {
		return "", err
	}
	var deregistrationDelay *int64 = aws.Int64(60)
	if s.manifest.RoutingRule.DeregistrationDelay != nil {
		deregistrationDelay = aws.Int64(int64(s.manifest.RoutingRule.DeregistrationDelay.Seconds()))
	}
	var allowedSourceIPs []string
	for _, ipNet := range s.manifest.RoutingRule.AllowedSourceIps {
		allowedSourceIPs = append(allowedSourceIPs, string(ipNet))
	}
	nlbConfig, err := s.convertNetworkLoadBalancer()
	if err != nil {
		return "", err
	}
	httpRedirect := true
	if s.manifest.RoutingRule.RedirectToHTTPS != nil {
		httpRedirect = aws.BoolValue(s.manifest.RoutingRule.RedirectToHTTPS)
	}
	var scConfig *template.ServiceConnect
	if s.manifest.Network.Connect.Enabled() {
		scConfig = convertServiceConnect(s.manifest.Network.Connect)
	}
	targetContainer, targetContainerPort := s.httpLoadBalancerTarget()

	// Set container-level feature flag.
	logConfig := convertLogging(s.manifest.Logging)
	if logConfig != nil {
		logConfig.EnvAddonsFeatureFlag = s.EnvAddonsFeatureFlag
	}
	for _, sidecar := range sidecars {
		if sidecar != nil {
			sidecar.EnvAddonsFeatureFlag = s.EnvAddonsFeatureFlag
		}
	}
	content, err := s.parser.ParseLoadBalancedWebService(template.WorkloadOpts{
		AppName:            s.app,
		EnvName:            s.env,
		WorkloadName:       s.name,
		SerializedManifest: string(s.rawManifest),
		EnvVersion:         s.rc.EnvVersion,

		Variables:          convertEnvVars(s.manifest.TaskConfig.Variables),
		Secrets:            convertSecrets(s.manifest.TaskConfig.Secrets),
		Aliases:            aliases,
		HTTPSListener:      s.httpsEnabled,
		HTTPRedirect:       httpRedirect,
		NestedStack:        addonsOutputs,
		AddonsExtraParams:  addonsParams,
		Sidecars:           sidecars,
		LogConfig:          logConfig,
		DockerLabels:       s.manifest.ImageConfig.Image.DockerLabels,
		Autoscaling:        autoscaling,
		CapacityProviders:  capacityProviders,
		DesiredCountOnSpot: desiredCountOnSpot,
		ExecuteCommand:     convertExecuteCommand(&s.manifest.ExecuteCommand),
		WorkloadType:       manifest.LoadBalancedWebServiceType,
		HTTPTargetContainer: template.HTTPTargetContainer{
			Port: aws.StringValue(targetContainerPort),
			Name: aws.StringValue(targetContainer),
		},
		ServiceConnect:           scConfig,
		HealthCheck:              convertContainerHealthCheck(s.manifest.ImageConfig.HealthCheck),
		HTTPHealthCheck:          convertHTTPHealthCheck(&s.manifest.RoutingRule.HealthCheck),
		DeregistrationDelay:      deregistrationDelay,
		AllowedSourceIps:         allowedSourceIPs,
		CustomResources:          crs,
		Storage:                  convertStorageOpts(s.manifest.Name, s.manifest.Storage),
		Network:                  convertNetworkConfig(s.manifest.Network),
		EntryPoint:               entrypoint,
		Command:                  command,
		DependsOn:                convertDependsOn(s.manifest.ImageConfig.Image.DependsOn),
		CredentialsParameter:     aws.StringValue(s.manifest.ImageConfig.Image.Credentials),
		ServiceDiscoveryEndpoint: s.rc.ServiceDiscoveryEndpoint,
		Publish:                  publishers,
		Platform:                 convertPlatform(s.manifest.Platform),
		HTTPVersion:              convertHTTPVersion(s.manifest.RoutingRule.ProtocolVersion),
		NLB:                      nlbConfig.settings,
		DeploymentConfiguration:  convertDeploymentConfig(s.manifest.DeployConfig),
		AppDNSName:               nlbConfig.appDNSName,
		AppDNSDelegationRole:     nlbConfig.appDNSDelegationRole,
		ALBEnabled:               !s.manifest.RoutingRule.Disabled(),
		Observability: template.ObservabilityOpts{
			Tracing: strings.ToUpper(aws.StringValue(s.manifest.Observability.Tracing)),
		},
<<<<<<< HEAD
		HostedZoneAliases:    aliasesFor,
		PermissionsBoundary:  s.permBound,
		SCFeatureFlag:        s.SCFeatureFlag,
		EnvAddonsFeatureFlag: s.EnvAddonsFeatureFlag, // Feature flag for main container
=======
		HostedZoneAliases:   aliasesFor,
		PermissionsBoundary: s.permBound,
>>>>>>> 28563cd5
	})
	if err != nil {
		return "", err
	}
	overriddenTpl, err := s.taskDefOverrideFunc(convertTaskDefOverrideRules(s.manifest.TaskDefOverrides), content.Bytes())
	if err != nil {
		return "", fmt.Errorf("apply task definition overrides: %w", err)
	}
	return string(overriddenTpl), nil
}

func (s *LoadBalancedWebService) httpLoadBalancerTarget() (targetContainer *string, targetPort *string) {
	// Route load balancer traffic to main container by default.
	targetContainer = aws.String(s.name)
	targetPort = aws.String(s.containerPort())

	rrTarget := s.manifest.RoutingRule.GetTargetContainer()
	if rrTarget != nil && *rrTarget != *targetContainer {
		targetContainer = rrTarget
		targetPort = s.manifest.Sidecars[aws.StringValue(targetContainer)].Port
	}

	return
}

func (s *LoadBalancedWebService) containerPort() string {
	return strconv.FormatUint(uint64(aws.Uint16Value(s.manifest.ImageConfig.Port)), 10)
}

// Parameters returns the list of CloudFormation parameters used by the template.
func (s *LoadBalancedWebService) Parameters() ([]*cloudformation.Parameter, error) {
	wkldParams, err := s.ecsWkld.Parameters()
	if err != nil {
		return nil, err
	}
	targetContainer, targetPort := s.httpLoadBalancerTarget()
	wkldParams = append(wkldParams, []*cloudformation.Parameter{
		{
			ParameterKey:   aws.String(WorkloadContainerPortParamKey),
			ParameterValue: aws.String(s.containerPort()),
		},
		{
			ParameterKey:   aws.String(LBWebServiceDNSDelegatedParamKey),
			ParameterValue: aws.String(strconv.FormatBool(s.dnsDelegationEnabled)),
		},
		{
			ParameterKey:   aws.String(WorkloadTargetContainerParamKey),
			ParameterValue: targetContainer,
		},
		{
			ParameterKey:   aws.String(WorkloadTargetPortParamKey),
			ParameterValue: targetPort,
		},
		{
			ParameterKey:   aws.String(WorkloadEnvFileARNParamKey),
			ParameterValue: aws.String(s.rc.EnvFileARN),
		},
	}...)

	if !s.manifest.RoutingRule.Disabled() {
		wkldParams = append(wkldParams, []*cloudformation.Parameter{
			{
				ParameterKey:   aws.String(WorkloadRulePathParamKey),
				ParameterValue: s.manifest.RoutingRule.Path,
			},
			{
				ParameterKey:   aws.String(WorkloadHTTPSParamKey),
				ParameterValue: aws.String(strconv.FormatBool(s.httpsEnabled)),
			},
			{
				ParameterKey:   aws.String(WorkloadStickinessParamKey),
				ParameterValue: aws.String(strconv.FormatBool(aws.BoolValue(s.manifest.RoutingRule.Stickiness))),
			},
		}...)
	}
	if !s.manifest.NLBConfig.IsEmpty() {
		port, _, err := manifest.ParsePortMapping(s.manifest.NLBConfig.Port)
		if err != nil {
			return nil, err
		}
		wkldParams = append(wkldParams, []*cloudformation.Parameter{
			{
				ParameterKey:   aws.String(LBWebServiceNLBAliasesParamKey),
				ParameterValue: aws.String(s.manifest.NLBConfig.Aliases.ToString()),
			},
			{
				ParameterKey:   aws.String(LBWebServiceNLBPortParamKey),
				ParameterValue: port,
			},
		}...)
	}
	return wkldParams, nil
}

// SerializedParameters returns the CloudFormation stack's parameters serialized to a JSON document.
func (s *LoadBalancedWebService) SerializedParameters() (string, error) {
	return serializeTemplateConfig(s.wkld.parser, s)
}<|MERGE_RESOLUTION|>--- conflicted
+++ resolved
@@ -38,13 +38,8 @@
 	publicSubnetCIDRBlocks []string
 	appInfo                deploy.AppInformation
 
-<<<<<<< HEAD
 	parser               loadBalancedWebSvcReadParser
-	SCFeatureFlag        bool
 	EnvAddonsFeatureFlag bool
-=======
-	parser loadBalancedWebSvcReadParser
->>>>>>> 28563cd5
 }
 
 // LoadBalancedWebServiceOption is used to configuring an optional field for LoadBalancedWebService.
@@ -262,15 +257,9 @@
 		Observability: template.ObservabilityOpts{
 			Tracing: strings.ToUpper(aws.StringValue(s.manifest.Observability.Tracing)),
 		},
-<<<<<<< HEAD
 		HostedZoneAliases:    aliasesFor,
 		PermissionsBoundary:  s.permBound,
-		SCFeatureFlag:        s.SCFeatureFlag,
 		EnvAddonsFeatureFlag: s.EnvAddonsFeatureFlag, // Feature flag for main container
-=======
-		HostedZoneAliases:   aliasesFor,
-		PermissionsBoundary: s.permBound,
->>>>>>> 28563cd5
 	})
 	if err != nil {
 		return "", err
