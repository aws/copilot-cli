--- conflicted
+++ resolved
@@ -247,11 +247,7 @@
 		},
 		HostedZoneAliases:   aliasesFor,
 		PermissionsBoundary: s.permBound,
-<<<<<<< HEAD
-		SCFeatureFlag:       s.SCFeatureFlag,
 		PortMappings:        s.getPrimaryContainerPortMappings(),
-=======
->>>>>>> 9e4983ac
 	})
 	if err != nil {
 		return "", err
