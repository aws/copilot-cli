// Copyright Amazon.com, Inc. or its affiliates. All Rights Reserved.
// SPDX-License-Identifier: Apache-2.0

package stack

import (
	"fmt"

	"github.com/aws/copilot-cli/internal/pkg/deploy"

	"github.com/aws/aws-sdk-go/aws"
	"github.com/aws/copilot-cli/internal/pkg/addon"
	"github.com/aws/copilot-cli/internal/pkg/manifest"
	"github.com/aws/copilot-cli/internal/pkg/template"
)

type requestDrivenWebSvcReadParser interface {
	template.ReadParser
	ParseRequestDrivenWebService(template.ParseRequestDrivenWebServiceInput) (*template.Content, error)
}

// RequestDrivenWebService represents the configuration needed to create a CloudFormation stack from a request-drive web service manifest.
type RequestDrivenWebService struct {
	*appRunnerWkld
	manifest            *manifest.RequestDrivenWebService
	app                 deploy.AppInformation
	customResourceS3URL map[string]string

	parser requestDrivenWebSvcReadParser
}

// NewRequestDrivenWebServiceWithAlias creates a new RequestDrivenWebService stack from a manifest file. It creates
// custom resources needed for alias with scripts accessible from the urls.
func NewRequestDrivenWebServiceWithAlias(mft *manifest.RequestDrivenWebService, env string, app deploy.AppInformation, rc RuntimeConfig, urls map[string]string) (*RequestDrivenWebService, error) {
	rdSvc, err := NewRequestDrivenWebService(mft, env, app, rc)
	if err != nil {
		return nil, err
	}
	rdSvc.customResourceS3URL = urls
	return rdSvc, nil
}

// NewRequestDrivenWebService creates a new RequestDrivenWebService stack from a manifest file.
func NewRequestDrivenWebService(mft *manifest.RequestDrivenWebService, env string, app deploy.AppInformation, rc RuntimeConfig) (*RequestDrivenWebService, error) {
	parser := template.New()
	addons, err := addon.New(aws.StringValue(mft.Name))
	if err != nil {
		return nil, fmt.Errorf("new addons: %w", err)
	}
	return &RequestDrivenWebService{
		appRunnerWkld: &appRunnerWkld{
			wkld: &wkld{
				name:   aws.StringValue(mft.Name),
				env:    env,
				app:    app.Name,
				rc:     rc,
				image:  mft.ImageConfig,
				addons: addons,
				parser: parser,
			},
			instanceConfig:    mft.InstanceConfig,
			imageConfig:       mft.ImageConfig,
			healthCheckConfig: mft.HealthCheckConfiguration,
		},
		app:      app,
		manifest: mft,
		parser:   parser,
	}, nil
}

// Template returns the CloudFormation template for the service parametrized for the environment.
func (s *RequestDrivenWebService) Template() (string, error) {
	outputs, err := s.addonsOutputs()
	if err != nil {
		return "", err
	}
<<<<<<< HEAD

	bucket, urls, err := parseS3URLs(s.customResourceS3URL)
	if err != nil {
		return "", err
	}

	dnsDelegationRole, dnsName := convertAppInformation(s.app)
=======
	publishers, err := convertPublish(s.manifest.Publish, s.rc.AccountID, s.rc.Region, s.app.Name, s.env, s.name)
	if err != nil {
		return "", fmt.Errorf(`convert "publish" field for service %s: %w`, s.name, err)
	}
>>>>>>> 4346538d
	content, err := s.parser.ParseRequestDrivenWebService(template.ParseRequestDrivenWebServiceInput{
		Variables:         s.manifest.Variables,
		Tags:              s.manifest.Tags,
		NestedStack:       outputs,
		EnableHealthCheck: !s.healthCheckConfig.IsEmpty(),
<<<<<<< HEAD

		ScriptBucketName:     bucket,
		CustomDomainLambda:   urls[template.AppRunnerCustomDomainLambdaFileName],
		AWSSDKLayer:          urls[template.AWSSDKLayerFileName],
		AppDNSDelegationRole: dnsDelegationRole,
		AppDNSName:           dnsName,
=======
		Publish:           publishers,
>>>>>>> 4346538d
	})
	if err != nil {
		return "", err
	}
	return content.String(), nil
}

// SerializedParameters returns the CloudFormation stack's parameters serialized
// to a YAML document annotated with comments for readability to users.
func (s *RequestDrivenWebService) SerializedParameters() (string, error) {
	return s.templateConfiguration(s)
}<|MERGE_RESOLUTION|>--- conflicted
+++ resolved
@@ -74,7 +74,6 @@
 	if err != nil {
 		return "", err
 	}
-<<<<<<< HEAD
 
 	bucket, urls, err := parseS3URLs(s.customResourceS3URL)
 	if err != nil {
@@ -82,27 +81,25 @@
 	}
 
 	dnsDelegationRole, dnsName := convertAppInformation(s.app)
-=======
+
 	publishers, err := convertPublish(s.manifest.Publish, s.rc.AccountID, s.rc.Region, s.app.Name, s.env, s.name)
 	if err != nil {
 		return "", fmt.Errorf(`convert "publish" field for service %s: %w`, s.name, err)
 	}
->>>>>>> 4346538d
+
 	content, err := s.parser.ParseRequestDrivenWebService(template.ParseRequestDrivenWebServiceInput{
 		Variables:         s.manifest.Variables,
 		Tags:              s.manifest.Tags,
 		NestedStack:       outputs,
 		EnableHealthCheck: !s.healthCheckConfig.IsEmpty(),
-<<<<<<< HEAD
 
 		ScriptBucketName:     bucket,
 		CustomDomainLambda:   urls[template.AppRunnerCustomDomainLambdaFileName],
 		AWSSDKLayer:          urls[template.AWSSDKLayerFileName],
 		AppDNSDelegationRole: dnsDelegationRole,
 		AppDNSName:           dnsName,
-=======
-		Publish:           publishers,
->>>>>>> 4346538d
+
+		Publish: publishers,
 	})
 	if err != nil {
 		return "", err
