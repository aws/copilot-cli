// Copyright Amazon.com, Inc. or its affiliates. All Rights Reserved.
// SPDX-License-Identifier: Apache-2.0

package stack

import (
	"fmt"
	"strings"

	"github.com/aws/copilot-cli/internal/pkg/deploy"

	"github.com/aws/aws-sdk-go/aws"
	"github.com/aws/copilot-cli/internal/pkg/manifest"
	"github.com/aws/copilot-cli/internal/pkg/template"
)

var awsSDKLayerForRegion = map[string]*string{
	"ap-northeast-1": aws.String("arn:aws:lambda:ap-northeast-1:249908578461:layer:AWSLambda-Node-AWS-SDK:15"),
	"us-east-1":      aws.String("arn:aws:lambda:us-east-1:668099181075:layer:AWSLambda-Node-AWS-SDK:15"),
	"ap-southeast-1": aws.String("arn:aws:lambda:ap-southeast-1:468957933125:layer:AWSLambda-Node-AWS-SDK:14"),
	"eu-west-1":      aws.String("arn:aws:lambda:eu-west-1:399891621064:layer:AWSLambda-Node-AWS-SDK:14"),
	"us-west-1":      aws.String("arn:aws:lambda:us-west-1:325793726646:layer:AWSLambda-Node-AWS-SDK:15"),
	"ap-northeast-2": aws.String("arn:aws:lambda:ap-northeast-2:296580773974:layer:AWSLambda-Node-AWS-SDK:14"),
	"ap-south-1":     aws.String("arn:aws:lambda:ap-south-1:631267018583:layer:AWSLambda-Node-AWS-SDK:14"),
	"ap-southeast-2": aws.String("arn:aws:lambda:ap-southeast-2:817496625479:layer:AWSLambda-Node-AWS-SDK:14"),
	"ca-central-1":   aws.String("arn:aws:lambda:ca-central-1:778625758767:layer:AWSLambda-Node-AWS-SDK:14"),
	"eu-central-1":   aws.String("arn:aws:lambda:eu-central-1:292169987271:layer:AWSLambda-Node-AWS-SDK:14"),
	"eu-west-2":      aws.String("arn:aws:lambda:eu-west-2:142628438157:layer:AWSLambda-Node-AWS-SDK:14"),
	"sa-east-1":      aws.String("arn:aws:lambda:sa-east-1:640010853179:layer:AWSLambda-Node-AWS-SDK:14"),
	"us-east-2":      aws.String("arn:aws:lambda:us-east-2:259788987135:layer:AWSLambda-Node-AWS-SDK:14"),
	"us-west-2":      aws.String("arn:aws:lambda:us-west-2:420165488524:layer:AWSLambda-Node-AWS-SDK:14"),
	"af-south-1":     aws.String("arn:aws:lambda:af-south-1:392341123054:layer:AWSLambda-Node-AWS-SDK:7"),
	"ap-east-1":      aws.String("arn:aws:lambda:ap-east-1:118857876118:layer:AWSLambda-Node-AWS-SDK:14"),
	"ap-northeast-3": aws.String("arn:aws:lambda:ap-northeast-3:961244031340:layer:AWSLambda-Node-AWS-SDK:14"),
	"eu-north-1":     aws.String("arn:aws:lambda:eu-north-1:642425348156:layer:AWSLambda-Node-AWS-SDK:14"),
	"eu-south-1":     aws.String("arn:aws:lambda:eu-south-1:426215560912:layer:AWSLambda-Node-AWS-SDK:7"),
	"eu-west-3":      aws.String("arn:aws:lambda:eu-west-3:959311844005:layer:AWSLambda-Node-AWS-SDK:14"),
	"me-south-1":     aws.String("arn:aws:lambda:me-south-1:507411403535:layer:AWSLambda-Node-AWS-SDK:10"),
}

type requestDrivenWebSvcReadParser interface {
	template.ReadParser
	ParseRequestDrivenWebService(template.WorkloadOpts) (*template.Content, error)
}

// RequestDrivenWebService represents the configuration needed to create a CloudFormation stack from a request-drive web service manifest.
type RequestDrivenWebService struct {
	*appRunnerWkld
	manifest *manifest.RequestDrivenWebService
	app      deploy.AppInformation

	parser requestDrivenWebSvcReadParser
}

<<<<<<< HEAD
type RequestDrivenWebServiceConfig struct {
	App           deploy.AppInformation
	EnvName       string
	Manifest      *manifest.RequestDrivenWebService
	RuntimeConfig RuntimeConfig
	Addons        addons
}

// NewRequestDrivenWebService creates a new RequestDrivenWebService stack from a manifest file.
func NewRequestDrivenWebService(conf RequestDrivenWebServiceConfig) (*RequestDrivenWebService, error) {
	parser := template.New()
	return &RequestDrivenWebService{
		appRunnerWkld: &appRunnerWkld{
			wkld: &wkld{
				name:   aws.StringValue(conf.Manifest.Name),
				env:    conf.EnvName,
				app:    conf.App.Name,
				rc:     conf.RuntimeConfig,
				image:  conf.Manifest.ImageConfig.Image,
				addons: conf.Addons,
				parser: parser,
			},
			instanceConfig:    conf.Manifest.InstanceConfig,
			imageConfig:       conf.Manifest.ImageConfig,
			healthCheckConfig: conf.Manifest.HealthCheckConfiguration,
		},
		app:      conf.App,
		manifest: conf.Manifest,
=======
// RequestDrivenWebServiceConfig contains data required to initialize a request-driven web service stack.
type RequestDrivenWebServiceConfig struct {
	App         deploy.AppInformation
	Env         string
	Manifest    *manifest.RequestDrivenWebService
	RawManifest []byte

	RuntimeConfig RuntimeConfig
}

// NewRequestDrivenWebService creates a new RequestDrivenWebService stack from a manifest file.
func NewRequestDrivenWebService(cfg RequestDrivenWebServiceConfig) (*RequestDrivenWebService, error) {
	parser := template.New()
	addons, err := addon.New(aws.StringValue(cfg.Manifest.Name))
	if err != nil {
		return nil, fmt.Errorf("new addons: %w", err)
	}
	return &RequestDrivenWebService{
		appRunnerWkld: &appRunnerWkld{
			wkld: &wkld{
				name:        aws.StringValue(cfg.Manifest.Name),
				env:         cfg.Env,
				app:         cfg.App.Name,
				rc:          cfg.RuntimeConfig,
				image:       cfg.Manifest.ImageConfig.Image,
				rawManifest: cfg.RawManifest,
				addons:      addons,
				parser:      parser,
			},
			instanceConfig:    cfg.Manifest.InstanceConfig,
			imageConfig:       cfg.Manifest.ImageConfig,
			healthCheckConfig: cfg.Manifest.HealthCheckConfiguration,
		},
		app:      cfg.App,
		manifest: cfg.Manifest,
>>>>>>> 8ab524dc
		parser:   parser,
	}, nil
}

// Template returns the CloudFormation template for the service parametrized for the environment.
func (s *RequestDrivenWebService) Template() (string, error) {
	crs, err := convertCustomResources(s.rc.CustomResourcesURL)
	if err != nil {
		return "", err
	}
	networkConfig := convertRDWSNetworkConfig(s.manifest.Network)
	addonsParams, err := s.addonsParameters()
	if err != nil {
		return "", err
	}
	addonsOutputs, err := s.addonsOutputs()
	if err != nil {
		return "", err
	}
	var layerARN, dnsDelegationRole, dnsName *string
	if s.manifest.Alias != nil {
		dnsDelegationRole, dnsName = convertAppInformation(s.app)
		layerARN = awsSDKLayerForRegion[s.rc.Region]
	}
	publishers, err := convertPublish(s.manifest.Publish(), s.rc.AccountID, s.rc.Region, s.app.Name, s.env, s.name)
	if err != nil {
		return "", fmt.Errorf(`convert "publish" field for service %s: %w`, s.name, err)
	}
	content, err := s.parser.ParseRequestDrivenWebService(template.WorkloadOpts{
		AppName:            s.wkld.app,
		EnvName:            s.env,
		WorkloadName:       s.name,
		SerializedManifest: string(s.rawManifest),

		Variables:            s.manifest.Variables,
		StartCommand:         s.manifest.StartCommand,
		Tags:                 s.manifest.Tags,
		NestedStack:          addonsOutputs,
		AddonsExtraParams:    addonsParams,
		EnableHealthCheck:    !s.healthCheckConfig.IsEmpty(),
		WorkloadType:         manifest.RequestDrivenWebServiceType,
		Alias:                s.manifest.Alias,
		CustomResources:      crs,
		AWSSDKLayer:          layerARN,
		AppDNSDelegationRole: dnsDelegationRole,
		AppDNSName:           dnsName,
		Network:              networkConfig,

		Publish:                  publishers,
		ServiceDiscoveryEndpoint: s.rc.ServiceDiscoveryEndpoint,

		Observability: template.ObservabilityOpts{
			Tracing: strings.ToUpper(aws.StringValue(s.manifest.Observability.Tracing)),
		},
	})
	if err != nil {
		return "", err
	}
	return content.String(), nil
}

// SerializedParameters returns the CloudFormation stack's parameters serialized
// to a YAML document annotated with comments for readability to users.
func (s *RequestDrivenWebService) SerializedParameters() (string, error) {
	return s.templateConfiguration(s)
}<|MERGE_RESOLUTION|>--- conflicted
+++ resolved
@@ -52,53 +52,19 @@
 	parser requestDrivenWebSvcReadParser
 }
 
-<<<<<<< HEAD
+// RequestDrivenWebServiceConfig contains data required to initialize a request-driven web service stack.
 type RequestDrivenWebServiceConfig struct {
 	App           deploy.AppInformation
-	EnvName       string
+	Env           string
 	Manifest      *manifest.RequestDrivenWebService
+	RawManifest   []byte
 	RuntimeConfig RuntimeConfig
 	Addons        addons
 }
 
 // NewRequestDrivenWebService creates a new RequestDrivenWebService stack from a manifest file.
-func NewRequestDrivenWebService(conf RequestDrivenWebServiceConfig) (*RequestDrivenWebService, error) {
-	parser := template.New()
-	return &RequestDrivenWebService{
-		appRunnerWkld: &appRunnerWkld{
-			wkld: &wkld{
-				name:   aws.StringValue(conf.Manifest.Name),
-				env:    conf.EnvName,
-				app:    conf.App.Name,
-				rc:     conf.RuntimeConfig,
-				image:  conf.Manifest.ImageConfig.Image,
-				addons: conf.Addons,
-				parser: parser,
-			},
-			instanceConfig:    conf.Manifest.InstanceConfig,
-			imageConfig:       conf.Manifest.ImageConfig,
-			healthCheckConfig: conf.Manifest.HealthCheckConfiguration,
-		},
-		app:      conf.App,
-		manifest: conf.Manifest,
-=======
-// RequestDrivenWebServiceConfig contains data required to initialize a request-driven web service stack.
-type RequestDrivenWebServiceConfig struct {
-	App         deploy.AppInformation
-	Env         string
-	Manifest    *manifest.RequestDrivenWebService
-	RawManifest []byte
-
-	RuntimeConfig RuntimeConfig
-}
-
-// NewRequestDrivenWebService creates a new RequestDrivenWebService stack from a manifest file.
 func NewRequestDrivenWebService(cfg RequestDrivenWebServiceConfig) (*RequestDrivenWebService, error) {
 	parser := template.New()
-	addons, err := addon.New(aws.StringValue(cfg.Manifest.Name))
-	if err != nil {
-		return nil, fmt.Errorf("new addons: %w", err)
-	}
 	return &RequestDrivenWebService{
 		appRunnerWkld: &appRunnerWkld{
 			wkld: &wkld{
@@ -108,7 +74,7 @@
 				rc:          cfg.RuntimeConfig,
 				image:       cfg.Manifest.ImageConfig.Image,
 				rawManifest: cfg.RawManifest,
-				addons:      addons,
+				addons:      cfg.Addons,
 				parser:      parser,
 			},
 			instanceConfig:    cfg.Manifest.InstanceConfig,
@@ -117,7 +83,6 @@
 		},
 		app:      cfg.App,
 		manifest: cfg.Manifest,
->>>>>>> 8ab524dc
 		parser:   parser,
 	}, nil
 }
