// Copyright Amazon.com, Inc. or its affiliates. All Rights Reserved.
// SPDX-License-Identifier: Apache-2.0

package stack

import (
	"bytes"
	"errors"
	"fmt"
	"testing"

	"github.com/aws/copilot-cli/internal/pkg/addon"
	"github.com/aws/copilot-cli/internal/pkg/deploy"

	"github.com/aws/aws-sdk-go/aws"
	"github.com/aws/aws-sdk-go/service/cloudformation"
	"github.com/aws/copilot-cli/internal/pkg/deploy/cloudformation/stack/mocks"
	"github.com/aws/copilot-cli/internal/pkg/manifest"
	"github.com/aws/copilot-cli/internal/pkg/template"
	"github.com/golang/mock/gomock"
	"github.com/stretchr/testify/require"
)

var (
	testPrivatePlacement = manifest.PrivateSubnetPlacement
)

var testRDWebServiceManifest = &manifest.RequestDrivenWebService{
	Workload: manifest.Workload{
		Name: aws.String(testServiceName),
		Type: aws.String(manifest.RequestDrivenWebServiceType),
	},
	RequestDrivenWebServiceConfig: manifest.RequestDrivenWebServiceConfig{
		ImageConfig: manifest.ImageWithPort{
			Port: aws.Uint16(80),
		},
		InstanceConfig: manifest.AppRunnerInstanceConfig{
			CPU:    aws.Int(256),
			Memory: aws.Int(512),
		},
		Variables: map[string]string{
			"LOG_LEVEL": "info",
			"NODE_ENV":  "development",
		},
		RequestDrivenWebServiceHttpConfig: manifest.RequestDrivenWebServiceHttpConfig{
			HealthCheckConfiguration: manifest.HealthCheckArgsOrString{
				HealthCheckPath: aws.String("/"),
			},
		},
		Tags: map[string]string{
			"owner": "jeff",
		},
	},
}

func TestRequestDrivenWebService_NewRequestDrivenWebService(t *testing.T) {
	type testInput struct {
		mft     *manifest.RequestDrivenWebService
		env     string
		rc      RuntimeConfig
		appInfo deploy.AppInformation
		urls    map[string]string
	}

	testCases := map[string]struct {
		input            testInput
		mockDependencies func(t *testing.T, ctrl *gomock.Controller, c *RequestDrivenWebService)

		wantedStack *RequestDrivenWebService
		wantedError error
	}{
		"should return RequestDrivenWebService": {
			input: testInput{
				mft: testRDWebServiceManifest,
				env: testEnvName,
				rc:  RuntimeConfig{},
				appInfo: deploy.AppInformation{
					Name: testAppName,
				},
				urls: map[string]string{
					"custom-domain-app-runner": "mockURL1",
					"aws-sdk-layer":            "mockURL2",
				},
			},

			wantedStack: &RequestDrivenWebService{
				appRunnerWkld: &appRunnerWkld{
					wkld: &wkld{
						name:  aws.StringValue(testRDWebServiceManifest.Name),
						env:   testEnvName,
						app:   testAppName,
						rc:    RuntimeConfig{},
						image: testRDWebServiceManifest.ImageConfig.Image,
					},
					instanceConfig: testRDWebServiceManifest.InstanceConfig,
					imageConfig:    testRDWebServiceManifest.ImageConfig,
				},
				manifest: testRDWebServiceManifest,
				app: deploy.AppInformation{
					Name: testAppName,
				},
			},
		},
	}

	for name, tc := range testCases {
		t.Run(name, func(t *testing.T) {
			ctrl := gomock.NewController(t)
			defer ctrl.Finish()

<<<<<<< HEAD
			addons := mocks.NewMockaddons(ctrl)

			stack, err := NewRequestDrivenWebService(RequestDrivenWebServiceConfig{
				App:           tc.input.appInfo,
				EnvName:       tc.input.env,
				Manifest:      tc.input.mft,
				RuntimeConfig: tc.input.rc,
				Addons:        addons,
=======
			stack, err := NewRequestDrivenWebService(RequestDrivenWebServiceConfig{
				App:           tc.input.appInfo,
				Env:           tc.input.env,
				Manifest:      tc.input.mft,
				RuntimeConfig: tc.input.rc,
>>>>>>> 8ab524dc
			})

			require.Equal(t, tc.wantedError, err)
			require.Equal(t, tc.wantedStack.name, stack.name)
			require.Equal(t, tc.wantedStack.env, stack.env)
			require.Equal(t, tc.wantedStack.app, stack.app)
			require.Equal(t, tc.wantedStack.rc, stack.rc)
			require.Equal(t, tc.wantedStack.image, stack.image)
			require.Equal(t, tc.wantedStack.manifest, stack.manifest)
			require.Equal(t, tc.wantedStack.instanceConfig, stack.instanceConfig)
			require.Equal(t, tc.wantedStack.imageConfig, stack.imageConfig)
			require.NotNil(t, stack.addons)
			require.NotNil(t, stack.parser)
		})
	}
}

func TestRequestDrivenWebService_Template(t *testing.T) {
	const mockSD = "app.env.svc.local.com"
	testCases := map[string]struct {
		inCustomResourceURLs map[string]string
		inManifest           func(manifest manifest.RequestDrivenWebService) manifest.RequestDrivenWebService
		mockDependencies     func(t *testing.T, ctrl *gomock.Controller, c *RequestDrivenWebService)
		wantedTemplate       string
		wantedError          error
	}{
		"should throw an error if addons template cannot be parsed": {
			mockDependencies: func(t *testing.T, ctrl *gomock.Controller, c *RequestDrivenWebService) {
				mockParser := mocks.NewMockrequestDrivenWebSvcReadParser(ctrl)
				addons := mockAddons{tplErr: errors.New("some error")}
				c.parser = mockParser
				c.wkld.addons = addons
			},
			wantedError: fmt.Errorf("generate addons template for %s: %w", testServiceName, errors.New("some error")),
		},
		"should be able to parse custom resource URLs when alias is enabled": {
			inManifest: func(mft manifest.RequestDrivenWebService) manifest.RequestDrivenWebService {
				mft.Alias = aws.String("convex.domain.com")
				mft.Network.VPC.Placement = manifest.PlacementArgOrString{
					PlacementString: &testPrivatePlacement,
				}
				return mft
			},
			inCustomResourceURLs: map[string]string{
				template.AppRunnerCustomDomainLambdaFileName: "https://mockbucket.s3-us-east-1.amazonaws.com/mockURL1",
			},
			mockDependencies: func(t *testing.T, ctrl *gomock.Controller, c *RequestDrivenWebService) {
				mockParser := mocks.NewMockrequestDrivenWebSvcReadParser(ctrl)
				addons := mockAddons{tplErr: &addon.ErrAddonsNotFound{}}
				mockParser.EXPECT().ParseRequestDrivenWebService(gomock.Any()).DoAndReturn(func(actual template.WorkloadOpts) (*template.Content, error) {
					require.Equal(t, template.WorkloadOpts{
						AppName:           "phonetool",
						EnvName:           "test",
						WorkloadName:      "frontend",
						WorkloadType:      manifest.RequestDrivenWebServiceType,
						Variables:         c.manifest.Variables,
						Tags:              c.manifest.Tags,
						EnableHealthCheck: true,
						Alias:             aws.String("convex.domain.com"),
						CustomResources: map[string]template.S3ObjectLocation{
							template.AppRunnerCustomDomainLambdaFileName: {
								Bucket: "mockbucket",
								Key:    "mockURL1",
							},
						},
						Network: template.NetworkOpts{
							SubnetsType: "PrivateSubnets",
						},
						ServiceDiscoveryEndpoint: mockSD,
						AWSSDKLayer:              aws.String("arn:aws:lambda:us-west-2:420165488524:layer:AWSLambda-Node-AWS-SDK:14"),
					}, actual)
					return &template.Content{Buffer: bytes.NewBufferString("template")}, nil
				})
				c.parser = mockParser
				c.wkld.addons = addons
			},
			wantedTemplate: "template",
		},
		"should parse template without addons/ directory": {
			mockDependencies: func(t *testing.T, ctrl *gomock.Controller, c *RequestDrivenWebService) {
				mockParser := mocks.NewMockrequestDrivenWebSvcReadParser(ctrl)
				addons := mockAddons{tplErr: &addon.ErrAddonsNotFound{}, paramsErr: &addon.ErrAddonsNotFound{}}
				mockParser.EXPECT().ParseRequestDrivenWebService(gomock.Any()).DoAndReturn(func(actual template.WorkloadOpts) (*template.Content, error) {
					require.Equal(t, template.WorkloadOpts{
						AppName:                  "phonetool",
						EnvName:                  "test",
						WorkloadName:             "frontend",
						WorkloadType:             manifest.RequestDrivenWebServiceType,
						Variables:                c.manifest.Variables,
						Tags:                     c.manifest.Tags,
						ServiceDiscoveryEndpoint: mockSD,
						EnableHealthCheck:        true,
						CustomResources:          make(map[string]template.S3ObjectLocation),
					}, actual)
					return &template.Content{Buffer: bytes.NewBufferString("template")}, nil
				})
				c.parser = mockParser
				c.addons = addons
			},
			wantedTemplate: "template",
		},
		"should parse template with addons": {
			mockDependencies: func(t *testing.T, ctrl *gomock.Controller, c *RequestDrivenWebService) {
				mockParser := mocks.NewMockrequestDrivenWebSvcReadParser(ctrl)
				addons := mockAddons{
					tpl: `Resources:
  AdditionalResourcesPolicy:
    Type: AWS::IAM::ManagedPolicy
    Properties:
      PolicyDocument:
        Statement:
        - Effect: Allow
          Action: '*'
          Resource: '*'
  DDBTable:
    Type: AWS::DynamoDB::Table
    Properties:
      TableName: 'Hello'
Outputs:
  AdditionalResourcesPolicyArn:
    Value: !Ref AdditionalResourcesPolicy
  DDBTableName:
    Value: !Ref DDBTable
  Hello:
    Value: hello`,
				}
				mockParser.EXPECT().ParseRequestDrivenWebService(gomock.Any()).DoAndReturn(func(actual template.WorkloadOpts) (*template.Content, error) {
					require.Equal(t, template.WorkloadOpts{
						AppName:                  "phonetool",
						EnvName:                  "test",
						WorkloadName:             "frontend",
						WorkloadType:             manifest.RequestDrivenWebServiceType,
						Variables:                c.manifest.Variables,
						Tags:                     c.manifest.Tags,
						ServiceDiscoveryEndpoint: mockSD,
						NestedStack: &template.WorkloadNestedStackOpts{
							StackName:       addon.StackName,
							VariableOutputs: []string{"DDBTableName", "Hello"},
							PolicyOutputs:   []string{"AdditionalResourcesPolicyArn"},
						},
						CustomResources:   make(map[string]template.S3ObjectLocation),
						EnableHealthCheck: true,
					}, actual)
					return &template.Content{Buffer: bytes.NewBufferString("template")}, nil
				})
				c.parser = mockParser
				c.addons = addons
			},
			wantedTemplate: "template",
		},
		"should return parsing error": {
			mockDependencies: func(t *testing.T, ctrl *gomock.Controller, c *RequestDrivenWebService) {
				mockParser := mocks.NewMockrequestDrivenWebSvcReadParser(ctrl)
				addons := mockAddons{tplErr: &addon.ErrAddonsNotFound{}}
				mockParser.EXPECT().ParseRequestDrivenWebService(gomock.Any()).Return(nil, errors.New("parsing error"))
				c.parser = mockParser
				c.addons = addons
			},
			wantedError: errors.New("parsing error"),
		},
		"should return error if a custom resource url cannot be parsed when alias is enabled": {
			inManifest: func(manifest manifest.RequestDrivenWebService) manifest.RequestDrivenWebService {
				manifest.Alias = aws.String("convex.domain.com")
				return manifest
			},
			inCustomResourceURLs: map[string]string{
				"CustomDomainFunction": "such-a-weird-url",
			},
			mockDependencies: func(t *testing.T, ctrl *gomock.Controller, c *RequestDrivenWebService) {
				addons := mockAddons{tplErr: &addon.ErrAddonsNotFound{}}
				c.wkld.addons = addons
			},
			wantedError: errors.New(`convert custom resource "CustomDomainFunction" url: cannot parse S3 URL such-a-weird-url into bucket name and key`),
		},
	}

	for name, tc := range testCases {
		t.Run(name, func(t *testing.T) {
			// GIVEN
			ctrl := gomock.NewController(t)
			defer ctrl.Finish()

			mft := *testRDWebServiceManifest
			if tc.inManifest != nil {
				mft = tc.inManifest(mft)
			}
			conf := &RequestDrivenWebService{
				appRunnerWkld: &appRunnerWkld{
					wkld: &wkld{
						name: testServiceName,
						env:  testEnvName,
						app:  testAppName,
						rc: RuntimeConfig{
							Image: &ECRImage{
								RepoURL:  testImageRepoURL,
								ImageTag: testImageTag,
							},
							ServiceDiscoveryEndpoint: mockSD,
							AccountID:                "0123456789012",
							Region:                   "us-west-2",
							CustomResourcesURL:       tc.inCustomResourceURLs,
						},
					},
					healthCheckConfig: mft.HealthCheckConfiguration,
				},
				manifest: &mft,
			}
			tc.mockDependencies(t, ctrl, conf)

			// WHEN
			template, err := conf.Template()

			// THEN
			if tc.wantedError != nil {
				require.EqualError(t, err, tc.wantedError.Error())
				require.Equal(t, "", template)
			} else {
				require.NoError(t, err)
				require.Equal(t, tc.wantedTemplate, template)
			}
		})
	}
}

func TestRequestDrivenWebService_Parameters(t *testing.T) {
	testCases := map[string]struct {
		imageConfig    manifest.ImageWithPort
		instanceConfig manifest.AppRunnerInstanceConfig

		wantedParams []*cloudformation.Parameter
		wantedError  error
	}{
		"all required fields specified": {
			imageConfig: manifest.ImageWithPort{
				Image: manifest.Image{Location: aws.String("public.ecr.aws/aws-containers/hello-app-runner:latest")},
				Port:  aws.Uint16(80),
			},
			instanceConfig: manifest.AppRunnerInstanceConfig{
				CPU:    aws.Int(1024),
				Memory: aws.Int(1024),
			},
			wantedParams: []*cloudformation.Parameter{{
				ParameterKey:   aws.String("AppName"),
				ParameterValue: aws.String("phonetool"),
			}, {
				ParameterKey:   aws.String("EnvName"),
				ParameterValue: aws.String("test"),
			}, {
				ParameterKey:   aws.String("WorkloadName"),
				ParameterValue: aws.String("frontend"),
			}, {
				ParameterKey:   aws.String("ContainerImage"),
				ParameterValue: aws.String("public.ecr.aws/aws-containers/hello-app-runner:latest"),
			}, {
				ParameterKey:   aws.String("AddonsTemplateURL"),
				ParameterValue: aws.String(""),
			}, {
				ParameterKey:   aws.String(RDWkldImageRepositoryType),
				ParameterValue: aws.String("ECR_PUBLIC"),
			}, {
				ParameterKey:   aws.String(WorkloadContainerPortParamKey),
				ParameterValue: aws.String("80"),
			}, {
				ParameterKey:   aws.String(RDWkldInstanceCPUParamKey),
				ParameterValue: aws.String("1024"),
			}, {
				ParameterKey:   aws.String(RDWkldInstanceMemoryParamKey),
				ParameterValue: aws.String("1024"),
			}},
		},
		"error when port unspecified": {
			imageConfig: manifest.ImageWithPort{
				Image: manifest.Image{Location: aws.String("public.ecr.aws/aws-containers/hello-app-runner:latest")},
			},
			instanceConfig: manifest.AppRunnerInstanceConfig{
				CPU:    aws.Int(1024),
				Memory: aws.Int(1024),
			},
			wantedError: errors.New("field `image.port` is required for Request Driven Web Services"),
		},
		"error when CPU unspecified": {
			imageConfig: manifest.ImageWithPort{
				Port:  aws.Uint16(80),
				Image: manifest.Image{Location: aws.String("public.ecr.aws/aws-containers/hello-app-runner:latest")},
			},
			instanceConfig: manifest.AppRunnerInstanceConfig{
				Memory: aws.Int(1024),
			},
			wantedError: errors.New("field `cpu` is required for Request Driven Web Services"),
		},
		"error when memory unspecified": {
			imageConfig: manifest.ImageWithPort{
				Port:  aws.Uint16(80),
				Image: manifest.Image{Location: aws.String("public.ecr.aws/aws-containers/hello-app-runner:latest")},
			},
			instanceConfig: manifest.AppRunnerInstanceConfig{
				CPU: aws.Int(1024),
			},
			wantedError: errors.New("field `memory` is required for Request Driven Web Services"),
		},
	}
	for name, tc := range testCases {
		t.Run(name, func(t *testing.T) {
			c := &RequestDrivenWebService{
				appRunnerWkld: &appRunnerWkld{
					wkld: &wkld{
						name:  aws.StringValue(testRDWebServiceManifest.Name),
						env:   testEnvName,
						app:   testAppName,
						image: tc.imageConfig.Image,
					},
					instanceConfig: tc.instanceConfig,
					imageConfig:    tc.imageConfig,
				},
				manifest: testRDWebServiceManifest,
			}
			p, err := c.Parameters()
			if tc.wantedError != nil {
				require.EqualError(t, err, tc.wantedError.Error())
			} else {
				require.NoError(t, err)
				require.Equal(t, tc.wantedParams, p)
			}
		})
	}
}

func TestRequestDrivenWebService_SerializedParameters(t *testing.T) {
	testCases := map[string]struct {
		mockDependencies func(ctrl *gomock.Controller, c *RequestDrivenWebService)

		wantedParams string
		wantedError  error
	}{
		"unavailable template": {
			mockDependencies: func(ctrl *gomock.Controller, c *RequestDrivenWebService) {
				m := mocks.NewMockrequestDrivenWebSvcReadParser(ctrl)
				m.EXPECT().Parse(wkldParamsTemplatePath, gomock.Any(), gomock.Any()).Return(nil, errors.New("serialization error"))
				c.wkld.parser = m
			},
			wantedParams: "",
			wantedError:  errors.New("serialization error"),
		},
		"render params template": {
			mockDependencies: func(ctrl *gomock.Controller, c *RequestDrivenWebService) {
				m := mocks.NewMockrequestDrivenWebSvcReadParser(ctrl)
				m.EXPECT().Parse(wkldParamsTemplatePath, gomock.Any(), gomock.Any()).Return(&template.Content{Buffer: bytes.NewBufferString("params")}, nil)
				c.wkld.parser = m
			},
			wantedParams: "params",
		},
	}

	for name, tc := range testCases {
		t.Run(name, func(t *testing.T) {
			// GIVEN
			ctrl := gomock.NewController(t)
			defer ctrl.Finish()
			c := &RequestDrivenWebService{
				appRunnerWkld: &appRunnerWkld{
					wkld: &wkld{
						name: aws.StringValue(testRDWebServiceManifest.Name),
						env:  testEnvName,
						app:  testAppName,
						rc: RuntimeConfig{
							Image: &ECRImage{
								RepoURL:  testImageRepoURL,
								ImageTag: testImageTag,
							},
						},
					},
					instanceConfig: testRDWebServiceManifest.InstanceConfig,
					imageConfig:    testRDWebServiceManifest.ImageConfig,
				},
				manifest: testRDWebServiceManifest,
			}
			tc.mockDependencies(ctrl, c)

			// WHEN
			params, err := c.SerializedParameters()

			// THEN
			require.Equal(t, tc.wantedError, err)
			require.Equal(t, tc.wantedParams, params)
		})
	}
}<|MERGE_RESOLUTION|>--- conflicted
+++ resolved
@@ -108,22 +108,14 @@
 			ctrl := gomock.NewController(t)
 			defer ctrl.Finish()
 
-<<<<<<< HEAD
 			addons := mocks.NewMockaddons(ctrl)
 
-			stack, err := NewRequestDrivenWebService(RequestDrivenWebServiceConfig{
-				App:           tc.input.appInfo,
-				EnvName:       tc.input.env,
-				Manifest:      tc.input.mft,
-				RuntimeConfig: tc.input.rc,
-				Addons:        addons,
-=======
 			stack, err := NewRequestDrivenWebService(RequestDrivenWebServiceConfig{
 				App:           tc.input.appInfo,
 				Env:           tc.input.env,
 				Manifest:      tc.input.mft,
 				RuntimeConfig: tc.input.rc,
->>>>>>> 8ab524dc
+				Addons:        addons,
 			})
 
 			require.Equal(t, tc.wantedError, err)
