--- conflicted
+++ resolved
@@ -163,7 +163,6 @@
 	}
 
 	content, err := j.parser.ParseScheduledJob(template.WorkloadOpts{
-<<<<<<< HEAD
 		Variables:            j.manifest.Variables,
 		Secrets:              j.manifest.Secrets,
 		NestedStack:          outputs,
@@ -179,23 +178,7 @@
 		Command:              command,
 		DependsOn:            dependencies,
 		CredentialsParameter: aws.StringValue(j.manifest.ImageConfig.Credentials),
-=======
-		Variables:                j.manifest.Variables,
-		Secrets:                  j.manifest.Secrets,
-		NestedStack:              outputs,
-		Sidecars:                 sidecars,
-		ScheduleExpression:       schedule,
-		StateMachine:             stateMachine,
-		HealthCheck:              j.manifest.ImageConfig.HealthCheckOpts(),
-		LogConfig:                convertLogging(j.manifest.Logging),
-		DockerLabels:             j.manifest.ImageConfig.DockerLabels,
-		Storage:                  storage,
-		Network:                  convertNetworkConfig(j.manifest.Network),
-		EntryPoint:               entrypoint,
-		Command:                  command,
-		DependsOn:                dependencies,
 		ServiceDiscoveryEndpoint: j.rc.ServiceDiscoveryEndpoint,
->>>>>>> 64920a0f
 
 		EnvControllerLambda: envControllerLambda.String(),
 	})
