//go:build integration || localintegration

// Copyright Amazon.com, Inc. or its affiliates. All Rights Reserved.
// SPDX-License-Identifier: Apache-2.0

package stack_test

import (
	"fmt"
	"os"
	"path/filepath"
	"regexp"
	"testing"

	"github.com/aws/aws-sdk-go/aws"
	"github.com/aws/aws-sdk-go/aws/session"
	"github.com/aws/copilot-cli/internal/pkg/addon"
	"github.com/aws/copilot-cli/internal/pkg/config"
	"github.com/aws/copilot-cli/internal/pkg/deploy/cloudformation/stack"
	"github.com/aws/copilot-cli/internal/pkg/workspace"
	"github.com/spf13/afero"
	"gopkg.in/yaml.v3"

	"github.com/aws/copilot-cli/internal/pkg/manifest"

	"github.com/stretchr/testify/require"
)

const (
	svcManifestPath = "svc-manifest.yml"
)

func TestLoadBalancedWebService_TemplateInteg(t *testing.T) {
	testCases := map[string]struct {
		envName       string
		svcStackPath  string
		svcParamsPath string
	}{
		"default env": {
			envName:       "test",
			svcStackPath:  "svc-test.stack.yml",
			svcParamsPath: "svc-test.params.json",
		},
		"staging env": {
			envName:       "staging",
			svcStackPath:  "svc-staging.stack.yml",
			svcParamsPath: "svc-staging.params.json",
		},
		"prod env": {
			envName:       "prod",
			svcStackPath:  "svc-prod.stack.yml",
			svcParamsPath: "svc-prod.params.json",
		},
	}
	val, exist := os.LookupEnv("TAG")
	require.NoError(t, os.Setenv("TAG", "cicdtest"))
	defer func() {
		if !exist {
			require.NoError(t, os.Unsetenv("TAG"))
			return
		}
		require.NoError(t, os.Setenv("TAG", val))
	}()
	path := filepath.Join("testdata", "workloads", svcManifestPath)
	manifestBytes, err := os.ReadFile(path)
	require.NoError(t, err)
	for name, tc := range testCases {
		interpolated, err := manifest.NewInterpolator(appName, tc.envName).Interpolate(string(manifestBytes))
		require.NoError(t, err)
		mft, err := manifest.UnmarshalWorkload([]byte(interpolated))
		require.NoError(t, err)
		envMft, err := mft.ApplyEnv(tc.envName)
		require.NoError(t, err)
		err = envMft.Validate()
		require.NoError(t, err)
		err = envMft.Load(session.New())
		require.NoError(t, err)
		content := envMft.Manifest()

		v, ok := content.(*manifest.LoadBalancedWebService)
		require.True(t, ok)

		// Create in-memory mock file system.
		wd, err := os.Getwd()
		require.NoError(t, err)
		fs := afero.NewMemMapFs()
		_ = fs.MkdirAll(fmt.Sprintf("%s/copilot", wd), 0755)
		_ = afero.WriteFile(fs, fmt.Sprintf("%s/copilot/.workspace", wd), []byte(fmt.Sprintf("---\napplication: %s", "DavidsApp")), 0644)
		require.NoError(t, err)

		ws, err := workspace.Use(fs)
		require.NoError(t, err)

		_, err = addon.ParseFromWorkload(aws.StringValue(v.Name), ws)
		var notFound *addon.ErrAddonsNotFound
		require.ErrorAs(t, err, &notFound)

		svcDiscoveryEndpointName := fmt.Sprintf("%s.%s.local", tc.envName, appName)
		envConfig := &manifest.Environment{
			Workload: manifest.Workload{
				Name: &tc.envName,
			},
		}
		envConfig.HTTPConfig.Public.Certificates = []string{"mockCertARN"}
		serializer, err := stack.NewLoadBalancedWebService(stack.LoadBalancedWebServiceConfig{
			App:         &config.Application{Name: appName},
			EnvManifest: envConfig,
			Manifest:    v,
			RuntimeConfig: stack.RuntimeConfig{
				ServiceDiscoveryEndpoint: svcDiscoveryEndpointName,
				AccountID:                "123456789123",
				Region:                   "us-west-2",
				EnvVersion:               "v1.42.0",
			},
		})
<<<<<<< HEAD
		serializer.SCFeatureFlag = true
		serializer.EnvAddonsFeatureFlag = true
=======
>>>>>>> 28563cd5
		tpl, err := serializer.Template()
		require.NoError(t, err, "template should render")
		regExpGUID := regexp.MustCompile(`([a-f\d]{8}-)([a-f\d]{4}-){3}([a-f\d]{12})`) // Matches random guids
		testName := fmt.Sprintf("CF Template should be equal/%s", name)

		t.Run(testName, func(t *testing.T) {
			actualBytes := []byte(tpl)
			// Cut random GUID from template.
			actualBytes = regExpGUID.ReplaceAll(actualBytes, []byte("RandomGUID"))
			mActual := make(map[interface{}]interface{})
			require.NoError(t, yaml.Unmarshal(actualBytes, mActual))

			expected, err := os.ReadFile(filepath.Join("testdata", "workloads", tc.svcStackPath))
			require.NoError(t, err, "should be able to read expected bytes")
			expectedBytes := []byte(expected)
			mExpected := make(map[interface{}]interface{})
			require.NoError(t, yaml.Unmarshal(expectedBytes, mExpected))
			compareStackTemplate(t, mExpected, mActual)
		})

		testName = fmt.Sprintf("Parameter values should render properly/%s", name)
		t.Run(testName, func(t *testing.T) {
			actualParams, err := serializer.SerializedParameters()
			require.NoError(t, err)

			path := filepath.Join("testdata", "workloads", tc.svcParamsPath)
			wantedCFNParamsBytes, err := os.ReadFile(path)
			require.NoError(t, err)

			require.Equal(t, string(wantedCFNParamsBytes), actualParams)
		})
	}
}<|MERGE_RESOLUTION|>--- conflicted
+++ resolved
@@ -113,11 +113,7 @@
 				EnvVersion:               "v1.42.0",
 			},
 		})
-<<<<<<< HEAD
-		serializer.SCFeatureFlag = true
 		serializer.EnvAddonsFeatureFlag = true
-=======
->>>>>>> 28563cd5
 		tpl, err := serializer.Template()
 		require.NoError(t, err, "template should render")
 		regExpGUID := regexp.MustCompile(`([a-f\d]{8}-)([a-f\d]{4}-){3}([a-f\d]{12})`) // Matches random guids
