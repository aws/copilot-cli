// +build integration localintegration

// Copyright Amazon.com, Inc. or its affiliates. All Rights Reserved.
// SPDX-License-Identifier: Apache-2.0

package stack_test

import (
	"fmt"
	"io/ioutil"
	"path/filepath"
	"regexp"
	"strings"
	"testing"

	"gopkg.in/yaml.v3"

	"github.com/aws/copilot-cli/internal/pkg/deploy/cloudformation/stack"
	"github.com/aws/copilot-cli/internal/pkg/template"

	"github.com/aws/copilot-cli/internal/pkg/manifest"

	"github.com/stretchr/testify/require"
)

const (
	svcManifestPath = "svc-manifest.yml"

	dynamicDesiredCountPath = "custom-resources/desired-count-delegation.js"
	rulePriorityPath        = "custom-resources/alb-rule-priority-generator.js"
)

func TestLoadBalancedWebService_Template(t *testing.T) {
	testCases := map[string]struct {
		envName       string
		svcStackPath  string
		svcParamsPath string
	}{
		"default env": {
			envName:       "test",
			svcStackPath:  "svc-test.stack.yml",
			svcParamsPath: "svc-test.params.json",
		},
		"staging env": {
			envName:       "staging",
			svcStackPath:  "svc-staging.stack.yml",
			svcParamsPath: "svc-staging.params.json",
		},
		"prod env": {
			envName:       "prod",
			svcStackPath:  "svc-prod.stack.yml",
			svcParamsPath: "svc-prod.params.json",
		},
	}
	path := filepath.Join("testdata", "workloads", svcManifestPath)
	manifestBytes, err := ioutil.ReadFile(path)
	require.NoError(t, err)
	mft, err := manifest.UnmarshalWorkload(manifestBytes)
	require.NoError(t, err)
<<<<<<< HEAD
	envMft, err := mft.ApplyEnv(envName)
	require.NoError(t, err)
	v, ok := envMft.(*manifest.LoadBalancedWebService)
	require.True(t, ok)

	serializer, err := stack.NewHTTPSLoadBalancedWebService(v, envName, appName, stack.RuntimeConfig{
		ServiceDiscoveryEndpoint: "test.my-app.local",
	})
=======
>>>>>>> c664b4e9

	for name, tc := range testCases {
		envMft, err := mft.ApplyEnv(tc.envName)
		require.NoError(t, err)
		v, ok := envMft.(*manifest.LoadBalancedWebService)
		require.True(t, ok)

		serializer, err := stack.NewHTTPSLoadBalancedWebService(v, tc.envName, appName, stack.RuntimeConfig{})

		tpl, err := serializer.Template()
		require.NoError(t, err, "template should render")
		regExpGUID := regexp.MustCompile(`([a-f\d]{8}-)([a-f\d]{4}-){3}([a-f\d]{12})`) // Matches random guids
		testName := fmt.Sprintf("CF Template should be equal/%s", name)
		parser := template.New()
		envController, err := parser.Read(envControllerPath)
		require.NoError(t, err)
		envControllerZipFile := envController.String()
		dynamicDesiredCount, err := parser.Read(dynamicDesiredCountPath)
		require.NoError(t, err)
		dynamicDesiredCountZipFile := dynamicDesiredCount.String()
		rulePriority, err := parser.Read(rulePriorityPath)
		require.NoError(t, err)
		rulePriorityZipFile := rulePriority.String()

		t.Run(testName, func(t *testing.T) {
			actualBytes := []byte(tpl)
			// Cut random GUID from template.
			actualBytes = regExpGUID.ReplaceAll(actualBytes, []byte("RandomGUID"))
			actualString := string(actualBytes)
			// Cut out zip file for more readable output
			actualString = strings.ReplaceAll(actualString, envControllerZipFile, "mockEnvControllerZipFile")
			actualString = strings.ReplaceAll(actualString, dynamicDesiredCountZipFile, "mockDynamicDesiredCountZipFile")
			actualString = strings.ReplaceAll(actualString, rulePriorityZipFile, "mockRulePriorityZipFile")
			actualBytes = []byte(actualString)
			mActual := make(map[interface{}]interface{})
			require.NoError(t, yaml.Unmarshal(actualBytes, mActual))

			expected, err := ioutil.ReadFile(filepath.Join("testdata", "workloads", tc.svcStackPath))
			require.NoError(t, err, "should be able to read expected bytes")
			expectedBytes := []byte(expected)
			mExpected := make(map[interface{}]interface{})
			require.NoError(t, yaml.Unmarshal(expectedBytes, mExpected))
			require.Equal(t, mExpected, mActual)
		})

		testName = fmt.Sprintf("Parameter values should render properly/%s", name)
		t.Run(testName, func(t *testing.T) {
			actualParams, err := serializer.SerializedParameters()
			require.NoError(t, err)

			path := filepath.Join("testdata", "workloads", tc.svcParamsPath)
			wantedCFNParamsBytes, err := ioutil.ReadFile(path)
			require.NoError(t, err)

			require.Equal(t, string(wantedCFNParamsBytes), actualParams)
		})
	}
}<|MERGE_RESOLUTION|>--- conflicted
+++ resolved
@@ -57,17 +57,6 @@
 	require.NoError(t, err)
 	mft, err := manifest.UnmarshalWorkload(manifestBytes)
 	require.NoError(t, err)
-<<<<<<< HEAD
-	envMft, err := mft.ApplyEnv(envName)
-	require.NoError(t, err)
-	v, ok := envMft.(*manifest.LoadBalancedWebService)
-	require.True(t, ok)
-
-	serializer, err := stack.NewHTTPSLoadBalancedWebService(v, envName, appName, stack.RuntimeConfig{
-		ServiceDiscoveryEndpoint: "test.my-app.local",
-	})
-=======
->>>>>>> c664b4e9
 
 	for name, tc := range testCases {
 		envMft, err := mft.ApplyEnv(tc.envName)
