// Copyright Amazon.com, Inc. or its affiliates. All Rights Reserved.
// SPDX-License-Identifier: Apache-2.0

package stack

import (
	"bytes"
	"errors"
<<<<<<< HEAD
=======
	"fmt"
	"os"
	"path/filepath"
>>>>>>> 5781c535
	"testing"
	"time"

	"github.com/aws/copilot-cli/internal/pkg/config"

	"github.com/aws/aws-sdk-go/aws"
	"github.com/aws/aws-sdk-go/service/cloudformation"
	"github.com/aws/copilot-cli/internal/pkg/addon"
	"github.com/aws/copilot-cli/internal/pkg/deploy/cloudformation/stack/mocks"
	"github.com/aws/copilot-cli/internal/pkg/manifest"
	"github.com/aws/copilot-cli/internal/pkg/template"
	"github.com/golang/mock/gomock"
	"github.com/stretchr/testify/require"
)

// Test settings for container healthchecks in the backend service manifest.
var (
	testInterval    = 5 * time.Second
	testRetries     = 3
	testTimeout     = 10 * time.Second
	testStartPeriod = 0 * time.Second

	testServiceName = "frontend"
	testDockerfile  = "./frontend/Dockerfile"
)

func TestBackendService_Template(t *testing.T) {
	t.Run("returns a wrapped error when addons template parsing fails", func(t *testing.T) {
		// GIVEN
		svc, err := NewBackendService(BackendServiceConfig{
			App:         &config.Application{},
			EnvManifest: &manifest.Environment{},
			Manifest: &manifest.BackendService{
				Workload: manifest.Workload{
					Name: aws.String("api"),
				},
			},
			Addons: mockAddons{tplErr: errors.New("some error")},
		})
		require.NoError(t, err)

		// WHEN
		_, err = svc.Template()

		// THEN
		require.EqualError(t, err, "generate addons template for api: some error")
	})

	t.Run("returns a wrapped error when addons parameter parsing fails", func(t *testing.T) {
		// GIVEN
		svc, err := NewBackendService(BackendServiceConfig{
			App:         &config.Application{},
			EnvManifest: &manifest.Environment{},
			Manifest: &manifest.BackendService{
				Workload: manifest.Workload{
					Name: aws.String("api"),
				},
			},
			Addons: mockAddons{paramsErr: errors.New("some error")},
		})
		require.NoError(t, err)

		// WHEN
		_, err = svc.Template()

		// THEN
		require.EqualError(t, err, "parse addons parameters for api: some error")
	})

	t.Run("returns an error when failed to convert sidecar configuration", func(t *testing.T) {
		// GIVEN
		mft := manifest.NewBackendService(manifest.BackendServiceProps{
			WorkloadProps: manifest.WorkloadProps{
				Name:       "api",
				Dockerfile: testDockerfile,
			},
			Port: 8080,
		})
		mft.Sidecars = map[string]*manifest.SidecarConfig{
			"xray": {
				Port: aws.String("80/80/80"),
			},
		}
		svc, err := NewBackendService(BackendServiceConfig{
			App:         &config.Application{},
			EnvManifest: &manifest.Environment{},
			Manifest:    mft,
			Addons:      mockAddons{},
		})
		require.NoError(t, err)

		// WHEN
		_, err = svc.Template()

		// THEN
		require.EqualError(t, err, "convert the sidecar configuration for service api: cannot parse port mapping from 80/80/80")
	})

	t.Run("returns an error when failed to parse autoscaling template", func(t *testing.T) {
		// GIVEN
		mft := manifest.NewBackendService(manifest.BackendServiceProps{
			WorkloadProps: manifest.WorkloadProps{
				Name:       "api",
				Dockerfile: testDockerfile,
			},
			Port: 8080,
		})
		badRange := manifest.IntRangeBand("badRange")
		mft.Count.AdvancedCount = manifest.AdvancedCount{
			Range: manifest.Range{
				Value: &badRange,
			},
		}
		svc, err := NewBackendService(BackendServiceConfig{
			App:         &config.Application{},
			EnvManifest: &manifest.Environment{},
			Manifest:    mft,
			Addons:      mockAddons{},
		})
		require.NoError(t, err)

		// WHEN
		_, err = svc.Template()

		// THEN
		require.EqualError(t, err, "convert the advanced count configuration for service api: invalid range value badRange. Should be in format of ${min}-${max}")
	})

	t.Run("returns wrapped error when failed to parse the template", func(t *testing.T) {
		// GIVEN
		ctrl := gomock.NewController(t)
		defer ctrl.Finish()

		parser := mocks.NewMockbackendSvcReadParser(ctrl)
		parser.EXPECT().ParseBackendService(gomock.Any()).Return(nil, errors.New("some error"))

		mft := manifest.NewBackendService(manifest.BackendServiceProps{
			WorkloadProps: manifest.WorkloadProps{
				Name:       "api",
				Dockerfile: testDockerfile,
			},
			Port: 8080,
		})
		svc, err := NewBackendService(BackendServiceConfig{
			App:         &config.Application{},
			EnvManifest: &manifest.Environment{},
			Manifest:    mft,
			Addons:      mockAddons{},
		})
		svc.parser = parser
		require.NoError(t, err)

		// WHEN
		_, err = svc.Template()

		// THEN
		require.EqualError(t, err, "parse backend service template: some error")
	})

	t.Run("renders template without a load balancer", func(t *testing.T) {
		// GIVEN
		ctrl := gomock.NewController(t)
		defer ctrl.Finish()

		mft := manifest.NewBackendService(manifest.BackendServiceProps{
			WorkloadProps: manifest.WorkloadProps{
				Name:       "api",
				Dockerfile: testDockerfile,
			},
			Port: 8080,
			HealthCheck: manifest.ContainerHealthCheck{
				Command:     []string{"CMD-SHELL", "curl -f http://localhost/ || exit 1"},
				Interval:    &testInterval,
				Retries:     &testRetries,
				Timeout:     &testTimeout,
				StartPeriod: &testStartPeriod,
			},
		})
		mft.EntryPoint = manifest.EntryPointOverride{
			String:      nil,
			StringSlice: []string{"enter", "from"},
		}
		mft.Command = manifest.CommandOverride{
			String:      nil,
			StringSlice: []string{"here"},
		}
		mft.ExecuteCommand = manifest.ExecuteCommand{Enable: aws.Bool(true)}
		mft.DeployConfig = manifest.DeploymentConfiguration{
			Rolling: aws.String("recreate"),
		}
		privatePlacement := manifest.PrivateSubnetPlacement
		mft.Network.VPC.Placement = manifest.PlacementArgOrString{
			PlacementString: &privatePlacement,
		}
		mft.Network.VPC.SecurityGroups = manifest.SecurityGroupsIDsOrConfig{
			IDs: []string{"sg-1234"},
		}

		var actual template.WorkloadOpts
		parser := mocks.NewMockbackendSvcReadParser(ctrl)
		parser.EXPECT().ParseBackendService(gomock.Any()).DoAndReturn(func(in template.WorkloadOpts) (*template.Content, error) {
			actual = in // Capture the translated object.
			return &template.Content{Buffer: bytes.NewBufferString("template")}, nil
		})
		addons := mockAddons{
			tpl: `
Resources:
  MyTable:
    Type: AWS::DynamoDB::Table
Outputs:
  MyTable:
    Value: !Ref MyTable`,
			params: "",
		}

		svc, err := NewBackendService(BackendServiceConfig{
			App: &config.Application{
				Name: "phonetool",
			},
			EnvManifest: &manifest.Environment{
				Workload: manifest.Workload{
					Name: aws.String("test"),
				},
			},
			Manifest: mft,
			RuntimeConfig: RuntimeConfig{
				Image: &ECRImage{
					RepoURL:  testImageRepoURL,
					ImageTag: testImageTag,
				},
				CustomResourcesURL: map[string]string{
					"EnvControllerFunction":       "https://my-bucket.s3.Region.amazonaws.com/sha1/envcontroller.zip",
					"DynamicDesiredCountFunction": "https://my-bucket.s3.Region.amazonaws.com/sha2/count.zip",
				},
			},
			Addons: addons,
		})
		svc.parser = parser
		require.NoError(t, err)

		// WHEN
		_, err = svc.Template()

		// THEN
		require.NoError(t, err)
		require.Equal(t, template.WorkloadOpts{
			AppName:      "phonetool",
			EnvName:      "test",
			WorkloadName: "api",
			WorkloadType: manifest.BackendServiceType,
			HealthCheck: &template.ContainerHealthCheck{
				Command:     []string{"CMD-SHELL", "curl -f http://localhost/ || exit 1"},
				Interval:    aws.Int64(5),
				Retries:     aws.Int64(3),
				StartPeriod: aws.Int64(0),
				Timeout:     aws.Int64(10),
			},
			HostedZoneAliases: make(template.AliasesForHostedZone),
			HTTPTargetContainer: template.HTTPTargetContainer{
				Port: "8080",
				Name: "api",
			},
			HTTPHealthCheck: template.HTTPHealthCheckOpts{
				HealthCheckPath: manifest.DefaultHealthCheckPath,
				GracePeriod:     manifest.DefaultHealthCheckGracePeriod,
			},
			DeregistrationDelay: aws.Int64(60), // defaults to 60
			CustomResources: map[string]template.S3ObjectLocation{
				"EnvControllerFunction": {
					Bucket: "my-bucket",
					Key:    "sha1/envcontroller.zip",
				},
				"DynamicDesiredCountFunction": {
					Bucket: "my-bucket",
					Key:    "sha2/count.zip",
				},
			},
			ServiceConnect: &template.ServiceConnect{},
			ExecuteCommand: &template.ExecuteCommandOpts{},
			NestedStack: &template.WorkloadNestedStackOpts{
				StackName:       addon.StackName,
				VariableOutputs: []string{"MyTable"},
			},
			Network: template.NetworkOpts{
				AssignPublicIP: template.DisablePublicIP,
				SubnetsType:    template.PrivateSubnetsPlacement,
				SecurityGroups: []string{"sg-1234"},
			},
			DeploymentConfiguration: template.DeploymentConfigurationOpts{
				MinHealthyPercent: 0,
				MaxPercent:        100,
			},
			EntryPoint: []string{"enter", "from"},
			Command:    []string{"here"},
		}, actual)
	})

	t.Run("renders template with internal load balancer", func(t *testing.T) {
		// GIVEN
		ctrl := gomock.NewController(t)
		defer ctrl.Finish()

		mft := manifest.NewBackendService(manifest.BackendServiceProps{
			WorkloadProps: manifest.WorkloadProps{
				Name:       "api",
				Dockerfile: testDockerfile,
			},
			Port: 8080,
			HealthCheck: manifest.ContainerHealthCheck{
				Command:     []string{"CMD-SHELL", "curl -f http://localhost/ || exit 1"},
				Interval:    &testInterval,
				Retries:     &testRetries,
				Timeout:     &testTimeout,
				StartPeriod: &testStartPeriod,
			},
		})
		mft.EntryPoint = manifest.EntryPointOverride{
			String:      nil,
			StringSlice: []string{"enter", "from"},
		}
		mft.Command = manifest.CommandOverride{
			String:      nil,
			StringSlice: []string{"here"},
		}
		mft.ExecuteCommand = manifest.ExecuteCommand{Enable: aws.Bool(true)}
		mft.DeployConfig = manifest.DeploymentConfiguration{
			Rolling: aws.String("recreate"),
		}
		mft.RoutingRule = manifest.RoutingRuleConfiguration{
			Path: aws.String("/albPath"),
			HealthCheck: manifest.HealthCheckArgsOrString{
				Union: manifest.AdvancedToUnion[string](manifest.HTTPHealthCheckArgs{
					Path:               aws.String("/healthz"),
					Port:               aws.Int(4200),
					SuccessCodes:       aws.String("418"),
					HealthyThreshold:   aws.Int64(64),
					UnhealthyThreshold: aws.Int64(63),
					Timeout:            (*time.Duration)(aws.Int64(int64(62 * time.Second))),
					Interval:           (*time.Duration)(aws.Int64(int64(61 * time.Second))),
					GracePeriod:        (*time.Duration)(aws.Int64(int64(1 * time.Minute))),
				}),
			},
			Stickiness:          aws.Bool(true),
			DeregistrationDelay: (*time.Duration)(aws.Int64(int64(59 * time.Second))),
			AllowedSourceIps:    []manifest.IPNet{"10.0.1.0/24"},
			TargetContainer:     aws.String("envoy"),
		}
		mft.Sidecars = map[string]*manifest.SidecarConfig{
			"envoy": {
				Port: aws.String("443"),
			},
		}
		privatePlacement := manifest.PrivateSubnetPlacement
		mft.Network.VPC.Placement = manifest.PlacementArgOrString{
			PlacementString: &privatePlacement,
		}
		mft.Network.VPC.SecurityGroups = manifest.SecurityGroupsIDsOrConfig{
			IDs: []string{"sg-1234"},
		}

		var actual template.WorkloadOpts
		parser := mocks.NewMockbackendSvcReadParser(ctrl)
		parser.EXPECT().ParseBackendService(gomock.Any()).DoAndReturn(func(in template.WorkloadOpts) (*template.Content, error) {
			actual = in // Capture the translated object.
			return &template.Content{Buffer: bytes.NewBufferString("template")}, nil
		})
		addons := mockAddons{
			tpl: `
Resources:
  MyTable:
    Type: AWS::DynamoDB::Table
Outputs:
  MyTable:
    Value: !Ref MyTable`,
			params: "",
		}

		svc, err := NewBackendService(BackendServiceConfig{
			App: &config.Application{
				Name: "phonetool",
			},
			EnvManifest: &manifest.Environment{
				Workload: manifest.Workload{
					Name: aws.String("test"),
				},
			},
			Manifest: mft,
			RuntimeConfig: RuntimeConfig{
				Image: &ECRImage{
					RepoURL:  testImageRepoURL,
					ImageTag: testImageTag,
				},
				CustomResourcesURL: map[string]string{
					"EnvControllerFunction":       "https://my-bucket.s3.Region.amazonaws.com/sha1/envcontroller.zip",
					"DynamicDesiredCountFunction": "https://my-bucket.s3.Region.amazonaws.com/sha2/count.zip",
				},
			},
			Addons: addons,
		})
		svc.parser = parser
		require.NoError(t, err)

		// WHEN
		_, err = svc.Template()

		// THEN
		require.NoError(t, err)
		require.Equal(t, template.WorkloadOpts{
			AppName:      "phonetool",
			EnvName:      "test",
			WorkloadName: "api",
			WorkloadType: manifest.BackendServiceType,
			HealthCheck: &template.ContainerHealthCheck{
				Command:     []string{"CMD-SHELL", "curl -f http://localhost/ || exit 1"},
				Interval:    aws.Int64(5),
				Retries:     aws.Int64(3),
				StartPeriod: aws.Int64(0),
				Timeout:     aws.Int64(10),
			},
			Sidecars: []*template.SidecarOpts{
				{
					Name: "envoy",
					Port: aws.String("443"),
				},
			},
			HTTPTargetContainer: template.HTTPTargetContainer{
				Name: "envoy",
				Port: "443",
			},
			ServiceConnect: &template.ServiceConnect{},
			HTTPHealthCheck: template.HTTPHealthCheckOpts{
				HealthCheckPath:    "/healthz",
				Port:               "4200",
				SuccessCodes:       "418",
				HealthyThreshold:   aws.Int64(64),
				UnhealthyThreshold: aws.Int64(63),
				Timeout:            aws.Int64(62),
				Interval:           aws.Int64(61),
				GracePeriod:        60,
			},
			HostedZoneAliases:   make(template.AliasesForHostedZone),
			DeregistrationDelay: aws.Int64(59),
			AllowedSourceIps:    []string{"10.0.1.0/24"},
			CustomResources: map[string]template.S3ObjectLocation{
				"EnvControllerFunction": {
					Bucket: "my-bucket",
					Key:    "sha1/envcontroller.zip",
				},
				"DynamicDesiredCountFunction": {
					Bucket: "my-bucket",
					Key:    "sha2/count.zip",
				},
			},
			ExecuteCommand: &template.ExecuteCommandOpts{},
			NestedStack: &template.WorkloadNestedStackOpts{
				StackName:       addon.StackName,
				VariableOutputs: []string{"MyTable"},
			},
			Network: template.NetworkOpts{
				AssignPublicIP: template.DisablePublicIP,
				SubnetsType:    template.PrivateSubnetsPlacement,
				SecurityGroups: []string{"sg-1234"},
			},
			DeploymentConfiguration: template.DeploymentConfigurationOpts{
				MinHealthyPercent: 0,
				MaxPercent:        100,
			},
			EntryPoint: []string{"enter", "from"},
			Command:    []string{"here"},
			ALBEnabled: true,
		}, actual)
	})
}

func TestBackendService_Parameters(t *testing.T) {
	testBackendSvcManifest := manifest.NewBackendService(manifest.BackendServiceProps{
		WorkloadProps: manifest.WorkloadProps{
			Name:       testServiceName,
			Dockerfile: testDockerfile,
		},
		Port: 8080,
		HealthCheck: manifest.ContainerHealthCheck{
			Command:     []string{"CMD-SHELL", "curl -f http://localhost/ || exit 1"},
			Interval:    &testInterval,
			Retries:     &testRetries,
			Timeout:     &testTimeout,
			StartPeriod: &testStartPeriod,
		},
	})

	conf := &BackendService{
		ecsWkld: &ecsWkld{
			wkld: &wkld{
				name: aws.StringValue(testBackendSvcManifest.Name),
				env:  testEnvName,
				app:  testAppName,
				image: manifest.Image{
					Location: aws.String("mockLocation"),
				},
			},
			tc: testBackendSvcManifest.BackendServiceConfig.TaskConfig,
		},
		manifest: testBackendSvcManifest,
	}

	// WHEN
	params, _ := conf.Parameters()

	// THEN
	require.ElementsMatch(t, []*cloudformation.Parameter{
		{
			ParameterKey:   aws.String(WorkloadAppNameParamKey),
			ParameterValue: aws.String("phonetool"),
		},
		{
			ParameterKey:   aws.String(WorkloadEnvNameParamKey),
			ParameterValue: aws.String("test"),
		},
		{
			ParameterKey:   aws.String(WorkloadNameParamKey),
			ParameterValue: aws.String("frontend"),
		},
		{
			ParameterKey:   aws.String(WorkloadContainerImageParamKey),
			ParameterValue: aws.String("mockLocation"),
		},
		{
			ParameterKey:   aws.String(WorkloadContainerPortParamKey),
			ParameterValue: aws.String("8080"),
		},
		{
			ParameterKey:   aws.String(WorkloadTaskCPUParamKey),
			ParameterValue: aws.String("256"),
		},
		{
			ParameterKey:   aws.String(WorkloadTaskMemoryParamKey),
			ParameterValue: aws.String("512"),
		},
		{
			ParameterKey:   aws.String(WorkloadTaskCountParamKey),
			ParameterValue: aws.String("1"),
		},
		{
			ParameterKey:   aws.String(WorkloadLogRetentionParamKey),
			ParameterValue: aws.String("30"),
		},
		{
			ParameterKey:   aws.String(WorkloadAddonsTemplateURLParamKey),
			ParameterValue: aws.String(""),
		},
		{
			ParameterKey:   aws.String(WorkloadEnvFileARNParamKey),
			ParameterValue: aws.String(""),
		},
		{
			ParameterKey:   aws.String(WorkloadTargetContainerParamKey),
			ParameterValue: aws.String("frontend"),
		},
		{
			ParameterKey:   aws.String(WorkloadTargetPortParamKey),
			ParameterValue: aws.String("8080"),
		},
	}, params)
<<<<<<< HEAD
=======
}

func TestBackendService_TemplateAndParamsGeneration(t *testing.T) {
	const (
		appName = "my-app"
	)
	envName := "my-env"

	testDir := filepath.Join("testdata", "workloads", "backend")

	tests := map[string]struct {
		ManifestPath        string
		TemplatePath        string
		ParamsPath          string
		EnvImportedCertARNs []string
	}{
		"simple": {
			ManifestPath: filepath.Join(testDir, "simple-manifest.yml"),
			TemplatePath: filepath.Join(testDir, "simple-template.yml"),
			ParamsPath:   filepath.Join(testDir, "simple-params.json"),
		},
		"http only path configured": {
			ManifestPath: filepath.Join(testDir, "http-only-path-manifest.yml"),
			TemplatePath: filepath.Join(testDir, "http-only-path-template.yml"),
			ParamsPath:   filepath.Join(testDir, "http-only-path-params.json"),
		},
		"http full config": {
			ManifestPath: filepath.Join(testDir, "http-full-config-manifest.yml"),
			TemplatePath: filepath.Join(testDir, "http-full-config-template.yml"),
			ParamsPath:   filepath.Join(testDir, "http-full-config-params.json"),
		},
		"https path and alias configured": {
			ManifestPath:        filepath.Join(testDir, "https-path-alias-manifest.yml"),
			TemplatePath:        filepath.Join(testDir, "https-path-alias-template.yml"),
			ParamsPath:          filepath.Join(testDir, "https-path-alias-params.json"),
			EnvImportedCertARNs: []string{"exampleComCertARN"},
		},
		"http with autoscaling by requests configured": {
			ManifestPath: filepath.Join(testDir, "http-autoscaling-manifest.yml"),
			TemplatePath: filepath.Join(testDir, "http-autoscaling-template.yml"),
			ParamsPath:   filepath.Join(testDir, "http-autoscaling-params.json"),
		},
	}

	// run tests
	for name, tc := range tests {
		t.Run(name, func(t *testing.T) {
			ctrl := gomock.NewController(t)
			defer ctrl.Finish()

			// parse files
			manifestBytes, err := os.ReadFile(tc.ManifestPath)
			require.NoError(t, err)
			tmplBytes, err := os.ReadFile(tc.TemplatePath)
			require.NoError(t, err)
			paramsBytes, err := os.ReadFile(tc.ParamsPath)
			require.NoError(t, err)

			dynamicMft, err := manifest.UnmarshalWorkload([]byte(manifestBytes))
			require.NoError(t, err)
			require.NoError(t, dynamicMft.Validate())
			mft := dynamicMft.Manifest()

			envConfig := &manifest.Environment{
				Workload: manifest.Workload{
					Name: &envName,
				},
			}
			envConfig.HTTPConfig.Private.Certificates = tc.EnvImportedCertARNs
			serializer, err := NewBackendService(BackendServiceConfig{
				App: &config.Application{
					Name: appName,
				},
				EnvManifest: envConfig,
				Manifest:    mft.(*manifest.BackendService),
				RuntimeConfig: RuntimeConfig{
					ServiceDiscoveryEndpoint: fmt.Sprintf("%s.%s.local", envName, appName),
					EnvVersion:               "v1.42.0",
				},
			})
			serializer.SCFeatureFlag = true
			require.NoError(t, err)

			// mock parser for lambda functions
			realParser := serializer.parser
			mockParser := mocks.NewMockbackendSvcReadParser(ctrl)
			mockParser.EXPECT().ParseBackendService(gomock.Any()).DoAndReturn(func(data template.WorkloadOpts) (*template.Content, error) {
				// pass call to real parser
				return realParser.ParseBackendService(data)
			})
			serializer.parser = mockParser

			// validate generated template
			tmpl, err := serializer.Template()
			require.NoError(t, err)
			var actualTmpl map[any]any
			require.NoError(t, yaml.Unmarshal([]byte(tmpl), &actualTmpl))

			// change the random DynamicDesiredCountAction UpdateID to an expected value
			if v, ok := actualTmpl["Resources"]; ok {
				if v, ok := v.(map[string]any)["DynamicDesiredCountAction"]; ok {
					if v, ok := v.(map[string]any)["Properties"]; ok {
						if v, ok := v.(map[string]any); ok {
							v["UpdateID"] = "AVeryRandomUUID"
						}
					}
				}
			}

			var expectedTmpl map[any]any
			require.NoError(t, yaml.Unmarshal(tmplBytes, &expectedTmpl))

			require.Equal(t, expectedTmpl, actualTmpl, "template mismatch")

			// validate generated params
			params, err := serializer.SerializedParameters()
			require.NoError(t, err)
			var actualParams map[string]any
			require.NoError(t, json.Unmarshal([]byte(params), &actualParams))

			var expectedParams map[string]any
			require.NoError(t, json.Unmarshal(paramsBytes, &expectedParams))

			require.Equal(t, expectedParams, actualParams, "param mismatch")
		})
	}
>>>>>>> 5781c535
}<|MERGE_RESOLUTION|>--- conflicted
+++ resolved
@@ -5,17 +5,16 @@
 
 import (
 	"bytes"
+	"encoding/json"
 	"errors"
-<<<<<<< HEAD
-=======
 	"fmt"
 	"os"
 	"path/filepath"
->>>>>>> 5781c535
 	"testing"
 	"time"
 
 	"github.com/aws/copilot-cli/internal/pkg/config"
+	"gopkg.in/yaml.v3"
 
 	"github.com/aws/aws-sdk-go/aws"
 	"github.com/aws/aws-sdk-go/service/cloudformation"
@@ -575,8 +574,6 @@
 			ParameterValue: aws.String("8080"),
 		},
 	}, params)
-<<<<<<< HEAD
-=======
 }
 
 func TestBackendService_TemplateAndParamsGeneration(t *testing.T) {
@@ -703,5 +700,4 @@
 			require.Equal(t, expectedParams, actualParams, "param mismatch")
 		})
 	}
->>>>>>> 5781c535
 }