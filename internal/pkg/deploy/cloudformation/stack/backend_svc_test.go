// Copyright Amazon.com, Inc. or its affiliates. All Rights Reserved.
// SPDX-License-Identifier: Apache-2.0

package stack

import (
	"bytes"
	"errors"
	"testing"
	"time"

	"github.com/aws/copilot-cli/internal/pkg/config"

	"github.com/aws/aws-sdk-go/aws"
	"github.com/aws/aws-sdk-go/service/cloudformation"
	"github.com/aws/copilot-cli/internal/pkg/addon"
	"github.com/aws/copilot-cli/internal/pkg/deploy/cloudformation/stack/mocks"
	"github.com/aws/copilot-cli/internal/pkg/manifest"
	"github.com/aws/copilot-cli/internal/pkg/template"
	"github.com/golang/mock/gomock"
	"github.com/stretchr/testify/require"
)

// Test settings for container healthchecks in the backend service manifest.
var (
	testInterval    = 5 * time.Second
	testRetries     = 3
	testTimeout     = 10 * time.Second
	testStartPeriod = 0 * time.Second

	testServiceName = "frontend"
	testDockerfile  = "./frontend/Dockerfile"
)

func TestBackendService_Template(t *testing.T) {
	t.Run("returns a wrapped error when addons template parsing fails", func(t *testing.T) {
		// GIVEN
		svc, err := NewBackendService(BackendServiceConfig{
			App:         &config.Application{},
			EnvManifest: &manifest.Environment{},
			Manifest: &manifest.BackendService{
				Workload: manifest.Workload{
					Name: aws.String("api"),
				},
			},
			Addons: mockAddons{tplErr: errors.New("some error")},
		})
		require.NoError(t, err)

		// WHEN
		_, err = svc.Template()

		// THEN
		require.EqualError(t, err, "generate addons template for api: some error")
	})

	t.Run("returns a wrapped error when addons parameter parsing fails", func(t *testing.T) {
		// GIVEN
		svc, err := NewBackendService(BackendServiceConfig{
			App:         &config.Application{},
			EnvManifest: &manifest.Environment{},
			Manifest: &manifest.BackendService{
				Workload: manifest.Workload{
					Name: aws.String("api"),
				},
			},
			Addons: mockAddons{paramsErr: errors.New("some error")},
		})
		require.NoError(t, err)

		// WHEN
		_, err = svc.Template()

		// THEN
		require.EqualError(t, err, "parse addons parameters for api: some error")
	})

	t.Run("returns an error when failed to convert sidecar configuration", func(t *testing.T) {
		// GIVEN
		mft := manifest.NewBackendService(manifest.BackendServiceProps{
			WorkloadProps: manifest.WorkloadProps{
				Name:       "api",
				Dockerfile: testDockerfile,
			},
			Port: 8080,
		})
		mft.Sidecars = map[string]*manifest.SidecarConfig{
			"xray": {
				Port: aws.String("80/80/80"),
			},
		}
		svc, err := NewBackendService(BackendServiceConfig{
			App:         &config.Application{},
			EnvManifest: &manifest.Environment{},
			Manifest:    mft,
			Addons:      mockAddons{},
		})
		require.NoError(t, err)

		// WHEN
		_, err = svc.Template()

		// THEN
		require.EqualError(t, err, "convert the sidecar configuration for service api: cannot parse port mapping from 80/80/80")
	})

	t.Run("returns an error when failed to parse autoscaling template", func(t *testing.T) {
		// GIVEN
		mft := manifest.NewBackendService(manifest.BackendServiceProps{
			WorkloadProps: manifest.WorkloadProps{
				Name:       "api",
				Dockerfile: testDockerfile,
			},
			Port: 8080,
		})
		badRange := manifest.IntRangeBand("badRange")
		mft.Count.AdvancedCount = manifest.AdvancedCount{
			Range: manifest.Range{
				Value: &badRange,
			},
		}
		svc, err := NewBackendService(BackendServiceConfig{
			App:         &config.Application{},
			EnvManifest: &manifest.Environment{},
			Manifest:    mft,
			Addons:      mockAddons{},
		})
		require.NoError(t, err)

		// WHEN
		_, err = svc.Template()

		// THEN
		require.EqualError(t, err, "convert the advanced count configuration for service api: invalid range value badRange. Should be in format of ${min}-${max}")
	})

	t.Run("returns wrapped error when failed to parse the template", func(t *testing.T) {
		// GIVEN
		ctrl := gomock.NewController(t)
		defer ctrl.Finish()

		parser := mocks.NewMockbackendSvcReadParser(ctrl)
		parser.EXPECT().ParseBackendService(gomock.Any()).Return(nil, errors.New("some error"))

		mft := manifest.NewBackendService(manifest.BackendServiceProps{
			WorkloadProps: manifest.WorkloadProps{
				Name:       "api",
				Dockerfile: testDockerfile,
			},
			Port: 8080,
		})
		svc, err := NewBackendService(BackendServiceConfig{
			App:         &config.Application{},
			EnvManifest: &manifest.Environment{},
			Manifest:    mft,
			Addons:      mockAddons{},
		})
		svc.parser = parser
		require.NoError(t, err)

		// WHEN
		_, err = svc.Template()

		// THEN
		require.EqualError(t, err, "parse backend service template: some error")
	})

	t.Run("renders template without a load balancer", func(t *testing.T) {
		// GIVEN
		ctrl := gomock.NewController(t)
		defer ctrl.Finish()

		mft := manifest.NewBackendService(manifest.BackendServiceProps{
			WorkloadProps: manifest.WorkloadProps{
				Name:       "api",
				Dockerfile: testDockerfile,
			},
			Port: 8080,
			HealthCheck: manifest.ContainerHealthCheck{
				Command:     []string{"CMD-SHELL", "curl -f http://localhost/ || exit 1"},
				Interval:    &testInterval,
				Retries:     &testRetries,
				Timeout:     &testTimeout,
				StartPeriod: &testStartPeriod,
			},
		})
		mft.EntryPoint = manifest.EntryPointOverride{
			String:      nil,
			StringSlice: []string{"enter", "from"},
		}
		mft.Command = manifest.CommandOverride{
			String:      nil,
			StringSlice: []string{"here"},
		}
		mft.ExecuteCommand = manifest.ExecuteCommand{Enable: aws.Bool(true)}
		mft.DeployConfig = manifest.DeploymentConfiguration{
			Rolling: aws.String("recreate"),
		}
		privatePlacement := manifest.PrivateSubnetPlacement
		mft.Network.VPC.Placement = manifest.PlacementArgOrString{
			PlacementString: &privatePlacement,
		}
		mft.Network.VPC.SecurityGroups = manifest.SecurityGroupsIDsOrConfig{
			IDs: []string{"sg-1234"},
		}

		var actual template.WorkloadOpts
		parser := mocks.NewMockbackendSvcReadParser(ctrl)
		parser.EXPECT().ParseBackendService(gomock.Any()).DoAndReturn(func(in template.WorkloadOpts) (*template.Content, error) {
			actual = in // Capture the translated object.
			return &template.Content{Buffer: bytes.NewBufferString("template")}, nil
		})
		addons := mockAddons{
			tpl: `
Resources:
  MyTable:
    Type: AWS::DynamoDB::Table
Outputs:
  MyTable:
    Value: !Ref MyTable`,
			params: "",
		}

		svc, err := NewBackendService(BackendServiceConfig{
			App: &config.Application{
				Name: "phonetool",
			},
			EnvManifest: &manifest.Environment{
				Workload: manifest.Workload{
					Name: aws.String("test"),
				},
			},
			Manifest: mft,
			RuntimeConfig: RuntimeConfig{
				Image: &ECRImage{
					RepoURL:  testImageRepoURL,
					ImageTag: testImageTag,
				},
				CustomResourcesURL: map[string]string{
					"EnvControllerFunction":       "https://my-bucket.s3.Region.amazonaws.com/sha1/envcontroller.zip",
					"DynamicDesiredCountFunction": "https://my-bucket.s3.Region.amazonaws.com/sha2/count.zip",
				},
			},
			Addons: addons,
		})
		svc.parser = parser
		require.NoError(t, err)

		// WHEN
		_, err = svc.Template()

		// THEN
		require.NoError(t, err)
		require.Equal(t, template.WorkloadOpts{
			AppName:      "phonetool",
			EnvName:      "test",
			WorkloadName: "api",
			WorkloadType: manifest.BackendServiceType,
			HealthCheck: &template.ContainerHealthCheck{
				Command:     []string{"CMD-SHELL", "curl -f http://localhost/ || exit 1"},
				Interval:    aws.Int64(5),
				Retries:     aws.Int64(3),
				StartPeriod: aws.Int64(0),
				Timeout:     aws.Int64(10),
			},
			HostedZoneAliases: make(template.AliasesForHostedZone),
			HTTPTargetContainer: template.HTTPTargetContainer{
				Port: "8080",
				Name: "api",
			},
			HTTPHealthCheck: template.HTTPHealthCheckOpts{
				HealthCheckPath: manifest.DefaultHealthCheckPath,
				GracePeriod:     manifest.DefaultHealthCheckGracePeriod,
			},
			DeregistrationDelay: aws.Int64(60), // defaults to 60
			CustomResources: map[string]template.S3ObjectLocation{
				"EnvControllerFunction": {
					Bucket: "my-bucket",
					Key:    "sha1/envcontroller.zip",
				},
				"DynamicDesiredCountFunction": {
					Bucket: "my-bucket",
					Key:    "sha2/count.zip",
				},
			},
			ExecuteCommand: &template.ExecuteCommandOpts{},
			NestedStack: &template.WorkloadNestedStackOpts{
				StackName:       addon.StackName,
				VariableOutputs: []string{"MyTable"},
			},
			Network: template.NetworkOpts{
				AssignPublicIP: template.DisablePublicIP,
				SubnetsType:    template.PrivateSubnetsPlacement,
				SecurityGroups: []string{"sg-1234"},
			},
			DeploymentConfiguration: template.DeploymentConfigurationOpts{
				MinHealthyPercent: 0,
				MaxPercent:        100,
			},
			EntryPoint: []string{"enter", "from"},
			Command:    []string{"here"},
		}, actual)
	})

	t.Run("renders template with internal load balancer", func(t *testing.T) {
		// GIVEN
		ctrl := gomock.NewController(t)
		defer ctrl.Finish()

		mft := manifest.NewBackendService(manifest.BackendServiceProps{
			WorkloadProps: manifest.WorkloadProps{
				Name:       "api",
				Dockerfile: testDockerfile,
			},
			Port: 8080,
			HealthCheck: manifest.ContainerHealthCheck{
				Command:     []string{"CMD-SHELL", "curl -f http://localhost/ || exit 1"},
				Interval:    &testInterval,
				Retries:     &testRetries,
				Timeout:     &testTimeout,
				StartPeriod: &testStartPeriod,
			},
		})
		mft.EntryPoint = manifest.EntryPointOverride{
			String:      nil,
			StringSlice: []string{"enter", "from"},
		}
		mft.Command = manifest.CommandOverride{
			String:      nil,
			StringSlice: []string{"here"},
		}
		mft.ExecuteCommand = manifest.ExecuteCommand{Enable: aws.Bool(true)}
		mft.DeployConfig = manifest.DeploymentConfiguration{
			Rolling: aws.String("recreate"),
		}
		mft.RoutingRule = manifest.RoutingRuleConfiguration{
			Path: aws.String("/albPath"),
			HealthCheck: manifest.HealthCheckArgsOrString{
				Union: manifest.AdvancedToUnion[string](manifest.HTTPHealthCheckArgs{
					Path:               aws.String("/healthz"),
					Port:               aws.Int(4200),
					SuccessCodes:       aws.String("418"),
					HealthyThreshold:   aws.Int64(64),
					UnhealthyThreshold: aws.Int64(63),
					Timeout:            (*time.Duration)(aws.Int64(int64(62 * time.Second))),
					Interval:           (*time.Duration)(aws.Int64(int64(61 * time.Second))),
					GracePeriod:        (*time.Duration)(aws.Int64(int64(1 * time.Minute))),
				}),
			},
			Stickiness:          aws.Bool(true),
			DeregistrationDelay: (*time.Duration)(aws.Int64(int64(59 * time.Second))),
			AllowedSourceIps:    []manifest.IPNet{"10.0.1.0/24"},
			TargetContainer:     aws.String("envoy"),
		}
		mft.Sidecars = map[string]*manifest.SidecarConfig{
			"envoy": {
				Port: aws.String("443"),
			},
		}
		privatePlacement := manifest.PrivateSubnetPlacement
		mft.Network.VPC.Placement = manifest.PlacementArgOrString{
			PlacementString: &privatePlacement,
		}
		mft.Network.VPC.SecurityGroups = manifest.SecurityGroupsIDsOrConfig{
			IDs: []string{"sg-1234"},
		}

		var actual template.WorkloadOpts
		parser := mocks.NewMockbackendSvcReadParser(ctrl)
		parser.EXPECT().ParseBackendService(gomock.Any()).DoAndReturn(func(in template.WorkloadOpts) (*template.Content, error) {
			actual = in // Capture the translated object.
			return &template.Content{Buffer: bytes.NewBufferString("template")}, nil
		})
		addons := mockAddons{
			tpl: `
Resources:
  MyTable:
    Type: AWS::DynamoDB::Table
Outputs:
  MyTable:
    Value: !Ref MyTable`,
			params: "",
		}

		svc, err := NewBackendService(BackendServiceConfig{
			App: &config.Application{
				Name: "phonetool",
			},
			EnvManifest: &manifest.Environment{
				Workload: manifest.Workload{
					Name: aws.String("test"),
				},
			},
			Manifest: mft,
			RuntimeConfig: RuntimeConfig{
				Image: &ECRImage{
					RepoURL:  testImageRepoURL,
					ImageTag: testImageTag,
				},
				CustomResourcesURL: map[string]string{
					"EnvControllerFunction":       "https://my-bucket.s3.Region.amazonaws.com/sha1/envcontroller.zip",
					"DynamicDesiredCountFunction": "https://my-bucket.s3.Region.amazonaws.com/sha2/count.zip",
				},
			},
			Addons: addons,
		})
		svc.parser = parser
		require.NoError(t, err)

		// WHEN
		_, err = svc.Template()

		// THEN
		require.NoError(t, err)
		require.Equal(t, template.WorkloadOpts{
			AppName:      "phonetool",
			EnvName:      "test",
			WorkloadName: "api",
			WorkloadType: manifest.BackendServiceType,
			HealthCheck: &template.ContainerHealthCheck{
				Command:     []string{"CMD-SHELL", "curl -f http://localhost/ || exit 1"},
				Interval:    aws.Int64(5),
				Retries:     aws.Int64(3),
				StartPeriod: aws.Int64(0),
				Timeout:     aws.Int64(10),
			},
			Sidecars: []*template.SidecarOpts{
				{
					Name: "envoy",
					Port: aws.String("443"),
				},
			},
			HTTPTargetContainer: template.HTTPTargetContainer{
				Name: "envoy",
				Port: "443",
			},
			HTTPHealthCheck: template.HTTPHealthCheckOpts{
				HealthCheckPath:    "/healthz",
				Port:               "4200",
				SuccessCodes:       "418",
				HealthyThreshold:   aws.Int64(64),
				UnhealthyThreshold: aws.Int64(63),
				Timeout:            aws.Int64(62),
				Interval:           aws.Int64(61),
				GracePeriod:        60,
			},
			HostedZoneAliases:   make(template.AliasesForHostedZone),
			DeregistrationDelay: aws.Int64(59),
			AllowedSourceIps:    []string{"10.0.1.0/24"},
			CustomResources: map[string]template.S3ObjectLocation{
				"EnvControllerFunction": {
					Bucket: "my-bucket",
					Key:    "sha1/envcontroller.zip",
				},
				"DynamicDesiredCountFunction": {
					Bucket: "my-bucket",
					Key:    "sha2/count.zip",
				},
			},
			ExecuteCommand: &template.ExecuteCommandOpts{},
			NestedStack: &template.WorkloadNestedStackOpts{
				StackName:       addon.StackName,
				VariableOutputs: []string{"MyTable"},
			},
			Network: template.NetworkOpts{
				AssignPublicIP: template.DisablePublicIP,
				SubnetsType:    template.PrivateSubnetsPlacement,
				SecurityGroups: []string{"sg-1234"},
			},
			DeploymentConfiguration: template.DeploymentConfigurationOpts{
				MinHealthyPercent: 0,
				MaxPercent:        100,
			},
			EntryPoint: []string{"enter", "from"},
			Command:    []string{"here"},
			ALBEnabled: true,
		}, actual)
	})
}

func TestBackendService_Parameters(t *testing.T) {
	testBackendSvcManifest := manifest.NewBackendService(manifest.BackendServiceProps{
		WorkloadProps: manifest.WorkloadProps{
			Name:       testServiceName,
			Dockerfile: testDockerfile,
		},
		Port: 8080,
		HealthCheck: manifest.ContainerHealthCheck{
			Command:     []string{"CMD-SHELL", "curl -f http://localhost/ || exit 1"},
			Interval:    &testInterval,
			Retries:     &testRetries,
			Timeout:     &testTimeout,
			StartPeriod: &testStartPeriod,
		},
	})

	conf := &BackendService{
		ecsWkld: &ecsWkld{
			wkld: &wkld{
				name: aws.StringValue(testBackendSvcManifest.Name),
				env:  testEnvName,
				app:  testAppName,
				image: manifest.Image{
					Location: aws.String("mockLocation"),
				},
			},
			tc: testBackendSvcManifest.BackendServiceConfig.TaskConfig,
		},
		manifest: testBackendSvcManifest,
	}

	// WHEN
	params, _ := conf.Parameters()

	// THEN
	require.ElementsMatch(t, []*cloudformation.Parameter{
		{
			ParameterKey:   aws.String(WorkloadAppNameParamKey),
			ParameterValue: aws.String("phonetool"),
		},
		{
			ParameterKey:   aws.String(WorkloadEnvNameParamKey),
			ParameterValue: aws.String("test"),
		},
		{
			ParameterKey:   aws.String(WorkloadNameParamKey),
			ParameterValue: aws.String("frontend"),
		},
		{
			ParameterKey:   aws.String(WorkloadContainerImageParamKey),
			ParameterValue: aws.String("mockLocation"),
		},
		{
			ParameterKey:   aws.String(WorkloadContainerPortParamKey),
			ParameterValue: aws.String("8080"),
		},
		{
			ParameterKey:   aws.String(WorkloadTaskCPUParamKey),
			ParameterValue: aws.String("256"),
		},
		{
			ParameterKey:   aws.String(WorkloadTaskMemoryParamKey),
			ParameterValue: aws.String("512"),
		},
		{
			ParameterKey:   aws.String(WorkloadTaskCountParamKey),
			ParameterValue: aws.String("1"),
		},
		{
			ParameterKey:   aws.String(WorkloadLogRetentionParamKey),
			ParameterValue: aws.String("30"),
		},
		{
			ParameterKey:   aws.String(WorkloadAddonsTemplateURLParamKey),
			ParameterValue: aws.String(""),
		},
		{
			ParameterKey:   aws.String(WorkloadEnvFileARNParamKey),
			ParameterValue: aws.String(""),
		},
		{
			ParameterKey:   aws.String(WorkloadTargetContainerParamKey),
			ParameterValue: aws.String("frontend"),
		},
		{
			ParameterKey:   aws.String(WorkloadTargetPortParamKey),
			ParameterValue: aws.String("8080"),
		},
	}, params)
<<<<<<< HEAD
}

func TestBackendService_TemplateAndParamsGeneration(t *testing.T) {
	const (
		appName = "my-app"
	)
	envName := "my-env"

	testDir := filepath.Join("testdata", "workloads", "backend")

	tests := map[string]struct {
		ManifestPath        string
		TemplatePath        string
		ParamsPath          string
		EnvImportedCertARNs []string
	}{
		"simple": {
			ManifestPath: filepath.Join(testDir, "simple-manifest.yml"),
			TemplatePath: filepath.Join(testDir, "simple-template.yml"),
			ParamsPath:   filepath.Join(testDir, "simple-params.json"),
		},
		"http only path configured": {
			ManifestPath: filepath.Join(testDir, "http-only-path-manifest.yml"),
			TemplatePath: filepath.Join(testDir, "http-only-path-template.yml"),
			ParamsPath:   filepath.Join(testDir, "http-only-path-params.json"),
		},
		"http full config": {
			ManifestPath: filepath.Join(testDir, "http-full-config-manifest.yml"),
			TemplatePath: filepath.Join(testDir, "http-full-config-template.yml"),
			ParamsPath:   filepath.Join(testDir, "http-full-config-params.json"),
		},
		"https path and alias configured": {
			ManifestPath:        filepath.Join(testDir, "https-path-alias-manifest.yml"),
			TemplatePath:        filepath.Join(testDir, "https-path-alias-template.yml"),
			ParamsPath:          filepath.Join(testDir, "https-path-alias-params.json"),
			EnvImportedCertARNs: []string{"exampleComCertARN"},
		},
		"http with autoscaling by requests configured": {
			ManifestPath: filepath.Join(testDir, "http-autoscaling-manifest.yml"),
			TemplatePath: filepath.Join(testDir, "http-autoscaling-template.yml"),
			ParamsPath:   filepath.Join(testDir, "http-autoscaling-params.json"),
		},
	}

	// run tests
	for name, tc := range tests {
		t.Run(name, func(t *testing.T) {
			ctrl := gomock.NewController(t)
			defer ctrl.Finish()

			// parse files
			manifestBytes, err := os.ReadFile(tc.ManifestPath)
			require.NoError(t, err)
			tmplBytes, err := os.ReadFile(tc.TemplatePath)
			require.NoError(t, err)
			paramsBytes, err := os.ReadFile(tc.ParamsPath)
			require.NoError(t, err)

			dynamicMft, err := manifest.UnmarshalWorkload([]byte(manifestBytes))
			require.NoError(t, err)
			require.NoError(t, dynamicMft.Validate())
			mft := dynamicMft.Manifest()

			envConfig := &manifest.Environment{
				Workload: manifest.Workload{
					Name: &envName,
				},
			}
			envConfig.HTTPConfig.Private.Certificates = tc.EnvImportedCertARNs
			serializer, err := NewBackendService(BackendServiceConfig{
				App: &config.Application{
					Name: appName,
				},
				EnvManifest: envConfig,
				Manifest:    mft.(*manifest.BackendService),
				RuntimeConfig: RuntimeConfig{
					ServiceDiscoveryEndpoint: fmt.Sprintf("%s.%s.local", envName, appName),
					EnvVersion:               "v1.42.0",
				},
			})
			require.NoError(t, err)

			// mock parser for lambda functions
			realParser := serializer.parser
			mockParser := mocks.NewMockbackendSvcReadParser(ctrl)
			mockParser.EXPECT().ParseBackendService(gomock.Any()).DoAndReturn(func(data template.WorkloadOpts) (*template.Content, error) {
				// pass call to real parser
				return realParser.ParseBackendService(data)
			})
			serializer.parser = mockParser

			// validate generated template
			tmpl, err := serializer.Template()
			require.NoError(t, err)
			var actualTmpl map[any]any
			require.NoError(t, yaml.Unmarshal([]byte(tmpl), &actualTmpl))

			// change the random DynamicDesiredCountAction UpdateID to an expected value
			if v, ok := actualTmpl["Resources"]; ok {
				if v, ok := v.(map[string]any)["DynamicDesiredCountAction"]; ok {
					if v, ok := v.(map[string]any)["Properties"]; ok {
						if v, ok := v.(map[string]any); ok {
							v["UpdateID"] = "AVeryRandomUUID"
						}
					}
				}
			}

			var expectedTmpl map[any]any
			require.NoError(t, yaml.Unmarshal(tmplBytes, &expectedTmpl))

			require.Equal(t, expectedTmpl, actualTmpl, "template mismatch")

			// validate generated params
			params, err := serializer.SerializedParameters()
			require.NoError(t, err)
			var actualParams map[string]any
			require.NoError(t, json.Unmarshal([]byte(params), &actualParams))

			var expectedParams map[string]any
			require.NoError(t, json.Unmarshal(paramsBytes, &expectedParams))

			require.Equal(t, expectedParams, actualParams, "param mismatch")
		})
	}
=======
>>>>>>> 1529ad03
}<|MERGE_RESOLUTION|>--- conflicted
+++ resolved
@@ -567,132 +567,4 @@
 			ParameterValue: aws.String("8080"),
 		},
 	}, params)
-<<<<<<< HEAD
-}
-
-func TestBackendService_TemplateAndParamsGeneration(t *testing.T) {
-	const (
-		appName = "my-app"
-	)
-	envName := "my-env"
-
-	testDir := filepath.Join("testdata", "workloads", "backend")
-
-	tests := map[string]struct {
-		ManifestPath        string
-		TemplatePath        string
-		ParamsPath          string
-		EnvImportedCertARNs []string
-	}{
-		"simple": {
-			ManifestPath: filepath.Join(testDir, "simple-manifest.yml"),
-			TemplatePath: filepath.Join(testDir, "simple-template.yml"),
-			ParamsPath:   filepath.Join(testDir, "simple-params.json"),
-		},
-		"http only path configured": {
-			ManifestPath: filepath.Join(testDir, "http-only-path-manifest.yml"),
-			TemplatePath: filepath.Join(testDir, "http-only-path-template.yml"),
-			ParamsPath:   filepath.Join(testDir, "http-only-path-params.json"),
-		},
-		"http full config": {
-			ManifestPath: filepath.Join(testDir, "http-full-config-manifest.yml"),
-			TemplatePath: filepath.Join(testDir, "http-full-config-template.yml"),
-			ParamsPath:   filepath.Join(testDir, "http-full-config-params.json"),
-		},
-		"https path and alias configured": {
-			ManifestPath:        filepath.Join(testDir, "https-path-alias-manifest.yml"),
-			TemplatePath:        filepath.Join(testDir, "https-path-alias-template.yml"),
-			ParamsPath:          filepath.Join(testDir, "https-path-alias-params.json"),
-			EnvImportedCertARNs: []string{"exampleComCertARN"},
-		},
-		"http with autoscaling by requests configured": {
-			ManifestPath: filepath.Join(testDir, "http-autoscaling-manifest.yml"),
-			TemplatePath: filepath.Join(testDir, "http-autoscaling-template.yml"),
-			ParamsPath:   filepath.Join(testDir, "http-autoscaling-params.json"),
-		},
-	}
-
-	// run tests
-	for name, tc := range tests {
-		t.Run(name, func(t *testing.T) {
-			ctrl := gomock.NewController(t)
-			defer ctrl.Finish()
-
-			// parse files
-			manifestBytes, err := os.ReadFile(tc.ManifestPath)
-			require.NoError(t, err)
-			tmplBytes, err := os.ReadFile(tc.TemplatePath)
-			require.NoError(t, err)
-			paramsBytes, err := os.ReadFile(tc.ParamsPath)
-			require.NoError(t, err)
-
-			dynamicMft, err := manifest.UnmarshalWorkload([]byte(manifestBytes))
-			require.NoError(t, err)
-			require.NoError(t, dynamicMft.Validate())
-			mft := dynamicMft.Manifest()
-
-			envConfig := &manifest.Environment{
-				Workload: manifest.Workload{
-					Name: &envName,
-				},
-			}
-			envConfig.HTTPConfig.Private.Certificates = tc.EnvImportedCertARNs
-			serializer, err := NewBackendService(BackendServiceConfig{
-				App: &config.Application{
-					Name: appName,
-				},
-				EnvManifest: envConfig,
-				Manifest:    mft.(*manifest.BackendService),
-				RuntimeConfig: RuntimeConfig{
-					ServiceDiscoveryEndpoint: fmt.Sprintf("%s.%s.local", envName, appName),
-					EnvVersion:               "v1.42.0",
-				},
-			})
-			require.NoError(t, err)
-
-			// mock parser for lambda functions
-			realParser := serializer.parser
-			mockParser := mocks.NewMockbackendSvcReadParser(ctrl)
-			mockParser.EXPECT().ParseBackendService(gomock.Any()).DoAndReturn(func(data template.WorkloadOpts) (*template.Content, error) {
-				// pass call to real parser
-				return realParser.ParseBackendService(data)
-			})
-			serializer.parser = mockParser
-
-			// validate generated template
-			tmpl, err := serializer.Template()
-			require.NoError(t, err)
-			var actualTmpl map[any]any
-			require.NoError(t, yaml.Unmarshal([]byte(tmpl), &actualTmpl))
-
-			// change the random DynamicDesiredCountAction UpdateID to an expected value
-			if v, ok := actualTmpl["Resources"]; ok {
-				if v, ok := v.(map[string]any)["DynamicDesiredCountAction"]; ok {
-					if v, ok := v.(map[string]any)["Properties"]; ok {
-						if v, ok := v.(map[string]any); ok {
-							v["UpdateID"] = "AVeryRandomUUID"
-						}
-					}
-				}
-			}
-
-			var expectedTmpl map[any]any
-			require.NoError(t, yaml.Unmarshal(tmplBytes, &expectedTmpl))
-
-			require.Equal(t, expectedTmpl, actualTmpl, "template mismatch")
-
-			// validate generated params
-			params, err := serializer.SerializedParameters()
-			require.NoError(t, err)
-			var actualParams map[string]any
-			require.NoError(t, json.Unmarshal([]byte(params), &actualParams))
-
-			var expectedParams map[string]any
-			require.NoError(t, json.Unmarshal(paramsBytes, &expectedParams))
-
-			require.Equal(t, expectedParams, actualParams, "param mismatch")
-		})
-	}
-=======
->>>>>>> 1529ad03
 }