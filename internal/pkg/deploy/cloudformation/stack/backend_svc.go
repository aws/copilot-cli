// Copyright Amazon.com, Inc. or its affiliates. All Rights Reserved.
// SPDX-License-Identifier: Apache-2.0

package stack

import (
	"fmt"
	"strconv"

	"github.com/aws/aws-sdk-go/aws"
	"github.com/aws/aws-sdk-go/service/cloudformation"
	"github.com/aws/copilot-cli/internal/pkg/addon"
	"github.com/aws/copilot-cli/internal/pkg/manifest"
	"github.com/aws/copilot-cli/internal/pkg/template"
)

// Parameter logical IDs for a backend service.
const (
	BackendServiceContainerPortParamKey = "ContainerPort"
)

const (
	// NoExposedContainerPort indicates no port should be exposed for the service container.
	NoExposedContainerPort = "-1"
)

type backendSvcReadParser interface {
	template.ReadParser
	ParseBackendService(template.WorkloadOpts) (*template.Content, error)
}

// BackendService represents the configuration needed to create a CloudFormation stack from a backend service manifest.
type BackendService struct {
	*ecsWkld
	manifest *manifest.BackendService

	parser backendSvcReadParser
}

// NewBackendService creates a new BackendService stack from a manifest file.
func NewBackendService(mft *manifest.BackendService, env, app string, rc RuntimeConfig) (*BackendService, error) {
	parser := template.New()
	addons, err := addon.New(aws.StringValue(mft.Name))
	if err != nil {
		return nil, fmt.Errorf("new addons: %w", err)
	}
	return &BackendService{
		ecsWkld: &ecsWkld{
			wkld: &wkld{
				name:   aws.StringValue(mft.Name),
				env:    env,
				app:    app,
				rc:     rc,
				image:  mft.ImageConfig,
				parser: parser,
				addons: addons,
			},
			tc: mft.TaskConfig,
		},
		manifest: mft,

		parser: parser,
	}, nil
}

// Template returns the CloudFormation template for the backend service.
func (s *BackendService) Template() (string, error) {
	desiredCountLambda, err := s.parser.Read(desiredCountGeneratorPath)
	if err != nil {
		return "", fmt.Errorf("read desired count lambda: %w", err)
	}
	envControllerLambda, err := s.parser.Read(envControllerPath)
	if err != nil {
		return "", fmt.Errorf("read env controller lambda: %w", err)
	}
	outputs, err := s.addonsOutputs()
	if err != nil {
		return "", err
	}
	convSidecarOpts := convertSidecarOpts{
		sidecarConfig: s.manifest.Sidecars,
		imageConfig:   &s.manifest.ImageConfig.Image,
		workloadName:  aws.StringValue(s.manifest.Name),
	}
	sidecars, err := convertSidecar(convSidecarOpts)
	if err != nil {
		return "", fmt.Errorf("convert the sidecar configuration for service %s: %w", s.name, err)
	}
	dependencies, err := convertImageDependsOn(convSidecarOpts)
	if err != nil {
		return "", fmt.Errorf("convert the container dependency for service %s: %w", s.name, err)
	}

	advancedCount, err := convertAdvancedCount(&s.manifest.Count.AdvancedCount)
	if err != nil {
		return "", fmt.Errorf("convert the advanced count configuration for service %s: %w", s.name, err)
	}

	var autoscaling *template.AutoscalingOpts
	var desiredCountOnSpot *int
	var capacityProviders []*template.CapacityProviderStrategy

	if advancedCount != nil {
		autoscaling = advancedCount.Autoscaling
		desiredCountOnSpot = advancedCount.Spot
		capacityProviders = advancedCount.Cps
	}
	storage, err := convertStorageOpts(s.manifest.Name, s.manifest.Storage)
	if err != nil {
		return "", fmt.Errorf("convert storage options for service %s: %w", s.name, err)
	}
	entrypoint, err := convertEntryPoint(s.manifest.EntryPoint)
	if err != nil {
		return "", err
	}
	command, err := convertCommand(s.manifest.Command)
	if err != nil {
		return "", err
	}
	content, err := s.parser.ParseBackendService(template.WorkloadOpts{
<<<<<<< HEAD
		Variables:            s.manifest.BackendServiceConfig.Variables,
		Secrets:              s.manifest.BackendServiceConfig.Secrets,
		NestedStack:          outputs,
		Sidecars:             sidecars,
		Autoscaling:          autoscaling,
		CapacityProviders:    capacityProviders,
		DesiredCountOnSpot:   desiredCountOnSpot,
		ExecuteCommand:       convertExecuteCommand(&s.manifest.ExecuteCommand),
		WorkloadType:         manifest.BackendServiceType,
		HealthCheck:          s.manifest.BackendServiceConfig.ImageConfig.HealthCheckOpts(),
		LogConfig:            convertLogging(s.manifest.Logging),
		DockerLabels:         s.manifest.ImageConfig.DockerLabels,
		DesiredCountLambda:   desiredCountLambda.String(),
		EnvControllerLambda:  envControllerLambda.String(),
		Storage:              storage,
		Network:              convertNetworkConfig(s.manifest.Network),
		EntryPoint:           entrypoint,
		Command:              command,
		DependsOn:            dependencies,
		CredentialsParameter: aws.StringValue(s.manifest.ImageConfig.Credentials),
=======
		Variables:                s.manifest.BackendServiceConfig.Variables,
		Secrets:                  s.manifest.BackendServiceConfig.Secrets,
		NestedStack:              outputs,
		Sidecars:                 sidecars,
		Autoscaling:              autoscaling,
		CapacityProviders:        capacityProviders,
		DesiredCountOnSpot:       desiredCountOnSpot,
		ExecuteCommand:           convertExecuteCommand(&s.manifest.ExecuteCommand),
		WorkloadType:             manifest.BackendServiceType,
		HealthCheck:              s.manifest.BackendServiceConfig.ImageConfig.HealthCheckOpts(),
		LogConfig:                convertLogging(s.manifest.Logging),
		DockerLabels:             s.manifest.ImageConfig.DockerLabels,
		DesiredCountLambda:       desiredCountLambda.String(),
		EnvControllerLambda:      envControllerLambda.String(),
		Storage:                  storage,
		Network:                  convertNetworkConfig(s.manifest.Network),
		EntryPoint:               entrypoint,
		Command:                  command,
		DependsOn:                dependencies,
		ServiceDiscoveryEndpoint: s.rc.ServiceDiscoveryEndpoint,
>>>>>>> 64920a0f
	})
	if err != nil {
		return "", fmt.Errorf("parse backend service template: %w", err)
	}
	return content.String(), nil
}

// Parameters returns the list of CloudFormation parameters used by the template.
func (s *BackendService) Parameters() ([]*cloudformation.Parameter, error) {
	svcParams, err := s.ecsWkld.Parameters()
	if err != nil {
		return nil, err
	}
	containerPort := NoExposedContainerPort
	if s.manifest.BackendServiceConfig.ImageConfig.Port != nil {
		containerPort = strconv.FormatUint(uint64(aws.Uint16Value(s.manifest.BackendServiceConfig.ImageConfig.Port)), 10)
	}
	return append(svcParams, []*cloudformation.Parameter{
		{
			ParameterKey:   aws.String(BackendServiceContainerPortParamKey),
			ParameterValue: aws.String(containerPort),
		},
	}...), nil
}

// SerializedParameters returns the CloudFormation stack's parameters serialized
// to a YAML document annotated with comments for readability to users.
func (s *BackendService) SerializedParameters() (string, error) {
	return s.templateConfiguration(s)
}<|MERGE_RESOLUTION|>--- conflicted
+++ resolved
@@ -118,7 +118,6 @@
 		return "", err
 	}
 	content, err := s.parser.ParseBackendService(template.WorkloadOpts{
-<<<<<<< HEAD
 		Variables:            s.manifest.BackendServiceConfig.Variables,
 		Secrets:              s.manifest.BackendServiceConfig.Secrets,
 		NestedStack:          outputs,
@@ -139,28 +138,7 @@
 		Command:              command,
 		DependsOn:            dependencies,
 		CredentialsParameter: aws.StringValue(s.manifest.ImageConfig.Credentials),
-=======
-		Variables:                s.manifest.BackendServiceConfig.Variables,
-		Secrets:                  s.manifest.BackendServiceConfig.Secrets,
-		NestedStack:              outputs,
-		Sidecars:                 sidecars,
-		Autoscaling:              autoscaling,
-		CapacityProviders:        capacityProviders,
-		DesiredCountOnSpot:       desiredCountOnSpot,
-		ExecuteCommand:           convertExecuteCommand(&s.manifest.ExecuteCommand),
-		WorkloadType:             manifest.BackendServiceType,
-		HealthCheck:              s.manifest.BackendServiceConfig.ImageConfig.HealthCheckOpts(),
-		LogConfig:                convertLogging(s.manifest.Logging),
-		DockerLabels:             s.manifest.ImageConfig.DockerLabels,
-		DesiredCountLambda:       desiredCountLambda.String(),
-		EnvControllerLambda:      envControllerLambda.String(),
-		Storage:                  storage,
-		Network:                  convertNetworkConfig(s.manifest.Network),
-		EntryPoint:               entrypoint,
-		Command:                  command,
-		DependsOn:                dependencies,
 		ServiceDiscoveryEndpoint: s.rc.ServiceDiscoveryEndpoint,
->>>>>>> 64920a0f
 	})
 	if err != nil {
 		return "", fmt.Errorf("parse backend service template: %w", err)
