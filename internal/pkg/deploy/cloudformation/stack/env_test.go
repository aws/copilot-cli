// Copyright Amazon.com, Inc. or its affiliates. All Rights Reserved.
// SPDX-License-Identifier: Apache-2.0

package stack

import (
	"bytes"
	"errors"
	"fmt"
	"testing"

	"github.com/aws/aws-sdk-go/aws"
	"github.com/aws/aws-sdk-go/service/cloudformation"
	"github.com/aws/copilot-cli/internal/pkg/config"
	"github.com/aws/copilot-cli/internal/pkg/deploy"
	"github.com/aws/copilot-cli/internal/pkg/deploy/cloudformation/stack/mocks"
	"github.com/aws/copilot-cli/internal/pkg/manifest"
	"github.com/aws/copilot-cli/internal/pkg/template"
	"github.com/golang/mock/gomock"
	"github.com/stretchr/testify/require"
)

func TestEnv_Template(t *testing.T) {
	testCases := map[string]struct {
		mockDependencies func(ctrl *gomock.Controller, e *EnvStackConfig)
		expectedOutput   string
		want             error
	}{
		"should return template body when present": {
			mockDependencies: func(ctrl *gomock.Controller, e *EnvStackConfig) {
				m := mocks.NewMockenvReadParser(ctrl)
				m.EXPECT().ParseEnv(gomock.Any()).DoAndReturn(func(data *template.EnvOpts) (*template.Content, error) {
					require.Equal(t, &template.EnvOpts{
						AppName: "project",
						EnvName: "env",
						VPCConfig: template.VPCConfig{
							Imported: nil,
							Managed: template.ManagedVPC{
								CIDR:               DefaultVPCCIDR,
								PrivateSubnetCIDRs: DefaultPrivateSubnetCIDRs,
								PublicSubnetCIDRs:  DefaultPublicSubnetCIDRs,
							},
						},
						LatestVersion: deploy.LatestEnvTemplateVersion,
						CustomResources: map[string]template.S3ObjectLocation{
							"CertificateValidationFunction": {
								Bucket: "mockbucket",
								Key:    "mockkey1",
							},
							"DNSDelegationFunction": {
								Bucket: "mockbucket",
								Key:    "mockkey2",
							},
							"CustomDomainFunction": {
								Bucket: "mockbucket",
								Key:    "mockkey4",
							},
						},
<<<<<<< HEAD
						Telemetry: &template.Telemetry{
							EnableContainerInsights: false,
						},
						SerializedManifest: "name: env\ntype: Environment\n",
=======
						ForceUpdateID: "mockPreviousForceUpdateID",
>>>>>>> d928cc94
					}, data)
					return &template.Content{Buffer: bytes.NewBufferString("mockTemplate")}, nil
				})
				e.parser = m
			},
			expectedOutput: mockTemplate,
		},
	}

	for name, tc := range testCases {
		t.Run(name, func(t *testing.T) {
			// GIVEN
			ctrl := gomock.NewController(t)
			defer ctrl.Finish()
			envStack := &EnvStackConfig{
				in:                mockDeployEnvironmentInput(),
				lastForceUpdateID: "mockPreviousForceUpdateID",
			}
			tc.mockDependencies(ctrl, envStack)

			// WHEN
			got, err := envStack.Template()

			// THEN
			if tc.want != nil {
				require.EqualError(t, tc.want, err.Error())
			} else {
				require.NoError(t, err)
				require.Equal(t, tc.expectedOutput, got)
			}
		})
	}
}

func TestEnv_Parameters(t *testing.T) {
	deploymentInput := mockDeployEnvironmentInput()
	deploymentInputWithDNS := mockDeployEnvironmentInput()
	deploymentInputWithDNS.App.Domain = "ecs.aws"
	deploymentInputWithPrivateDNS := mockDeployEnvironmentInput()
	deploymentInputWithPrivateDNS.Mft.HTTPConfig.Private.Certificates = []string{"arn:aws:acm:us-east-1:123456789012:certificate/12345678-1234-1234-1234-123456789012"}
	testCases := map[string]struct {
		input     *deploy.CreateEnvironmentInput
		oldParams []*cloudformation.Parameter
		want      []*cloudformation.Parameter
	}{
		"without DNS": {
			input: deploymentInput,
			want: []*cloudformation.Parameter{
				{
					ParameterKey:   aws.String(envParamAppNameKey),
					ParameterValue: aws.String(deploymentInput.App.Name),
				},
				{
					ParameterKey:   aws.String(envParamEnvNameKey),
					ParameterValue: aws.String(deploymentInput.Name),
				},
				{
					ParameterKey:   aws.String(envParamToolsAccountPrincipalKey),
					ParameterValue: aws.String(deploymentInput.App.AccountPrincipalARN),
				},
				{
					ParameterKey:   aws.String(envParamAppDNSKey),
					ParameterValue: aws.String(""),
				},
				{
					ParameterKey:   aws.String(envParamAppDNSDelegationRoleKey),
					ParameterValue: aws.String(""),
				},
				{
					ParameterKey:   aws.String(EnvParamAliasesKey),
					ParameterValue: aws.String(""),
				},
				{
					ParameterKey:   aws.String(EnvParamALBWorkloadsKey),
					ParameterValue: aws.String(""),
				},
				{
					ParameterKey:   aws.String(envParamInternalALBWorkloadsKey),
					ParameterValue: aws.String(""),
				},
				{
					ParameterKey:   aws.String(envParamEFSWorkloadsKey),
					ParameterValue: aws.String(""),
				},
				{
					ParameterKey:   aws.String(envParamNATWorkloadsKey),
					ParameterValue: aws.String(""),
				},
				{
					ParameterKey:   aws.String(EnvParamServiceDiscoveryEndpoint),
					ParameterValue: aws.String("env.project.local"),
				},
				{
					ParameterKey:   aws.String(envParamCreateHTTPSListenerKey),
					ParameterValue: aws.String("false"),
				},
				{
					ParameterKey:   aws.String(envParamCreateInternalHTTPSListenerKey),
					ParameterValue: aws.String("false"),
				},
			},
		},
		"with DNS": {
			input: deploymentInputWithDNS,
			want: []*cloudformation.Parameter{
				{
					ParameterKey:   aws.String(envParamAppNameKey),
					ParameterValue: aws.String(deploymentInputWithDNS.App.Name),
				},
				{
					ParameterKey:   aws.String(envParamEnvNameKey),
					ParameterValue: aws.String(deploymentInputWithDNS.Name),
				},
				{
					ParameterKey:   aws.String(envParamToolsAccountPrincipalKey),
					ParameterValue: aws.String(deploymentInputWithDNS.App.AccountPrincipalARN),
				},
				{
					ParameterKey:   aws.String(envParamAppDNSKey),
					ParameterValue: aws.String(deploymentInputWithDNS.App.Domain),
				},
				{
					ParameterKey:   aws.String(envParamAppDNSDelegationRoleKey),
					ParameterValue: aws.String("arn:aws:iam::000000000:role/project-DNSDelegationRole"),
				},
				{
					ParameterKey:   aws.String(EnvParamServiceDiscoveryEndpoint),
					ParameterValue: aws.String("env.project.local"),
				},
				{
					ParameterKey:   aws.String(envParamCreateHTTPSListenerKey),
					ParameterValue: aws.String("true"),
				},
				{
					ParameterKey:   aws.String(EnvParamAliasesKey),
					ParameterValue: aws.String(""),
				},
				{
					ParameterKey:   aws.String(EnvParamALBWorkloadsKey),
					ParameterValue: aws.String(""),
				},
				{
					ParameterKey:   aws.String(envParamInternalALBWorkloadsKey),
					ParameterValue: aws.String(""),
				},
				{
					ParameterKey:   aws.String(envParamEFSWorkloadsKey),
					ParameterValue: aws.String(""),
				},
				{
					ParameterKey:   aws.String(envParamNATWorkloadsKey),
					ParameterValue: aws.String(""),
				},
				{
					ParameterKey:   aws.String(envParamCreateInternalHTTPSListenerKey),
					ParameterValue: aws.String("false"),
				},
			},
		},
		"with private DNS only": {
			input: deploymentInputWithPrivateDNS,
			want: []*cloudformation.Parameter{
				{
					ParameterKey:   aws.String(envParamAppNameKey),
					ParameterValue: aws.String(deploymentInput.App.Name),
				},
				{
					ParameterKey:   aws.String(envParamEnvNameKey),
					ParameterValue: aws.String(deploymentInput.Name),
				},
				{
					ParameterKey:   aws.String(envParamToolsAccountPrincipalKey),
					ParameterValue: aws.String(deploymentInput.App.AccountPrincipalARN),
				},
				{
					ParameterKey:   aws.String(envParamAppDNSKey),
					ParameterValue: aws.String(""),
				},
				{
					ParameterKey:   aws.String(envParamAppDNSDelegationRoleKey),
					ParameterValue: aws.String(""),
				},
				{
					ParameterKey:   aws.String(EnvParamAliasesKey),
					ParameterValue: aws.String(""),
				},
				{
					ParameterKey:   aws.String(EnvParamALBWorkloadsKey),
					ParameterValue: aws.String(""),
				},
				{
					ParameterKey:   aws.String(envParamInternalALBWorkloadsKey),
					ParameterValue: aws.String(""),
				},
				{
					ParameterKey:   aws.String(envParamEFSWorkloadsKey),
					ParameterValue: aws.String(""),
				},
				{
					ParameterKey:   aws.String(envParamNATWorkloadsKey),
					ParameterValue: aws.String(""),
				},
				{
					ParameterKey:   aws.String(EnvParamServiceDiscoveryEndpoint),
					ParameterValue: aws.String("env.project.local"),
				},
				{
					ParameterKey:   aws.String(envParamCreateHTTPSListenerKey),
					ParameterValue: aws.String("false"),
				},
				{
					ParameterKey:   aws.String(envParamCreateInternalHTTPSListenerKey),
					ParameterValue: aws.String("true"),
				},
			},
		},
		"should retain the values from EnvControllerParameters": {
			input: deploymentInput,
			oldParams: []*cloudformation.Parameter{
				{
					ParameterKey:   aws.String(EnvParamALBWorkloadsKey),
					ParameterValue: aws.String("frontend,backend"),
				},
				{
					ParameterKey:   aws.String(envParamNATWorkloadsKey),
					ParameterValue: aws.String("backend"),
				},
			},

			want: []*cloudformation.Parameter{
				{
					ParameterKey:   aws.String(envParamAppNameKey),
					ParameterValue: aws.String(deploymentInput.App.Name),
				},
				{
					ParameterKey:   aws.String(envParamEnvNameKey),
					ParameterValue: aws.String(deploymentInput.Name),
				},
				{
					ParameterKey:   aws.String(envParamToolsAccountPrincipalKey),
					ParameterValue: aws.String(deploymentInput.App.AccountPrincipalARN),
				},
				{
					ParameterKey:   aws.String(envParamAppDNSKey),
					ParameterValue: aws.String(""),
				},
				{
					ParameterKey:   aws.String(envParamAppDNSDelegationRoleKey),
					ParameterValue: aws.String(""),
				},
				{
					ParameterKey:   aws.String(EnvParamAliasesKey),
					ParameterValue: aws.String(""),
				},
				{
					ParameterKey:   aws.String(EnvParamALBWorkloadsKey),
					ParameterValue: aws.String("frontend,backend"),
				},
				{
					ParameterKey:   aws.String(envParamInternalALBWorkloadsKey),
					ParameterValue: aws.String(""),
				},
				{
					ParameterKey:   aws.String(envParamEFSWorkloadsKey),
					ParameterValue: aws.String(""),
				},
				{
					ParameterKey:   aws.String(envParamNATWorkloadsKey),
					ParameterValue: aws.String("backend"),
				},
				{
					ParameterKey:   aws.String(EnvParamServiceDiscoveryEndpoint),
					ParameterValue: aws.String("env.project.local"),
				},
				{
					ParameterKey:   aws.String(envParamCreateHTTPSListenerKey),
					ParameterValue: aws.String("false"),
				},
				{
					ParameterKey:   aws.String(envParamCreateInternalHTTPSListenerKey),
					ParameterValue: aws.String("false"),
				},
			},
		},
		"should not include old parameters that are deleted": {
			input: deploymentInput,
			oldParams: []*cloudformation.Parameter{
				{
					ParameterKey: aws.String("deprecated"),
				},
			},

			want: []*cloudformation.Parameter{
				{
					ParameterKey:   aws.String(envParamAppNameKey),
					ParameterValue: aws.String(deploymentInput.App.Name),
				},
				{
					ParameterKey:   aws.String(envParamEnvNameKey),
					ParameterValue: aws.String(deploymentInput.Name),
				},
				{
					ParameterKey:   aws.String(envParamToolsAccountPrincipalKey),
					ParameterValue: aws.String(deploymentInput.App.AccountPrincipalARN),
				},
				{
					ParameterKey:   aws.String(envParamAppDNSKey),
					ParameterValue: aws.String(""),
				},
				{
					ParameterKey:   aws.String(envParamAppDNSDelegationRoleKey),
					ParameterValue: aws.String(""),
				},
				{
					ParameterKey:   aws.String(EnvParamAliasesKey),
					ParameterValue: aws.String(""),
				},
				{
					ParameterKey:   aws.String(EnvParamALBWorkloadsKey),
					ParameterValue: aws.String(""),
				},
				{
					ParameterKey:   aws.String(envParamInternalALBWorkloadsKey),
					ParameterValue: aws.String(""),
				},
				{
					ParameterKey:   aws.String(envParamEFSWorkloadsKey),
					ParameterValue: aws.String(""),
				},
				{
					ParameterKey:   aws.String(envParamNATWorkloadsKey),
					ParameterValue: aws.String(""),
				},
				{
					ParameterKey:   aws.String(EnvParamServiceDiscoveryEndpoint),
					ParameterValue: aws.String("env.project.local"),
				},
				{
					ParameterKey:   aws.String(envParamCreateHTTPSListenerKey),
					ParameterValue: aws.String("false"),
				},
				{
					ParameterKey:   aws.String(envParamCreateInternalHTTPSListenerKey),
					ParameterValue: aws.String("false"),
				},
			},
		},
	}

	for name, tc := range testCases {
		t.Run(name, func(t *testing.T) {
			env := &EnvStackConfig{
				in:         tc.input,
				prevParams: tc.oldParams,
			}
			params, err := env.Parameters()
			require.NoError(t, err)
			require.ElementsMatch(t, tc.want, params)
		})
	}
}

func TestEnv_Tags(t *testing.T) {
	env := &EnvStackConfig{
		in: &deploy.CreateEnvironmentInput{
			Name: "env",
			App: deploy.AppInformation{
				Name: "project",
			},
			AdditionalTags: map[string]string{
				"owner":          "boss",
				deploy.AppTagKey: "overrideproject",
			},
		},
	}
	expectedTags := []*cloudformation.Tag{
		{
			Key:   aws.String(deploy.AppTagKey),
			Value: aws.String("project"), // Ignore user's overrides.
		},
		{
			Key:   aws.String(deploy.EnvTagKey),
			Value: aws.String("env"),
		},
		{
			Key:   aws.String("owner"),
			Value: aws.String("boss"),
		},
	}
	require.ElementsMatch(t, expectedTags, env.Tags())
}

func TestStackName(t *testing.T) {
	deploymentInput := mockDeployEnvironmentInput()
	env := &EnvStackConfig{
		in: deploymentInput,
	}
	require.Equal(t, fmt.Sprintf("%s-%s", deploymentInput.App.Name, deploymentInput.Name), env.StackName())
}

func TestBootstrapEnv_Template(t *testing.T) {
	testCases := map[string]struct {
		in             *deploy.CreateEnvironmentInput
		setupMock      func(m *mocks.MockenvReadParser)
		expectedOutput string
		wantedError    error
	}{
		"error parsing the template": {
			in: &deploy.CreateEnvironmentInput{},
			setupMock: func(m *mocks.MockenvReadParser) {
				m.EXPECT().ParseEnvBootstrap(gomock.Any(), gomock.Any()).Return(nil, errors.New("some error"))
			},
			wantedError: errors.New("some error"),
		},
		"should return template body when present": {
			in: &deploy.CreateEnvironmentInput{
				ArtifactBucketARN:    "mockBucketARN",
				ArtifactBucketKeyARN: "mockBucketKeyARN",
			},
			setupMock: func(m *mocks.MockenvReadParser) {
				m.EXPECT().ParseEnvBootstrap(gomock.Any(), gomock.Any()).DoAndReturn(func(data *template.EnvOpts, options ...template.ParseOption) (*template.Content, error) {
					require.Equal(t, &template.EnvOpts{
						ArtifactBucketARN:    "mockBucketARN",
						ArtifactBucketKeyARN: "mockBucketKeyARN",
					}, data)
					return &template.Content{Buffer: bytes.NewBufferString("mockTemplate")}, nil
				})
			},
			expectedOutput: "mockTemplate",
		},
	}

	for name, tc := range testCases {
		t.Run(name, func(t *testing.T) {
			// GIVEN
			ctrl := gomock.NewController(t)
			defer ctrl.Finish()

			mockParser := mocks.NewMockenvReadParser(ctrl)
			tc.setupMock(mockParser)
			bootstrapStack := &BootstrapEnvStackConfig{
				in:     tc.in,
				parser: mockParser,
			}

			// WHEN
			got, err := bootstrapStack.Template()

			// THEN
			if tc.wantedError != nil {
				require.EqualError(t, err, tc.wantedError.Error())
			} else {
				require.NoError(t, err)
				require.Equal(t, tc.expectedOutput, got)
			}
		})
	}
}

func TestBootstrapEnv_Parameters(t *testing.T) {
	testCases := map[string]struct {
		input *deploy.CreateEnvironmentInput
		want  []*cloudformation.Parameter
	}{
		"returns correct parameters": {
			input: &deploy.CreateEnvironmentInput{
				App: deploy.AppInformation{
					Name:                "mockApp",
					AccountPrincipalARN: "mockAccountPrincipalARN",
				},
				Name: "mockEnv",
			},
			want: []*cloudformation.Parameter{
				{
					ParameterKey:   aws.String(envParamAppNameKey),
					ParameterValue: aws.String("mockApp"),
				},
				{
					ParameterKey:   aws.String(envParamToolsAccountPrincipalKey),
					ParameterValue: aws.String("mockAccountPrincipalARN"),
				},
				{
					ParameterKey:   aws.String(envParamEnvNameKey),
					ParameterValue: aws.String("mockEnv"),
				},
			},
		},
	}

	for name, tc := range testCases {
		t.Run(name, func(t *testing.T) {
			bootstrap := &BootstrapEnvStackConfig{
				in: tc.input,
			}
			params, err := bootstrap.Parameters()
			require.NoError(t, err)
			require.ElementsMatch(t, tc.want, params)
		})
	}
}

func TestBootstrapEnv_Tags(t *testing.T) {
	bootstrap := &BootstrapEnvStackConfig{
		in: &deploy.CreateEnvironmentInput{
			Name: "env",
			App: deploy.AppInformation{
				Name: "project",
			},
			AdditionalTags: map[string]string{
				"owner":          "boss",
				deploy.AppTagKey: "overrideproject",
			},
		},
	}
	expectedTags := []*cloudformation.Tag{
		{
			Key:   aws.String(deploy.AppTagKey),
			Value: aws.String("project"), // Ignore user's overrides.
		},
		{
			Key:   aws.String(deploy.EnvTagKey),
			Value: aws.String("env"),
		},
		{
			Key:   aws.String("owner"),
			Value: aws.String("boss"),
		},
	}
	require.ElementsMatch(t, expectedTags, bootstrap.Tags())
}

func TestBootstrapEnv_StackName(t *testing.T) {
	bootstrap := &BootstrapEnvStackConfig{
		in: &deploy.CreateEnvironmentInput{
			App: deploy.AppInformation{
				Name: "mockApp",
			},
			Name: "mockEnv",
		},
	}
	require.Equal(t, "mockApp-mockEnv", bootstrap.StackName())
}

func TestBootstrapEnv_ToEnv(t *testing.T) {
	mockDeployInput := mockDeployEnvironmentInput()
	testCases := map[string]struct {
		expectedEnv config.Environment
		mockStack   *cloudformation.Stack
		want        error
	}{
		"should return error if Stack ID is invalid": {
			want:      fmt.Errorf("couldn't extract region and account from stack ID : arn: invalid prefix"),
			mockStack: mockEnvironmentStack("", "", ""),
		},
		"should return a well formed environment": {
			mockStack: mockEnvironmentStack(
				"arn:aws:cloudformation:eu-west-3:902697171733:stack/project-env",
				"arn:aws:iam::902697171733:role/phonetool-test-EnvManagerRole",
				"arn:aws:iam::902697171733:role/phonetool-test-CFNExecutionRole"),
			expectedEnv: config.Environment{
				Name:             mockDeployInput.Name,
				App:              mockDeployInput.App.Name,
				AccountID:        "902697171733",
				Region:           "eu-west-3",
				ManagerRoleARN:   "arn:aws:iam::902697171733:role/phonetool-test-EnvManagerRole",
				ExecutionRoleARN: "arn:aws:iam::902697171733:role/phonetool-test-CFNExecutionRole",
			},
		},
	}

	for name, tc := range testCases {
		t.Run(name, func(t *testing.T) {
			envStack := &BootstrapEnvStackConfig{
				in: mockDeployInput,
			}
			got, err := envStack.ToEnv(tc.mockStack)

			if tc.want != nil {
				require.EqualError(t, tc.want, err.Error())
			} else {
				require.NoError(t, err)
				require.Equal(t, tc.expectedEnv, *got)
			}
		})
	}
}

func mockEnvironmentStack(stackArn, managerRoleARN, executionRoleARN string) *cloudformation.Stack {
	return &cloudformation.Stack{
		StackId: aws.String(stackArn),
		Outputs: []*cloudformation.Output{
			{
				OutputKey:   aws.String(envOutputManagerRoleKey),
				OutputValue: aws.String(managerRoleARN),
			},
			{
				OutputKey:   aws.String(envOutputCFNExecutionRoleARN),
				OutputValue: aws.String(executionRoleARN),
			},
		},
	}
}

func mockDeployEnvironmentInput() *deploy.CreateEnvironmentInput {
	return &deploy.CreateEnvironmentInput{
		Name: "env",
		App: deploy.AppInformation{
			Name:                "project",
			AccountPrincipalARN: "arn:aws:iam::000000000:root",
		},
		CustomResourcesURLs: map[string]string{
			"CertificateValidationFunction": "https://mockbucket.s3-us-west-2.amazonaws.com/mockkey1",
			"DNSDelegationFunction":         "https://mockbucket.s3-us-west-2.amazonaws.com/mockkey2",
			"CustomDomainFunction":          "https://mockbucket.s3-us-west-2.amazonaws.com/mockkey4",
		},
		Mft: &manifest.Environment{
			Workload: manifest.Workload{
				Name: aws.String("env"),
				Type: aws.String("Environment"),
			},
		},
	}
}<|MERGE_RESOLUTION|>--- conflicted
+++ resolved
@@ -56,14 +56,8 @@
 								Key:    "mockkey4",
 							},
 						},
-<<<<<<< HEAD
-						Telemetry: &template.Telemetry{
-							EnableContainerInsights: false,
-						},
 						SerializedManifest: "name: env\ntype: Environment\n",
-=======
-						ForceUpdateID: "mockPreviousForceUpdateID",
->>>>>>> d928cc94
+						ForceUpdateID:      "mockPreviousForceUpdateID",
 					}, data)
 					return &template.Content{Buffer: bytes.NewBufferString("mockTemplate")}, nil
 				})
