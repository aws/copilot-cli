--- conflicted
+++ resolved
@@ -56,15 +56,12 @@
 								Key:    "mockkey4",
 							},
 						},
-<<<<<<< HEAD
 						SecurityGroupConfig: &template.SecurityGroupConfig{},
-=======
 						Telemetry: &template.Telemetry{
 							EnableContainerInsights: false,
 						},
 						SerializedManifest: "name: env\ntype: Environment\n",
 						ForceUpdateID:      "mockPreviousForceUpdateID",
->>>>>>> fd05967d
 					}, data)
 					return &template.Content{Buffer: bytes.NewBufferString("mockTemplate")}, nil
 				})
