--- conflicted
+++ resolved
@@ -1705,73 +1705,16 @@
 			}
 		})
 	}
-<<<<<<< HEAD
-}
-
-func Test_convertFIFO(t *testing.T) {
-	testCases := map[string]struct {
-		inFIFO *manifest.FIFOOrBool
-
-		wanted      *template.FIFOQueue
-		wantedError error
-	}{
-		"empty FIFO": {
-			inFIFO: &manifest.FIFOOrBool{},
-			wanted: nil,
-		},
-		"FIFO with enabled false": {
-			inFIFO: &manifest.FIFOOrBool{
-				Enabled: aws.Bool(false),
-			},
-			wanted: nil,
-		},
-		"FIFO with enabled true and no high throughput": {
-			inFIFO: &manifest.FIFOOrBool{
-				Enabled: aws.Bool(true),
-			},
-			wanted: &template.FIFOQueue{
-				HighThroughput: false,
-			},
-		},
-		"FIFO with enabled true and high throughput false": {
-			inFIFO: &manifest.FIFOOrBool{
-				Enabled: aws.Bool(true),
-				FIFO: manifest.FIFOQueue{
-					HighThroughput: aws.Bool(false),
-				},
-			},
-			wanted: &template.FIFOQueue{
-				HighThroughput: false,
-			},
-		},
-		"FIFO with enabled true and high throughput true": {
-			inFIFO: &manifest.FIFOOrBool{
-				Enabled: aws.Bool(true),
-				FIFO: manifest.FIFOQueue{
-					HighThroughput: aws.Bool(true),
-				},
-			},
-			wanted: &template.FIFOQueue{
-				HighThroughput: true,
-			},
-		},
-	}
-	for name, tc := range testCases {
-		t.Run(name, func(t *testing.T) {
-			got := convertFIFO(tc.inFIFO)
-			require.Equal(t, tc.wanted, got)
-		})
-	}
 }
 
 func Test_convertPlatform(t *testing.T) {
 	testCases := map[string]struct {
-		in  *manifest.PlatformArgsOrString
+		in  manifest.PlatformArgsOrString
 		out template.RuntimePlatformOpts
 	}{
 		"should return empty struct if user did not set a platform field in the manifest": {},
 		"should return windows server 2019 full and x86_64 when advanced config specifies full": {
-			in: &manifest.PlatformArgsOrString{
+			in: manifest.PlatformArgsOrString{
 				PlatformArgs: manifest.PlatformArgs{
 					OSFamily: aws.String(manifest.OSWindowsServer2019Full),
 					Arch:     aws.String(manifest.ArchX86),
@@ -1783,7 +1726,7 @@
 			},
 		},
 		"should return windows server core and x86_64 when platform is 'windows/x86_64'": {
-			in: &manifest.PlatformArgsOrString{
+			in: manifest.PlatformArgsOrString{
 				PlatformString: aws.String("windows/x86_64"),
 			},
 			out: template.RuntimePlatformOpts{
@@ -1792,7 +1735,7 @@
 			},
 		},
 		"should return linux and x86_64 when platform is 'linux/amd64'": {
-			in: &manifest.PlatformArgsOrString{
+			in: manifest.PlatformArgsOrString{
 				PlatformString: aws.String("linux/amd64"),
 			},
 			out: template.RuntimePlatformOpts{
@@ -1807,6 +1750,4 @@
 			require.Equal(t, tc.out, convertPlatform(tc.in))
 		})
 	}
-=======
->>>>>>> 28e91b9d
 }