--- conflicted
+++ resolved
@@ -1407,10 +1407,7 @@
 			inTopics: []manifest.Topic{
 				{
 					Name: aws.String("topic1"),
-<<<<<<< HEAD
 					FIFO: manifest.FIFOAdvanceConfigOrBool{Enable: aws.Bool(true)},
-=======
->>>>>>> b3a78b92
 				},
 				{
 					Name: aws.String("topic2"),
@@ -1419,7 +1416,6 @@
 			wanted: &template.PublishOpts{
 				Topics: []*template.Topic{
 					{
-<<<<<<< HEAD
 						Name:            aws.String("topic1"),
 						FIFOTopicConfig: &template.FIFOTopicConfig{},
 						AccountID:       accountId,
@@ -1464,9 +1460,6 @@
 						FIFOTopicConfig: &template.FIFOTopicConfig{
 							ContentBasedDeduplication: aws.Bool(true),
 						},
-=======
-						Name:      aws.String("topic1"),
->>>>>>> b3a78b92
 						AccountID: accountId,
 						Partition: partition,
 						Region:    region,
