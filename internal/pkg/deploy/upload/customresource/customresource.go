--- conflicted
+++ resolved
@@ -51,15 +51,9 @@
 	certReplicatorFilePath           = path.Join(customResourcesDir, "cert-replicator.js")
 	dnsDelegationFilePath            = path.Join(customResourcesDir, "dns-delegation.js")
 	envControllerFilePath            = path.Join(customResourcesDir, "env-controller.js")
-<<<<<<< HEAD
 	nlbCertValidatorFilePath         = path.Join(customResourcesDir, "wkld-cert-validator.js")
 	staticSiteCertValidatorFilePath  = path.Join(customResourcesDir, "wkld-cert-validator.js")
-	nlbCustomDomainFilePath          = path.Join(customResourcesDir, "wkld-custom-domain.js")
-	staticSiteCustomDomainFilePath   = path.Join(customResourcesDir, "wkld-custom-domain.js")
-=======
-	nlbCertValidatorFilePath         = path.Join(customResourcesDir, "nlb-cert-validator.js")
 	wkldCustomDomainFilePath         = path.Join(customResourcesDir, "wkld-custom-domain.js")
->>>>>>> 491a5b05
 	uniqueJSONValuesFilePath         = path.Join(customResourcesDir, "unique-json-values.js")
 	triggerStateMachineFilePath      = path.Join(customResourcesDir, "trigger-state-machine.js")
 	copyAssetsFilePath               = path.Join(customResourcesDir, "copy-assets.js")
@@ -156,12 +150,8 @@
 	return buildCustomResources(fs, map[string]string{
 		triggerStateMachineFnName: triggerStateMachineFilePath,
 		copyAssetsFnName:          copyAssetsFilePath,
-<<<<<<< HEAD
-		customDomainFnName:        staticSiteCustomDomainFilePath,
 		certValidationFnName:      staticSiteCertValidatorFilePath,
-=======
 		customDomainFnName:        wkldCustomDomainFilePath,
->>>>>>> 491a5b05
 	})
 }
 
