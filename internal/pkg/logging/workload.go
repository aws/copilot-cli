--- conflicted
+++ resolved
@@ -169,22 +169,17 @@
 		EndTime:             opts.EndTime,
 		StreamLastEventTime: nil,
 	}
-<<<<<<< HEAD
 	logStreamLimit := opts.LogStreamLimit
 	if opts.IncludeStateMachineLogs {
 		logStreamLimit *= 2
 	}
-	logEventsOpts.LogStreamPrefixFilters = s.logStreams(opts.TaskIDs, opts.IncludeStateMachineLogs)
-	logEventsOpts.LogStreamLimit = logStreamLimit
-=======
-
 	// TODO: there should be a separate logging client for ECS services
 	// and App Runner services. This `if` check is only ever true for ECS services.
 	if s.logStreamNamePrefix != "" {
-		logEventsOpts.LogStreamPrefixFilters = s.logStreams(opts.TaskIDs)
-	}
-
->>>>>>> 64738c37
+		logEventsOpts.LogStreamPrefixFilters = s.logStreams(opts.TaskIDs, opts.IncludeStateMachineLogs)
+	}
+	logEventsOpts.LogStreamLimit = logStreamLimit
+
 	for {
 		logEventsOutput, err := s.eventsGetter.LogEvents(logEventsOpts)
 		if err != nil {
