--- conflicted
+++ resolved
@@ -45,14 +45,8 @@
 			_, err = cli.EnvInit(&client.EnvInitRequest{
 				AppName:           appName,
 				EnvName:           "test",
-<<<<<<< HEAD
-				Profile:           testEnvironmentProfile,
-				CertificateImport: "arn:aws:acm:us-west-2:323664494501:certificate/a6a4fffb-b498-4190-b5b2-7c2dff4e8d39",
-=======
 				Profile:           "default",
-				Prod:              false,
 				CertificateImport: importedCert,
->>>>>>> fdf3602e
 			})
 		})
 		It("env init should succeed", func() {
