--- conflicted
+++ resolved
@@ -18,7 +18,7 @@
 
 const (
 	waitingInterval = 60 * time.Second
-	domainName      = "copilot-e2e-tests.ecs.aws.dev"
+	domainName      = "app-with-domain.copilot-e2e-tests.ecs.aws.dev"
 )
 
 var cli *client.CLI
@@ -35,13 +35,9 @@
 	copilotCLI, err := client.NewCLI()
 	cli = copilotCLI
 	Expect(err).NotTo(HaveOccurred())
-<<<<<<< HEAD
-	appName = fmt.Sprintf("e2e-domain-%d", time.Now().Unix())
 	err = os.Setenv("DOMAINNAME", domainName)
 	Expect(err).NotTo(HaveOccurred())
-=======
 	appName = fmt.Sprintf("t%d", time.Now().Unix())
->>>>>>> a1c8d330
 })
 
 var _ = AfterSuite(func() {
